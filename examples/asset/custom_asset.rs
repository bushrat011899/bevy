//! Implements loader for a custom asset type.

use bevy::utils::thiserror;
use bevy::{
    asset::{io::Reader, AssetLoader, LoadContext},
    prelude::*,
    reflect::TypePath,
    utils::BoxedFuture,
};
use bevy_internal::asset::AssetLoaderError;
use futures_lite::AsyncReadExt;
use serde::Deserialize;
use thiserror::Error;

#[derive(Asset, TypePath, Debug, Deserialize)]
pub struct CustomAsset {
    pub value: i32,
}

#[derive(Default)]
pub struct CustomAssetLoader;

/// Possible errors that can be produced by [`CustomAssetLoader`]
#[derive(Debug, Error)]
pub enum CustomAssetLoaderError {
    /// An [IO](std::io) Error
    #[error("Could load shader: {0}")]
    IO(#[from] std::io::Error),
    /// A [RON](ron) Error
    #[error("Could not parse RON: {0}")]
    RONSpan(#[from] ron::error::SpannedError),
}

impl AssetLoader for CustomAssetLoader {
    type Asset = CustomAsset;
    type Settings = ();
    type Error = CustomAssetLoaderError;
    fn load<'a>(
        &'a self,
        reader: &'a mut Reader,
        _settings: &'a (),
        _load_context: &'a mut LoadContext,
<<<<<<< HEAD
    ) -> BoxedFuture<'a, Result<Self::Asset, AssetLoaderError>> {
=======
    ) -> BoxedFuture<'a, Result<Self::Asset, Self::Error>> {
>>>>>>> 5bab8631
        Box::pin(async move {
            let mut bytes = Vec::new();
            reader.read_to_end(&mut bytes).await?;
            let custom_asset = ron::de::from_bytes::<CustomAsset>(&bytes)?;
            Ok(custom_asset)
        })
    }

    fn extensions(&self) -> &[&str] {
        &["custom"]
    }
}

fn main() {
    App::new()
        .add_plugins(DefaultPlugins)
        .init_resource::<State>()
        .init_asset::<CustomAsset>()
        .init_asset_loader::<CustomAssetLoader>()
        .add_systems(Startup, setup)
        .add_systems(Update, print_on_load)
        .run();
}

#[derive(Resource, Default)]
struct State {
    handle: Handle<CustomAsset>,
    printed: bool,
}

fn setup(mut state: ResMut<State>, asset_server: Res<AssetServer>) {
    state.handle = asset_server.load("data/asset.custom");
}

fn print_on_load(mut state: ResMut<State>, custom_assets: ResMut<Assets<CustomAsset>>) {
    let custom_asset = custom_assets.get(&state.handle);
    if state.printed || custom_asset.is_none() {
        return;
    }

    info!("Custom asset loaded: {:?}", custom_asset.unwrap());
    state.printed = true;
}<|MERGE_RESOLUTION|>--- conflicted
+++ resolved
@@ -7,7 +7,6 @@
     reflect::TypePath,
     utils::BoxedFuture,
 };
-use bevy_internal::asset::AssetLoaderError;
 use futures_lite::AsyncReadExt;
 use serde::Deserialize;
 use thiserror::Error;
@@ -40,11 +39,7 @@
         reader: &'a mut Reader,
         _settings: &'a (),
         _load_context: &'a mut LoadContext,
-<<<<<<< HEAD
-    ) -> BoxedFuture<'a, Result<Self::Asset, AssetLoaderError>> {
-=======
     ) -> BoxedFuture<'a, Result<Self::Asset, Self::Error>> {
->>>>>>> 5bab8631
         Box::pin(async move {
             let mut bytes = Vec::new();
             reader.read_to_end(&mut bytes).await?;
