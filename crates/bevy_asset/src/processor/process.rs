use crate::{
    io::{AssetReaderError, AssetWriterError, Writer},
    meta::{AssetAction, AssetMeta, AssetMetaDyn, ProcessDependencyInfo, ProcessedInfo, Settings},
    processor::AssetProcessor,
    saver::{AssetSaver, AssetSaverError, SavedAsset},
    AssetLoadError, AssetLoader, AssetPath, DeserializeMetaError, ErasedLoadedAsset,
    MissingAssetLoaderForExtensionError, MissingAssetLoaderForTypeNameError,
};
use bevy_utils::BoxedFuture;
use serde::{Deserialize, Serialize};
use std::{marker::PhantomData, path::PathBuf};
use thiserror::Error;

/// Asset "processor" logic that reads input asset bytes (stored on [`ProcessContext`]), processes the value in some way,
/// and then writes the final processed bytes with [`Writer`]. The resulting bytes must be loadable with the given [`Process::OutputLoader`].
///
/// This is a "low level", maximally flexible interface. Most use cases are better served by the [`LoadAndSave`] implementation
/// of [`Process`].
pub trait Process: Send + Sync + Sized + 'static {
    /// The configuration / settings used to process the asset. This will be stored in the [`AssetMeta`] and is user-configurable per-asset.
    type Settings: Settings + Default + Serialize + for<'a> Deserialize<'a>;
    /// The [`AssetLoader`] that will be used to load the final processed asset.
    type OutputLoader: AssetLoader;
    /// Processes the asset stored on `context` in some way using the settings stored on `meta`. The results are written to `writer`. The
    /// final written processed asset is loadable using [`Process::OutputLoader`]. This load will use the returned [`AssetLoader::Settings`].
    fn process<'a>(
        &'a self,
        context: &'a mut ProcessContext,
        meta: AssetMeta<(), Self>,
        writer: &'a mut Writer,
    ) -> BoxedFuture<'a, Result<<Self::OutputLoader as AssetLoader>::Settings, ProcessError>>;
}

/// A flexible [`Process`] implementation that loads the source [`Asset`] using the `L` [`AssetLoader`], then
/// saves that `L` asset using the `S` [`AssetSaver`].
///
/// When creating custom processors, it is generally recommended to use the [`LoadAndSave`] [`Process`] implementation,
/// as it encourages you to write both an [`AssetLoader`] capable of loading assets without processing enabled _and_
/// an [`AssetSaver`] that allows you to efficiently process that asset type when that is desirable by users. However you can
/// also implement [`Process`] directly if [`LoadAndSave`] feels limiting or unnecessary.
///
/// This uses [`LoadAndSaveSettings`] to configure the processor.
///
/// [`Asset`]: crate::Asset
pub struct LoadAndSave<L: AssetLoader, S: AssetSaver<Asset = L::Asset>> {
    saver: S,
    marker: PhantomData<fn() -> L>,
}

impl<L: AssetLoader, S: AssetSaver<Asset = L::Asset>> From<S> for LoadAndSave<L, S> {
    fn from(value: S) -> Self {
        LoadAndSave {
            saver: value,
            marker: PhantomData,
        }
    }
}

/// Settings for the [`LoadAndSave`] [`Process::Settings`] implementation.
///
/// `LoaderSettings` corresponds to [`AssetLoader::Settings`] and `SaverSettings` corresponds to [`AssetSaver::Settings`].
#[derive(Serialize, Deserialize, Default)]
pub struct LoadAndSaveSettings<LoaderSettings, SaverSettings> {
    /// The [`AssetLoader::Settings`] for [`LoadAndSave`].
    pub loader_settings: LoaderSettings,
    /// The [`AssetSaver::Settings`] for [`LoadAndSave`].
    pub saver_settings: SaverSettings,
}

/// An error that is encountered during [`Process::process`].
#[derive(Error, Debug)]
pub enum ProcessError {
    #[error("The asset source file for '{0}' does not exist")]
    MissingAssetSource(PathBuf),
    #[error(transparent)]
    AssetSourceIoError(std::io::Error),
    #[error(transparent)]
    MissingAssetLoaderForExtension(#[from] MissingAssetLoaderForExtensionError),
    #[error(transparent)]
    MissingAssetLoaderForTypeName(#[from] MissingAssetLoaderForTypeNameError),
    #[error("The processor '{0}' does not exist")]
    MissingProcessor(String),
    #[error(transparent)]
    AssetWriterError(#[from] AssetWriterError),
    #[error("Failed to read asset metadata {0:?}")]
    ReadAssetMetaError(AssetReaderError),
    #[error(transparent)]
    DeserializeMetaError(#[from] DeserializeMetaError),
    #[error(transparent)]
    AssetLoadError(#[from] AssetLoadError),
    #[error("The wrong meta type was passed into a processor. This is probably an internal implementation error.")]
    WrongMetaType,
    #[error("Encountered an error while saving the asset: {0}")]
<<<<<<< HEAD
    AssetSaveError(#[from] AssetSaverError),
=======
    AssetSaveError(#[from] Box<dyn std::error::Error + Send + Sync + 'static>),
>>>>>>> 5bab8631
    #[error("Assets without extensions are not supported.")]
    ExtensionRequired,
}

impl<Loader: AssetLoader, Saver: AssetSaver<Asset = Loader::Asset>> Process
    for LoadAndSave<Loader, Saver>
{
    type Settings = LoadAndSaveSettings<Loader::Settings, Saver::Settings>;
    type OutputLoader = Saver::OutputLoader;

    fn process<'a>(
        &'a self,
        context: &'a mut ProcessContext,
        meta: AssetMeta<(), Self>,
        writer: &'a mut Writer,
    ) -> BoxedFuture<'a, Result<<Self::OutputLoader as AssetLoader>::Settings, ProcessError>> {
        Box::pin(async move {
            let AssetAction::Process { settings, .. } = meta.asset else {
                return Err(ProcessError::WrongMetaType);
            };
            let loader_meta = AssetMeta::<Loader, ()>::new(AssetAction::Load {
                loader: std::any::type_name::<Loader>().to_string(),
                settings: settings.loader_settings,
            });
            let loaded_asset = context.load_source_asset(loader_meta).await?;
            let saved_asset = SavedAsset::<Loader::Asset>::from_loaded(&loaded_asset).unwrap();
            let output_settings = self
                .saver
                .save(writer, saved_asset, &settings.saver_settings)
                .await
                .map_err(|error| ProcessError::AssetSaveError(Box::new(error)))?;
            Ok(output_settings)
        })
    }
}

/// A type-erased variant of [`Process`] that enables interacting with processor implementations without knowing
/// their type.
pub trait ErasedProcessor: Send + Sync {
    /// Type-erased variant of [`Process::process`].
    fn process<'a>(
        &'a self,
        context: &'a mut ProcessContext,
        meta: Box<dyn AssetMetaDyn>,
        writer: &'a mut Writer,
    ) -> BoxedFuture<'a, Result<Box<dyn AssetMetaDyn>, ProcessError>>;
    /// Deserialized `meta` as type-erased [`AssetMeta`], operating under the assumption that it matches the meta
    /// for the underlying [`Process`] impl.
    fn deserialize_meta(&self, meta: &[u8]) -> Result<Box<dyn AssetMetaDyn>, DeserializeMetaError>;
    /// Returns the default type-erased [`AssetMeta`] for the underlying [`Process`] impl.
    fn default_meta(&self) -> Box<dyn AssetMetaDyn>;
}

impl<P: Process> ErasedProcessor for P {
    fn process<'a>(
        &'a self,
        context: &'a mut ProcessContext,
        meta: Box<dyn AssetMetaDyn>,
        writer: &'a mut Writer,
    ) -> BoxedFuture<'a, Result<Box<dyn AssetMetaDyn>, ProcessError>> {
        Box::pin(async move {
            let meta = meta
                .downcast::<AssetMeta<(), P>>()
                .map_err(|_e| ProcessError::WrongMetaType)?;
            let loader_settings = <P as Process>::process(self, context, *meta, writer).await?;
            let output_meta: Box<dyn AssetMetaDyn> =
                Box::new(AssetMeta::<P::OutputLoader, ()>::new(AssetAction::Load {
                    loader: std::any::type_name::<P::OutputLoader>().to_string(),
                    settings: loader_settings,
                }));
            Ok(output_meta)
        })
    }

    fn deserialize_meta(&self, meta: &[u8]) -> Result<Box<dyn AssetMetaDyn>, DeserializeMetaError> {
        let meta: AssetMeta<(), P> = ron::de::from_bytes(meta)?;
        Ok(Box::new(meta))
    }

    fn default_meta(&self) -> Box<dyn AssetMetaDyn> {
        Box::new(AssetMeta::<(), P>::new(AssetAction::Process {
            processor: std::any::type_name::<P>().to_string(),
            settings: P::Settings::default(),
        }))
    }
}

/// Provides scoped data access to the [`AssetProcessor`].
/// This must only expose processor data that is represented in the asset's hash.
pub struct ProcessContext<'a> {
    /// The "new" processed info for the final processed asset. It is [`ProcessContext`]'s
    /// job to populate `process_dependencies` with any asset dependencies used to process
    /// this asset (ex: loading an asset value from the [`AssetServer`] of the [`AssetProcessor`])
    ///
    /// DO NOT CHANGE ANY VALUES HERE OTHER THAN APPENDING TO `process_dependencies`
    ///
    /// Do not expose this publicly as it would be too easily to invalidate state.
    ///
    /// [`AssetServer`]: crate::server::AssetServer
    pub(crate) new_processed_info: &'a mut ProcessedInfo,
    /// This exists to expose access to asset values (via the [`AssetServer`]).
    ///
    /// ANY ASSET VALUE THAT IS ACCESSED SHOULD BE ADDED TO `new_processed_info.process_dependencies`
    ///
    /// Do not expose this publicly as it would be too easily to invalidate state by forgetting to update
    /// `process_dependencies`.
    ///
    /// [`AssetServer`]: crate::server::AssetServer
    processor: &'a AssetProcessor,
    path: &'a AssetPath<'static>,
    asset_bytes: &'a [u8],
}

impl<'a> ProcessContext<'a> {
    pub(crate) fn new(
        processor: &'a AssetProcessor,
        path: &'a AssetPath<'static>,
        asset_bytes: &'a [u8],
        new_processed_info: &'a mut ProcessedInfo,
    ) -> Self {
        Self {
            processor,
            path,
            asset_bytes,
            new_processed_info,
        }
    }

    /// Load the source asset using the `L` [`AssetLoader`] and the passed in `meta` config.
    /// This will take the "load dependencies" (asset values used when loading with `L`]) and
    /// register them as "process dependencies" because they are asset values required to process the
    /// current asset.
    pub async fn load_source_asset<L: AssetLoader>(
        &mut self,
        meta: AssetMeta<L, ()>,
    ) -> Result<ErasedLoadedAsset, AssetLoadError> {
        let server = &self.processor.server;
        let loader_name = std::any::type_name::<L>();
        let loader = server.get_asset_loader_with_type_name(loader_name).await?;
        let loaded_asset = server
            .load_with_meta_loader_and_reader(
                self.path,
                Box::new(meta),
                &*loader,
                &mut self.asset_bytes,
                false,
                true,
            )
            .await?;
        for (path, full_hash) in &loaded_asset.loader_dependencies {
            self.new_processed_info
                .process_dependencies
                .push(ProcessDependencyInfo {
                    full_hash: *full_hash,
                    path: path.to_owned(),
                });
        }
        Ok(loaded_asset)
    }

    /// The source bytes of the asset being processed.
    #[inline]
    pub fn asset_bytes(&self) -> &[u8] {
        self.asset_bytes
    }
}<|MERGE_RESOLUTION|>--- conflicted
+++ resolved
@@ -2,7 +2,7 @@
     io::{AssetReaderError, AssetWriterError, Writer},
     meta::{AssetAction, AssetMeta, AssetMetaDyn, ProcessDependencyInfo, ProcessedInfo, Settings},
     processor::AssetProcessor,
-    saver::{AssetSaver, AssetSaverError, SavedAsset},
+    saver::{AssetSaver, SavedAsset},
     AssetLoadError, AssetLoader, AssetPath, DeserializeMetaError, ErasedLoadedAsset,
     MissingAssetLoaderForExtensionError, MissingAssetLoaderForTypeNameError,
 };
@@ -91,11 +91,7 @@
     #[error("The wrong meta type was passed into a processor. This is probably an internal implementation error.")]
     WrongMetaType,
     #[error("Encountered an error while saving the asset: {0}")]
-<<<<<<< HEAD
-    AssetSaveError(#[from] AssetSaverError),
-=======
     AssetSaveError(#[from] Box<dyn std::error::Error + Send + Sync + 'static>),
->>>>>>> 5bab8631
     #[error("Assets without extensions are not supported.")]
     ExtensionRequired,
 }
