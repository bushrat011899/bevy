[package]
name = "bevy_asset"
version = "0.16.0-dev"
edition = "2021"
description = "Provides asset functionality for Bevy Engine"
homepage = "https://bevyengine.org"
repository = "https://github.com/bevyengine/bevy"
license = "MIT OR Apache-2.0"
keywords = ["bevy"]

# See more keys and their definitions at https://doc.rust-lang.org/cargo/reference/manifest.html

[features]
file_watcher = ["notify-debouncer-full", "watch"]
embedded_watcher = ["file_watcher"]
multi_threaded = ["bevy_tasks/multi_threaded"]
asset_processor = []
watch = []
trace = []

[dependencies]
bevy_app = { path = "../bevy_app", version = "0.16.0-dev" }
bevy_asset_macros = { path = "macros", version = "0.16.0-dev" }
bevy_ecs = { path = "../bevy_ecs", version = "0.16.0-dev" }
bevy_reflect = { path = "../bevy_reflect", version = "0.16.0-dev", features = [
  "uuid",
] }
bevy_tasks = { path = "../bevy_tasks", version = "0.16.0-dev" }
bevy_utils = { path = "../bevy_utils", version = "0.16.0-dev" }
bevy_platform_support = { path = "../bevy_platform_support", version = "0.16.0-dev", default-features = false, features = [
  "std",
] }

stackfuture = "0.3"
atomicow = "1.0"
async-broadcast = "0.7.2"
async-fs = "2.0"
async-lock = "3.0"
bitflags = { version = "2.3", features = ["serde"] }
crossbeam-channel = "0.5"
downcast-rs = { version = "2", default-features = false, features = ["std"] }
disqualified = "1.0"
either = "1.13"
futures-io = "0.3"
futures-lite = "2.0.1"
blake3 = "1.5"
parking_lot = { version = "0.12", features = ["arc_lock", "send_guard"] }
ron = "0.8"
serde = { version = "1", features = ["derive"] }
thiserror = { version = "2", default-features = false }
derive_more = { version = "1", default-features = false, features = ["from"] }
uuid = { version = "1.13.1", features = ["v4"] }
tracing = { version = "0.1", default-features = false, features = ["std"] }

[target.'cfg(target_os = "android")'.dependencies]
bevy_window = { path = "../bevy_window", version = "0.16.0-dev" }

[target.'cfg(target_arch = "wasm32")'.dependencies]
wasm-bindgen = { version = "0.2" }
web-sys = { version = "0.3", features = [
  "Window",
  "Response",
  "WorkerGlobalScope",
] }
wasm-bindgen-futures = "0.4"
js-sys = "0.3"
<<<<<<< HEAD
# TODO: Assuming all wasm builds are for the browser. Require `no_std` support to break assumption.
bevy_app = { path = "../bevy_app", version = "0.16.0-dev", default-features = false, features = [
  "web",
] }
bevy_tasks = { path = "../bevy_tasks", version = "0.16.0-dev", default-features = false, features = [
  "web",
] }
=======
uuid = { version = "1.13.1", default-features = false, features = ["js"] }
>>>>>>> fdc7cb30

[target.'cfg(not(target_arch = "wasm32"))'.dependencies]
notify-debouncer-full = { version = "0.4.0", optional = true }

[dev-dependencies]
bevy_log = { path = "../bevy_log", version = "0.16.0-dev" }

[lints]
workspace = true

[package.metadata.docs.rs]
rustdoc-args = ["-Zunstable-options", "--generate-link-to-definition"]
all-features = true<|MERGE_RESOLUTION|>--- conflicted
+++ resolved
@@ -56,6 +56,7 @@
 bevy_window = { path = "../bevy_window", version = "0.16.0-dev" }
 
 [target.'cfg(target_arch = "wasm32")'.dependencies]
+# TODO: Assuming all wasm builds are for the browser. Require `no_std` support to break assumption.
 wasm-bindgen = { version = "0.2" }
 web-sys = { version = "0.3", features = [
   "Window",
@@ -64,17 +65,16 @@
 ] }
 wasm-bindgen-futures = "0.4"
 js-sys = "0.3"
-<<<<<<< HEAD
-# TODO: Assuming all wasm builds are for the browser. Require `no_std` support to break assumption.
+uuid = { version = "1.13.1", default-features = false, features = ["js"] }
 bevy_app = { path = "../bevy_app", version = "0.16.0-dev", default-features = false, features = [
   "web",
 ] }
 bevy_tasks = { path = "../bevy_tasks", version = "0.16.0-dev", default-features = false, features = [
   "web",
 ] }
-=======
-uuid = { version = "1.13.1", default-features = false, features = ["js"] }
->>>>>>> fdc7cb30
+bevy_reflect = { path = "../bevy_reflect", version = "0.16.0-dev", default-features = false, features = [
+  "web",
+] }
 
 [target.'cfg(not(target_arch = "wasm32"))'.dependencies]
 notify-debouncer-full = { version = "0.4.0", optional = true }
