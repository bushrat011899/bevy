[package]
name = "bevy_asset"
version = "0.12.0-dev"
edition = "2021"
description = "Provides asset functionality for Bevy Engine"
homepage = "https://bevyengine.org"
repository = "https://github.com/bevyengine/bevy"
license = "MIT OR Apache-2.0"
keywords = ["bevy"]

# See more keys and their definitions at https://doc.rust-lang.org/cargo/reference/manifest.html

[features]
filesystem_watcher = ["notify-debouncer-full"]
multi-threaded = ["bevy_tasks/multi-threaded"]

[dependencies]
bevy_app = { path = "../bevy_app", version = "0.12.0-dev" }
bevy_asset_macros = { path = "macros", version = "0.12.0-dev" }
bevy_ecs = { path = "../bevy_ecs", version = "0.12.0-dev" }
bevy_log = { path = "../bevy_log", version = "0.12.0-dev" }
bevy_reflect = { path = "../bevy_reflect", version = "0.12.0-dev" }
bevy_tasks = { path = "../bevy_tasks", version = "0.12.0-dev" }
bevy_utils = { path = "../bevy_utils", version = "0.12.0-dev" }

anyhow = "1.0"
async-broadcast = "0.5"
async-fs = "1.5"
async-lock = "2.8"
crossbeam-channel = "0.5"
downcast-rs = "1.2"
futures-io = "0.3"
futures-lite = "1.12"
md5 = "0.7"
parking_lot = { version = "0.12", features = ["arc_lock", "send_guard"] }
ron = "0.8"
serde = { version = "1", features = ["derive"] }
thiserror = "1.0"
<<<<<<< HEAD
downcast-rs = "1.2.0"
fastrand = "1.7.0"
notify = { version = "6.0.0", optional = true }
async-channel = "1.4.2"
=======
notify-debouncer-full = { version = "0.2.0", optional = true }
>>>>>>> 1116207f

[target.'cfg(target_os = "android")'.dependencies]
bevy_winit = { path = "../bevy_winit", version = "0.12.0-dev" }

[target.'cfg(target_arch = "wasm32")'.dependencies]
wasm-bindgen = { version = "0.2" }
web-sys = { version = "0.3", features = ["Request", "Window", "Response"] }
wasm-bindgen-futures = "0.4"
js-sys = "0.3"

[dev-dependencies]
bevy_core = { path = "../bevy_core", version = "0.12.0-dev" }<|MERGE_RESOLUTION|>--- conflicted
+++ resolved
@@ -36,14 +36,7 @@
 ron = "0.8"
 serde = { version = "1", features = ["derive"] }
 thiserror = "1.0"
-<<<<<<< HEAD
-downcast-rs = "1.2.0"
-fastrand = "1.7.0"
-notify = { version = "6.0.0", optional = true }
-async-channel = "1.4.2"
-=======
 notify-debouncer-full = { version = "0.2.0", optional = true }
->>>>>>> 1116207f
 
 [target.'cfg(target_os = "android")'.dependencies]
 bevy_winit = { path = "../bevy_winit", version = "0.12.0-dev" }
