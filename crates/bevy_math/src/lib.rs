--- conflicted
+++ resolved
@@ -62,16 +62,8 @@
 pub mod prelude {
     #[doc(hidden)]
     pub use crate::{
-<<<<<<< HEAD
+        bvec2, bvec3, bvec3a, bvec4, bvec4a,
         cubic_splines::{CubicNurbsError, CubicSegment, RationalSegment},
-=======
-        bvec2, bvec3, bvec3a, bvec4, bvec4a,
-        cubic_splines::{
-            CubicBSpline, CubicBezier, CubicCardinalSpline, CubicCurve, CubicGenerator,
-            CubicHermite, CubicNurbs, CubicNurbsError, CubicSegment, CyclicCubicGenerator,
-            RationalCurve, RationalGenerator, RationalSegment,
-        },
->>>>>>> c425c320
         direction::{Dir2, Dir3, Dir3A},
         ivec2, ivec3, ivec4, mat2, mat3, mat3a, mat4, ops,
         primitives::*,
