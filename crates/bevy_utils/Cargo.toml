[package]
name = "bevy_utils"
version = "0.15.0-dev"
edition = "2021"
description = "A collection of utils for Bevy Engine"
homepage = "https://bevyengine.org"
repository = "https://github.com/bevyengine/bevy"
license = "MIT OR Apache-2.0"
keywords = ["bevy"]

[features]
<<<<<<< HEAD
default = ["std", "serde", "tracing"]
std = [
  "alloc",
  "tracing?/std",
  "ahash/std",
  "dep:thread_local",
  "ahash/runtime-rng",
]
alloc = ["hashbrown/default"]
=======
default = ["std", "serde"]
std = ["alloc", "tracing/std", "foldhash/std", "dep:thread_local"]
alloc = ["hashbrown"]
detailed_trace = []
>>>>>>> c4a24d5b
serde = ["hashbrown/serde"]
tracing = ["dep:tracing"]

[dependencies]
<<<<<<< HEAD
ahash = { version = "0.8.7", default-features = false, features = [
  "compile-time-rng",
] }
tracing = { version = "0.1", default-features = false, optional = true }
hashbrown = { version = "0.14.2", default-features = false }
=======
foldhash = { version = "0.1.3", default-features = false }
tracing = { version = "0.1", default-features = false }
hashbrown = { version = "0.15.1", features = [
  "equivalent",
  "raw-entry",
], optional = true, default-features = false }
>>>>>>> c4a24d5b
thread_local = { version = "1.0", optional = true }

[dev-dependencies]
static_assertions = "1.1.0"

[target.'cfg(target_arch = "wasm32")'.dependencies]
getrandom = { version = "0.2.0", features = ["js"] }
web-time = { version = "1.1" }

[lints]
workspace = true

[package.metadata.docs.rs]
rustdoc-args = ["-Zunstable-options", "--generate-link-to-definition"]
all-features = true<|MERGE_RESOLUTION|>--- conflicted
+++ resolved
@@ -9,40 +9,20 @@
 keywords = ["bevy"]
 
 [features]
-<<<<<<< HEAD
 default = ["std", "serde", "tracing"]
-std = [
-  "alloc",
-  "tracing?/std",
-  "ahash/std",
-  "dep:thread_local",
-  "ahash/runtime-rng",
-]
-alloc = ["hashbrown/default"]
-=======
-default = ["std", "serde"]
-std = ["alloc", "tracing/std", "foldhash/std", "dep:thread_local"]
+std = ["alloc", "tracing?/std", "foldhash/std", "dep:thread_local"]
 alloc = ["hashbrown"]
 detailed_trace = []
->>>>>>> c4a24d5b
 serde = ["hashbrown/serde"]
 tracing = ["dep:tracing"]
 
 [dependencies]
-<<<<<<< HEAD
-ahash = { version = "0.8.7", default-features = false, features = [
-  "compile-time-rng",
-] }
+foldhash = { version = "0.1.3", default-features = false }
 tracing = { version = "0.1", default-features = false, optional = true }
-hashbrown = { version = "0.14.2", default-features = false }
-=======
-foldhash = { version = "0.1.3", default-features = false }
-tracing = { version = "0.1", default-features = false }
 hashbrown = { version = "0.15.1", features = [
   "equivalent",
   "raw-entry",
 ], optional = true, default-features = false }
->>>>>>> c4a24d5b
 thread_local = { version = "1.0", optional = true }
 
 [dev-dependencies]
