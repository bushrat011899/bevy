--- conflicted
+++ resolved
@@ -3,19 +3,9 @@
     GltfMeshExtras, GltfNode, GltfSceneExtras, GltfSkin,
 };
 
-<<<<<<< HEAD
 use alloc::collections::VecDeque;
 use bevy_animation::prelude::{
     Keyframes, MorphWeightsKeyframes, RotationKeyframes, ScaleKeyframes, TranslationKeyframes,
-};
-=======
->>>>>>> 5fcbdc13
-#[cfg(feature = "bevy_animation")]
-use bevy_animation::{
-    keyframes::{
-        Keyframes, MorphWeightsKeyframes, RotationKeyframes, ScaleKeyframes, TranslationKeyframes,
-    },
-    AnimationTarget, AnimationTargetId,
 };
 use bevy_asset::{
     io::Reader, AssetLoadError, AssetLoader, Handle, LoadContext, ReadAssetBytesError,
@@ -68,17 +58,16 @@
 };
 use serde::{Deserialize, Serialize};
 use serde_json::{value, Value};
-#[cfg(feature = "bevy_animation")]
-use smallvec::SmallVec;
 use std::{
-<<<<<<< HEAD
-=======
-    collections::VecDeque,
->>>>>>> 5fcbdc13
     io::Error,
     path::{Path, PathBuf},
 };
 use thiserror::Error;
+#[cfg(feature = "bevy_animation")]
+use {
+    bevy_animation::{AnimationTarget, AnimationTargetId},
+    smallvec::SmallVec,
+};
 
 /// An error that occurs when loading a glTF file.
 #[derive(Error, Debug)]
