use crate::{ron, DynamicSceneBuilder, Scene, SceneSpawnError};
use bevy_ecs::{
    entity::{Entity, EntityHashMap},
    reflect::{AppTypeRegistry, ReflectComponent, ReflectMapEntities},
    world::World,
};
use bevy_reflect::{PartialReflect, TypePath, TypeRegistry};
use bevy_utils::TypeIdMap;

#[cfg(feature = "serialize")]
use crate::serde::SceneSerializer;
use bevy_asset::Asset;
use bevy_ecs::reflect::{ReflectMapEntitiesResource, ReflectResource};
#[cfg(feature = "serialize")]
use serde::Serialize;

/// A collection of serializable resources and dynamic entities.
///
/// Each dynamic entity in the collection contains its own run-time defined set of components.
/// To spawn a dynamic scene, you can use either:
/// * [`SceneSpawner::spawn_dynamic`](crate::SceneSpawner::spawn_dynamic)
/// * adding the [`DynamicSceneBundle`](crate::DynamicSceneBundle) to an entity
/// * adding the [`Handle<DynamicScene>`](bevy_asset::Handle) to an entity (the scene will only be
///     visible if the entity already has [`Transform`](bevy_transform::components::Transform) and
///     [`GlobalTransform`](bevy_transform::components::GlobalTransform) components)
/// * using the [`DynamicSceneBuilder`] to construct a `DynamicScene` from `World`.
#[derive(Asset, TypePath, Default)]
pub struct DynamicScene {
    /// Resources stored in the dynamic scene.
    pub resources: Vec<Box<dyn PartialReflect>>,
    /// Entities contained in the dynamic scene.
    pub entities: Vec<DynamicEntity>,
}

/// A reflection-powered serializable representation of an entity and its components.
pub struct DynamicEntity {
    /// The identifier of the entity, unique within a scene (and the world it may have been generated from).
    ///
    /// Components that reference this entity must consistently use this identifier.
    pub entity: Entity,
    /// A vector of boxed components that belong to the given entity and
    /// implement the [`PartialReflect`] trait.
    pub components: Vec<Box<dyn PartialReflect>>,
}

impl DynamicScene {
    /// Create a new dynamic scene from a given scene.
    pub fn from_scene(scene: &Scene) -> Self {
        Self::from_world(&scene.world)
    }

    /// Create a new dynamic scene from a given world.
    pub fn from_world(world: &World) -> Self {
        DynamicSceneBuilder::from_world(world)
            .extract_entities(world.iter_entities().map(|entity| entity.id()))
            .extract_resources()
            .build()
    }

    /// Write the resources, the dynamic entities, and their corresponding components to the given world.
    ///
    /// This method will return a [`SceneSpawnError`] if a type either is not registered
    /// in the provided [`AppTypeRegistry`] resource, or doesn't reflect the
    /// [`Component`](bevy_ecs::component::Component) or [`Resource`](bevy_ecs::prelude::Resource) trait.
    pub fn write_to_world_with(
        &self,
        world: &mut World,
        entity_map: &mut EntityHashMap<Entity>,
        type_registry: &AppTypeRegistry,
    ) -> Result<(), SceneSpawnError> {
        let type_registry = type_registry.read();

        // For each component types that reference other entities, we keep track
        // of which entities in the scene use that component.
        // This is so we can update the scene-internal references to references
        // of the actual entities in the world.
        let mut scene_mappings: TypeIdMap<Vec<Entity>> = Default::default();

        for scene_entity in &self.entities {
            // Fetch the entity with the given entity id from the `entity_map`
            // or spawn a new entity with a transiently unique id if there is
            // no corresponding entry.
            let entity = *entity_map
                .entry(scene_entity.entity)
                .or_insert_with(|| world.spawn_empty().id());
            let entity_mut = &mut world.entity_mut(entity);

            // Apply/ add each component to the given entity.
            for component in &scene_entity.components {
                let type_info = component.get_represented_type_info().ok_or_else(|| {
                    SceneSpawnError::NoRepresentedType {
                        type_path: component.reflect_type_path().to_string(),
                    }
                })?;
                let registration = type_registry.get(type_info.type_id()).ok_or_else(|| {
                    SceneSpawnError::UnregisteredButReflectedType {
                        type_path: type_info.type_path().to_string(),
                    }
                })?;
                let reflect_component =
                    registration.data::<ReflectComponent>().ok_or_else(|| {
                        SceneSpawnError::UnregisteredComponent {
                            type_path: type_info.type_path().to_string(),
                        }
                    })?;

                // If this component references entities in the scene, track it
                // so we can update it to the entity in the world.
                if registration.data::<ReflectMapEntities>().is_some() {
                    scene_mappings
                        .entry(registration.type_id())
                        .or_default()
                        .push(entity);
                }

                // If the entity already has the given component attached,
                // just apply the (possibly) new value, otherwise add the
                // component to the entity.
                reflect_component.apply_or_insert(
                    entity_mut,
                    component.as_partial_reflect(),
                    &type_registry,
                );
            }
        }

        // Updates references to entities in the scene to entities in the world
        for (type_id, entities) in scene_mappings.into_iter() {
            let registration = type_registry.get(type_id).expect(
                "we should be getting TypeId from this TypeRegistration in the first place",
            );
            if let Some(map_entities_reflect) = registration.data::<ReflectMapEntities>() {
                map_entities_reflect.map_entities(world, entity_map, &entities);
            }
        }

        // Insert resources after all entities have been added to the world.
        // This ensures the entities are available for the resources to reference during mapping.
        for resource in &self.resources {
            let type_info = resource.get_represented_type_info().ok_or_else(|| {
                SceneSpawnError::NoRepresentedType {
                    type_path: resource.reflect_type_path().to_string(),
                }
            })?;
            let registration = type_registry.get(type_info.type_id()).ok_or_else(|| {
                SceneSpawnError::UnregisteredButReflectedType {
                    type_path: type_info.type_path().to_string(),
                }
            })?;
            let reflect_resource = registration.data::<ReflectResource>().ok_or_else(|| {
                SceneSpawnError::UnregisteredResource {
                    type_path: type_info.type_path().to_string(),
                }
            })?;

            // If the world already contains an instance of the given resource
            // just apply the (possibly) new value, otherwise insert the resource
            reflect_resource.apply_or_insert(world, &**resource, &type_registry);

            // Map entities in the resource if it implements [`MapEntities`].
            if let Some(map_entities_reflect) = registration.data::<ReflectMapEntitiesResource>() {
                map_entities_reflect.map_entities(world, entity_map);
            }
        }

        Ok(())
    }

    /// Write the resources, the dynamic entities, and their corresponding components to the given world.
    ///
    /// This method will return a [`SceneSpawnError`] if a type either is not registered
    /// in the world's [`AppTypeRegistry`] resource, or doesn't reflect the
    /// [`Component`](bevy_ecs::component::Component) trait.
    pub fn write_to_world(
        &self,
        world: &mut World,
        entity_map: &mut EntityHashMap<Entity>,
    ) -> Result<(), SceneSpawnError> {
        let registry = world.resource::<AppTypeRegistry>().clone();
        self.write_to_world_with(world, entity_map, &registry)
    }

    // TODO: move to AssetSaver when it is implemented
    /// Serialize this dynamic scene into the official Bevy scene format (`.scn` / `.scn.ron`).
    ///
    /// The Bevy scene format is based on [Rusty Object Notation (RON)]. It describes the scene
    /// in a human-friendly format. To deserialize the scene, use the [`SceneLoader`].
    ///
    /// [`SceneLoader`]: crate::SceneLoader
    /// [Rusty Object Notation (RON)]: https://crates.io/crates/ron
    #[cfg(feature = "serialize")]
    pub fn serialize(&self, registry: &TypeRegistry) -> Result<String, ron::Error> {
        serialize_ron(SceneSerializer::new(self, registry))
    }
}

/// Serialize a given Rust data structure into rust object notation (ron).
#[cfg(feature = "serialize")]
pub fn serialize_ron<S>(serialize: S) -> Result<String, ron::Error>
where
    S: Serialize,
{
    let pretty_config = ron::ser::PrettyConfig::default()
        .indentor("  ".to_string())
        .new_line("\n".to_string());
    ron::ser::to_string_pretty(&serialize, pretty_config)
}

#[cfg(test)]
mod tests {
    use bevy_ecs::{
<<<<<<< HEAD
        entity::{Entity, EntityHashMap, EntityMapper, MapEntities},
        reflect::{AppTypeRegistry, ReflectMapEntitiesResource, ReflectResource},
=======
        component::Component,
        entity::{Entity, EntityHashMap, EntityMapper, MapEntities},
        reflect::{
            AppTypeRegistry, ReflectComponent, ReflectMapEntities, ReflectMapEntitiesResource,
            ReflectResource,
        },
>>>>>>> 5fcbdc13
        system::Resource,
        world::{Command, World},
    };
    use bevy_hierarchy::{AddChild, Parent};
    use bevy_reflect::Reflect;

    use crate::dynamic_scene::DynamicScene;
    use crate::dynamic_scene_builder::DynamicSceneBuilder;

    #[derive(Resource, Reflect, Debug)]
    #[reflect(Resource, MapEntitiesResource)]
    struct TestResource {
        entity_a: Entity,
        entity_b: Entity,
    }

    impl MapEntities for TestResource {
        fn map_entities<M: EntityMapper>(&mut self, entity_mapper: &mut M) {
            self.entity_a = entity_mapper.map_entity(self.entity_a);
            self.entity_b = entity_mapper.map_entity(self.entity_b);
        }
    }

    #[test]
    fn resource_entity_map_maps_entities() {
        let type_registry = AppTypeRegistry::default();
        type_registry.write().register::<TestResource>();

        let mut source_world = World::new();
        source_world.insert_resource(type_registry.clone());

        let original_entity_a = source_world.spawn_empty().id();
        let original_entity_b = source_world.spawn_empty().id();

        source_world.insert_resource(TestResource {
            entity_a: original_entity_a,
            entity_b: original_entity_b,
        });

        // Write the scene.
        let scene = DynamicSceneBuilder::from_world(&source_world)
            .extract_resources()
            .extract_entity(original_entity_a)
            .extract_entity(original_entity_b)
            .build();

        let mut entity_map = EntityHashMap::default();
        let mut destination_world = World::new();
        destination_world.insert_resource(type_registry);

        scene
            .write_to_world(&mut destination_world, &mut entity_map)
            .unwrap();

        let &from_entity_a = entity_map.get(&original_entity_a).unwrap();
        let &from_entity_b = entity_map.get(&original_entity_b).unwrap();

        let test_resource = destination_world.get_resource::<TestResource>().unwrap();
        assert_eq!(from_entity_a, test_resource.entity_a);
        assert_eq!(from_entity_b, test_resource.entity_b);
    }

    #[test]
    fn components_not_defined_in_scene_should_not_be_affected_by_scene_entity_map() {
        // Testing that scene reloading applies EntityMap correctly to MapEntities components.

        // First, we create a simple world with a parent and a child relationship
        let mut world = World::new();
        world.init_resource::<AppTypeRegistry>();
        world
            .resource_mut::<AppTypeRegistry>()
            .write()
            .register::<Parent>();
        let original_parent_entity = world.spawn_empty().id();
        let original_child_entity = world.spawn_empty().id();
        AddChild {
            parent: original_parent_entity,
            child: original_child_entity,
        }
        .apply(&mut world);

        // We then write this relationship to a new scene, and then write that scene back to the
        // world to create another parent and child relationship
        let scene = DynamicSceneBuilder::from_world(&world)
            .extract_entity(original_parent_entity)
            .extract_entity(original_child_entity)
            .build();
        let mut entity_map = EntityHashMap::default();
        scene.write_to_world(&mut world, &mut entity_map).unwrap();

        let &from_scene_parent_entity = entity_map.get(&original_parent_entity).unwrap();
        let &from_scene_child_entity = entity_map.get(&original_child_entity).unwrap();

        // We then add the parent from the scene as a child of the original child
        // Hierarchy should look like:
        // Original Parent <- Original Child <- Scene Parent <- Scene Child
        AddChild {
            parent: original_child_entity,
            child: from_scene_parent_entity,
        }
        .apply(&mut world);

        // We then reload the scene to make sure that from_scene_parent_entity's parent component
        // isn't updated with the entity map, since this component isn't defined in the scene.
        // With bevy_hierarchy, this can cause serious errors and malformed hierarchies.
        scene.write_to_world(&mut world, &mut entity_map).unwrap();

        assert_eq!(
            original_parent_entity,
            world
                .get_entity(original_child_entity)
                .unwrap()
                .get::<Parent>()
                .unwrap()
                .get(),
            "something about reloading the scene is touching entities with the same scene Ids"
        );
        assert_eq!(
            original_child_entity,
            world
                .get_entity(from_scene_parent_entity)
                .unwrap()
                .get::<Parent>()
                .unwrap()
                .get(),
            "something about reloading the scene is touching components not defined in the scene but on entities defined in the scene"
        );
        assert_eq!(
            from_scene_parent_entity,
            world
                .get_entity(from_scene_child_entity)
                .unwrap()
                .get::<Parent>()
                .expect("something is wrong with this test, and the scene components don't have a parent/child relationship")
                .get(),
            "something is wrong with the this test or the code reloading scenes since the relationship between scene entities is broken"
        );
    }

    // Regression test for https://github.com/bevyengine/bevy/issues/14300
    // Fails before the fix in https://github.com/bevyengine/bevy/pull/15405
    #[test]
    fn no_panic_in_map_entities_after_pending_entity_in_hook() {
        #[derive(Default, Component, Reflect)]
        #[reflect(Component)]
        struct A;

        #[derive(Component, Reflect)]
        #[reflect(Component, MapEntities)]
        struct B(pub Entity);

        impl MapEntities for B {
            fn map_entities<M: EntityMapper>(&mut self, entity_mapper: &mut M) {
                self.0 = entity_mapper.map_entity(self.0);
            }
        }

        let reg = AppTypeRegistry::default();
        {
            let mut reg_write = reg.write();
            reg_write.register::<A>();
            reg_write.register::<B>();
        }

        let mut scene_world = World::new();
        scene_world.insert_resource(reg.clone());
        scene_world.spawn((B(Entity::PLACEHOLDER), A));
        let scene = DynamicScene::from_world(&scene_world);

        let mut dst_world = World::new();
        dst_world
            .register_component_hooks::<A>()
            .on_add(|mut world, _, _| {
                world.commands().spawn_empty();
            });
        dst_world.insert_resource(reg.clone());

        // Should not panic.
        // Prior to fix, the `Entities::alloc` call in
        // `EntityMapper::map_entity` would panic due to pending entities from the observer
        // not having been flushed.
        scene
            .write_to_world(&mut dst_world, &mut Default::default())
            .unwrap();
    }
}<|MERGE_RESOLUTION|>--- conflicted
+++ resolved
@@ -209,17 +209,12 @@
 #[cfg(test)]
 mod tests {
     use bevy_ecs::{
-<<<<<<< HEAD
-        entity::{Entity, EntityHashMap, EntityMapper, MapEntities},
-        reflect::{AppTypeRegistry, ReflectMapEntitiesResource, ReflectResource},
-=======
         component::Component,
         entity::{Entity, EntityHashMap, EntityMapper, MapEntities},
         reflect::{
             AppTypeRegistry, ReflectComponent, ReflectMapEntities, ReflectMapEntitiesResource,
             ReflectResource,
         },
->>>>>>> 5fcbdc13
         system::Resource,
         world::{Command, World},
     };
