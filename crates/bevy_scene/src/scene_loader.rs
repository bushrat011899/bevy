--- conflicted
+++ resolved
@@ -1,10 +1,6 @@
 #[cfg(feature = "serialize")]
 use crate::serde::SceneDeserializer;
 use crate::DynamicScene;
-<<<<<<< HEAD
-use bevy_asset::AssetLoaderError;
-=======
->>>>>>> 5bab8631
 use bevy_asset::{io::Reader, AssetLoader, AsyncReadExt, LoadContext};
 use bevy_ecs::reflect::AppTypeRegistry;
 use bevy_ecs::world::{FromWorld, World};
@@ -50,13 +46,8 @@
         &'a self,
         reader: &'a mut Reader,
         _settings: &'a (),
-<<<<<<< HEAD
-        load_context: &'a mut LoadContext,
-    ) -> BoxedFuture<'a, Result<Self::Asset, AssetLoaderError>> {
-=======
         _load_context: &'a mut LoadContext,
     ) -> BoxedFuture<'a, Result<Self::Asset, Self::Error>> {
->>>>>>> 5bab8631
         Box::pin(async move {
             let mut bytes = Vec::new();
             reader.read_to_end(&mut bytes).await?;
@@ -66,20 +57,7 @@
             };
             Ok(scene_deserializer
                 .deserialize(&mut deserializer)
-<<<<<<< HEAD
-                .map_err(|e| {
-                    let span_error = deserializer.span_error(e);
-                    /*anyhow::anyhow!(
-                        "{} at {}:{}",
-                        span_error.code,
-                        load_context.path().to_string_lossy(),
-                        span_error.position,
-                    )*/
-                    AssetLoaderError::RONSpanError(span_error)
-                })
-=======
                 .map_err(|e| deserializer.span_error(e))?)
->>>>>>> 5bab8631
         })
     }
 
