use crate::{serde::Serializable, FromReflect, Reflect, TypeInfo, TypePath, Typed};
use alloc::sync::Arc;
use bevy_ptr::{Ptr, PtrMut};
use bevy_utils::{HashMap, HashSet, TypeIdMap};
<<<<<<< HEAD
use core::{
    any::TypeId,
    fmt::Debug,
    ops::{Deref, DerefMut},
=======
use downcast_rs::{impl_downcast, Downcast};
use serde::Deserialize;
use std::{
    any::TypeId,
    fmt::Debug,
    ops::{Deref, DerefMut},
    sync::{Arc, PoisonError, RwLock, RwLockReadGuard, RwLockWriteGuard},
>>>>>>> 5fcbdc13
};
use downcast_rs::{impl_downcast, Downcast};
use serde::Deserialize;
use std::sync::{PoisonError, RwLock, RwLockReadGuard, RwLockWriteGuard};

/// A registry of [reflected] types.
///
/// This struct is used as the central store for type information.
/// [Registering] a type will generate a new [`TypeRegistration`] entry in this store
/// using a type's [`GetTypeRegistration`] implementation
/// (which is automatically implemented when using [`#[derive(Reflect)]`](derive@crate::Reflect)).
///
/// See the [crate-level documentation] for more information.
///
/// [reflected]: crate
/// [Registering]: TypeRegistry::register
/// [crate-level documentation]: crate
pub struct TypeRegistry {
    registrations: TypeIdMap<TypeRegistration>,
    short_path_to_id: HashMap<&'static str, TypeId>,
    type_path_to_id: HashMap<&'static str, TypeId>,
    ambiguous_names: HashSet<&'static str>,
}

// TODO:  remove this wrapper once we migrate to Atelier Assets and the Scene AssetLoader doesn't
// need a TypeRegistry ref
/// A synchronized wrapper around a [`TypeRegistry`].
#[derive(Clone, Default)]
pub struct TypeRegistryArc {
    pub internal: Arc<RwLock<TypeRegistry>>,
}

impl Debug for TypeRegistryArc {
    fn fmt(&self, f: &mut core::fmt::Formatter<'_>) -> core::fmt::Result {
        self.internal
            .read()
            .unwrap_or_else(PoisonError::into_inner)
            .type_path_to_id
            .keys()
            .fmt(f)
    }
}

/// A trait which allows a type to generate its [`TypeRegistration`]
/// for registration into the [`TypeRegistry`].
///
/// This trait is automatically implemented for items using [`#[derive(Reflect)]`](derive@crate::Reflect).
/// The macro also allows [`TypeData`] to be more easily registered.
///
/// If you need to use this trait as a generic bound along with other reflection traits,
/// for your convenience, consider using [`Reflectable`] instead.
///
/// See the [crate-level documentation] for more information on type registration.
///
/// [`Reflectable`]: crate::Reflectable
/// [crate-level documentation]: crate
#[diagnostic::on_unimplemented(
    message = "`{Self}` does not implement `GetTypeRegistration` so cannot provide type registration information",
    note = "consider annotating `{Self}` with `#[derive(Reflect)]`"
)]
pub trait GetTypeRegistration: 'static {
    /// Returns the default [`TypeRegistration`] for this type.
    fn get_type_registration() -> TypeRegistration;
    /// Registers other types needed by this type.
    ///
    /// This method is called by [`TypeRegistry::register`] to register any other required types.
    /// Often, this is done for fields of structs and enum variants to ensure all types are properly registered.
    #[allow(unused_variables)]
    fn register_type_dependencies(registry: &mut TypeRegistry) {}
}

impl Default for TypeRegistry {
    fn default() -> Self {
        Self::new()
    }
}

impl TypeRegistry {
    /// Create a type registry with *no* registered types.
    pub fn empty() -> Self {
        Self {
            registrations: Default::default(),
            short_path_to_id: Default::default(),
            type_path_to_id: Default::default(),
            ambiguous_names: Default::default(),
        }
    }

    /// Create a type registry with default registrations for primitive types.
    pub fn new() -> Self {
        let mut registry = Self::empty();
        registry.register::<bool>();
        registry.register::<char>();
        registry.register::<u8>();
        registry.register::<u16>();
        registry.register::<u32>();
        registry.register::<u64>();
        registry.register::<u128>();
        registry.register::<usize>();
        registry.register::<i8>();
        registry.register::<i16>();
        registry.register::<i32>();
        registry.register::<i64>();
        registry.register::<i128>();
        registry.register::<isize>();
        registry.register::<f32>();
        registry.register::<f64>();
        registry.register::<String>();
        registry
    }

    /// Attempts to register the type `T` if it has not yet been registered already.
    ///
    /// This will also recursively register any type dependencies as specified by [`GetTypeRegistration::register_type_dependencies`].
    /// When deriving `Reflect`, this will generally be all the fields of the struct or enum variant.
    /// As with any type registration, these type dependencies will not be registered more than once.
    ///
    /// If the registration for type `T` already exists, it will not be registered again and neither will its type dependencies.
    /// To register the type, overwriting any existing registration, use [register](Self::overwrite_registration) instead.
    ///
    /// Additionally, this will add any reflect [type data](TypeData) as specified in the [`Reflect`] derive.
    ///
    /// # Example
    ///
    /// ```
    /// # use std::any::TypeId;
    /// # use bevy_reflect::{Reflect, TypeRegistry, std_traits::ReflectDefault};
    /// #[derive(Reflect, Default)]
    /// #[reflect(Default)]
    /// struct Foo {
    ///   name: Option<String>,
    ///   value: i32
    /// }
    ///
    /// let mut type_registry = TypeRegistry::default();
    ///
    /// type_registry.register::<Foo>();
    ///
    /// // The main type
    /// assert!(type_registry.contains(TypeId::of::<Foo>()));
    ///
    /// // Its type dependencies
    /// assert!(type_registry.contains(TypeId::of::<Option<String>>()));
    /// assert!(type_registry.contains(TypeId::of::<i32>()));
    ///
    /// // Its type data
    /// assert!(type_registry.get_type_data::<ReflectDefault>(TypeId::of::<Foo>()).is_some());
    /// ```
    pub fn register<T>(&mut self)
    where
        T: GetTypeRegistration,
    {
        if self.register_internal(TypeId::of::<T>(), T::get_type_registration) {
            T::register_type_dependencies(self);
        }
    }

    /// Attempts to register the type described by `registration`.
    ///
    /// If the registration for the type already exists, it will not be registered again.
    ///
    /// To forcibly register the type, overwriting any existing registration, use the
    /// [`overwrite_registration`](Self::overwrite_registration) method instead.
    ///
    /// This method will _not_ register type dependencies.
    /// Use [`register`](Self::register) to register a type with its dependencies.
    ///
    /// Returns `true` if the registration was added and `false` if it already exists.
    pub fn add_registration(&mut self, registration: TypeRegistration) -> bool {
        let type_id = registration.type_id();
        self.register_internal(type_id, || registration)
    }

    /// Registers the type described by `registration`.
    ///
    /// If the registration for the type already exists, it will be overwritten.
    ///
    /// To avoid overwriting existing registrations, it's recommended to use the
    /// [`register`](Self::register) or [`add_registration`](Self::add_registration) methods instead.
    ///
    /// This method will _not_ register type dependencies.
    /// Use [`register`](Self::register) to register a type with its dependencies.
    pub fn overwrite_registration(&mut self, registration: TypeRegistration) {
        Self::update_registration_indices(
            &registration,
            &mut self.short_path_to_id,
            &mut self.type_path_to_id,
            &mut self.ambiguous_names,
        );
        self.registrations
            .insert(registration.type_id(), registration);
    }

    /// Internal method to register a type with a given [`TypeId`] and [`TypeRegistration`].
    ///
    /// By using this method, we are able to reduce the number of `TypeId` hashes and lookups needed
    /// to register a type.
    ///
    /// This method is internal to prevent users from accidentally registering a type with a `TypeId`
    /// that does not match the type in the `TypeRegistration`.
    fn register_internal(
        &mut self,
        type_id: TypeId,
        get_registration: impl FnOnce() -> TypeRegistration,
    ) -> bool {
        match self.registrations.entry(type_id) {
            bevy_utils::Entry::Occupied(_) => false,
            bevy_utils::Entry::Vacant(entry) => {
                let registration = get_registration();
                Self::update_registration_indices(
                    &registration,
                    &mut self.short_path_to_id,
                    &mut self.type_path_to_id,
                    &mut self.ambiguous_names,
                );
                entry.insert(registration);
                true
            }
        }
    }

    /// Internal method to register additional lookups for a given [`TypeRegistration`].
    fn update_registration_indices(
        registration: &TypeRegistration,
        short_path_to_id: &mut HashMap<&'static str, TypeId>,
        type_path_to_id: &mut HashMap<&'static str, TypeId>,
        ambiguous_names: &mut HashSet<&'static str>,
    ) {
        let short_name = registration.type_info().type_path_table().short_path();
        if short_path_to_id.contains_key(short_name) || ambiguous_names.contains(short_name) {
            // name is ambiguous. fall back to long names for all ambiguous types
            short_path_to_id.remove(short_name);
            ambiguous_names.insert(short_name);
        } else {
            short_path_to_id.insert(short_name, registration.type_id());
        }
        type_path_to_id.insert(registration.type_info().type_path(), registration.type_id());
    }

    /// Registers the type data `D` for type `T`.
    ///
    /// Most of the time [`TypeRegistry::register`] can be used instead to register a type you derived [`Reflect`] for.
    /// However, in cases where you want to add a piece of type data that was not included in the list of `#[reflect(...)]` type data in the derive,
    /// or where the type is generic and cannot register e.g. [`ReflectSerialize`] unconditionally without knowing the specific type parameters,
    /// this method can be used to insert additional type data.
    ///
    /// # Example
    /// ```
    /// use bevy_reflect::{TypeRegistry, ReflectSerialize, ReflectDeserialize};
    ///
    /// let mut type_registry = TypeRegistry::default();
    /// type_registry.register::<Option<String>>();
    /// type_registry.register_type_data::<Option<String>, ReflectSerialize>();
    /// type_registry.register_type_data::<Option<String>, ReflectDeserialize>();
    /// ```
    pub fn register_type_data<T: Reflect + TypePath, D: TypeData + FromType<T>>(&mut self) {
        let data = self.get_mut(TypeId::of::<T>()).unwrap_or_else(|| {
            panic!(
                "attempted to call `TypeRegistry::register_type_data` for type `{T}` with data `{D}` without registering `{T}` first",
                T = T::type_path(),
                D = core::any::type_name::<D>(),
            )
        });
        data.insert(D::from_type());
    }

    pub fn contains(&self, type_id: TypeId) -> bool {
        self.registrations.contains_key(&type_id)
    }

    /// Returns a reference to the [`TypeRegistration`] of the type with the
    /// given [`TypeId`].
    ///
    /// If the specified type has not been registered, returns `None`.
    #[inline]
    pub fn get(&self, type_id: TypeId) -> Option<&TypeRegistration> {
        self.registrations.get(&type_id)
    }

    /// Returns a mutable reference to the [`TypeRegistration`] of the type with
    /// the given [`TypeId`].
    ///
    /// If the specified type has not been registered, returns `None`.
    pub fn get_mut(&mut self, type_id: TypeId) -> Option<&mut TypeRegistration> {
        self.registrations.get_mut(&type_id)
    }

    /// Returns a reference to the [`TypeRegistration`] of the type with the
    /// given [type path].
    ///
    /// If no type with the given path has been registered, returns `None`.
    ///
    /// [type path]: TypePath::type_path
    pub fn get_with_type_path(&self, type_path: &str) -> Option<&TypeRegistration> {
        self.type_path_to_id
            .get(type_path)
            .and_then(|id| self.get(*id))
    }

    /// Returns a mutable reference to the [`TypeRegistration`] of the type with
    /// the given [type path].
    ///
    /// If no type with the given type path has been registered, returns `None`.
    ///
    /// [type path]: TypePath::type_path
    pub fn get_with_type_path_mut(&mut self, type_path: &str) -> Option<&mut TypeRegistration> {
        self.type_path_to_id
            .get(type_path)
            .cloned()
            .and_then(move |id| self.get_mut(id))
    }

    /// Returns a reference to the [`TypeRegistration`] of the type with
    /// the given [short type path].
    ///
    /// If the short type path is ambiguous, or if no type with the given path
    /// has been registered, returns `None`.
    ///
    /// [short type path]: TypePath::short_type_path
    pub fn get_with_short_type_path(&self, short_type_path: &str) -> Option<&TypeRegistration> {
        self.short_path_to_id
            .get(short_type_path)
            .and_then(|id| self.registrations.get(id))
    }

    /// Returns a mutable reference to the [`TypeRegistration`] of the type with
    /// the given [short type path].
    ///
    /// If the short type path is ambiguous, or if no type with the given path
    /// has been registered, returns `None`.
    ///
    /// [short type path]: TypePath::short_type_path
    pub fn get_with_short_type_path_mut(
        &mut self,
        short_type_path: &str,
    ) -> Option<&mut TypeRegistration> {
        self.short_path_to_id
            .get(short_type_path)
            .and_then(|id| self.registrations.get_mut(id))
    }

    /// Returns `true` if the given [short type path] is ambiguous, that is, it matches multiple registered types.
    ///
    /// # Example
    /// ```
    /// # use bevy_reflect::TypeRegistry;
    /// # mod foo {
    /// #     use bevy_reflect::Reflect;
    /// #     #[derive(Reflect)]
    /// #     pub struct MyType;
    /// # }
    /// # mod bar {
    /// #     use bevy_reflect::Reflect;
    /// #     #[derive(Reflect)]
    /// #     pub struct MyType;
    /// # }
    /// let mut type_registry = TypeRegistry::default();
    /// type_registry.register::<foo::MyType>();
    /// type_registry.register::<bar::MyType>();
    /// assert_eq!(type_registry.is_ambiguous("MyType"), true);
    /// ```
    ///
    /// [short type path]: TypePath::short_type_path
    pub fn is_ambiguous(&self, short_type_path: &str) -> bool {
        self.ambiguous_names.contains(short_type_path)
    }

    /// Returns a reference to the [`TypeData`] of type `T` associated with the given [`TypeId`].
    ///
    /// The returned value may be used to downcast [`Reflect`] trait objects to
    /// trait objects of the trait used to generate `T`, provided that the
    /// underlying reflected type has the proper `#[reflect(DoThing)]`
    /// attribute.
    ///
    /// If the specified type has not been registered, or if `T` is not present
    /// in its type registration, returns `None`.
    pub fn get_type_data<T: TypeData>(&self, type_id: TypeId) -> Option<&T> {
        self.get(type_id)
            .and_then(|registration| registration.data::<T>())
    }

    /// Returns a mutable reference to the [`TypeData`] of type `T` associated with the given [`TypeId`].
    ///
    /// If the specified type has not been registered, or if `T` is not present
    /// in its type registration, returns `None`.
    pub fn get_type_data_mut<T: TypeData>(&mut self, type_id: TypeId) -> Option<&mut T> {
        self.get_mut(type_id)
            .and_then(|registration| registration.data_mut::<T>())
    }

    /// Returns the [`TypeInfo`] associated with the given [`TypeId`].
    ///
    /// If the specified type has not been registered, returns `None`.
    pub fn get_type_info(&self, type_id: TypeId) -> Option<&'static TypeInfo> {
        self.get(type_id).map(TypeRegistration::type_info)
    }

    /// Returns an iterator over the [`TypeRegistration`]s of the registered
    /// types.
    pub fn iter(&self) -> impl Iterator<Item = &TypeRegistration> {
        self.registrations.values()
    }

    /// Returns a mutable iterator over the [`TypeRegistration`]s of the registered
    /// types.
    pub fn iter_mut(&mut self) -> impl Iterator<Item = &mut TypeRegistration> {
        self.registrations.values_mut()
    }

    /// Checks to see if the [`TypeData`] of type `T` is associated with each registered type,
    /// returning a ([`TypeRegistration`], [`TypeData`]) iterator for all entries where data of that type was found.
    pub fn iter_with_data<T: TypeData>(&self) -> impl Iterator<Item = (&TypeRegistration, &T)> {
        self.registrations.values().filter_map(|item| {
            let type_data = item.data::<T>();
            type_data.map(|data| (item, data))
        })
    }
}

impl TypeRegistryArc {
    /// Takes a read lock on the underlying [`TypeRegistry`].
    pub fn read(&self) -> RwLockReadGuard<'_, TypeRegistry> {
        self.internal.read().unwrap_or_else(PoisonError::into_inner)
    }

    /// Takes a write lock on the underlying [`TypeRegistry`].
    pub fn write(&self) -> RwLockWriteGuard<'_, TypeRegistry> {
        self.internal
            .write()
            .unwrap_or_else(PoisonError::into_inner)
    }
}

/// Runtime storage for type metadata, registered into the [`TypeRegistry`].
///
/// An instance of `TypeRegistration` can be created using the [`TypeRegistration::of`] method,
/// but is more often automatically generated using [`#[derive(Reflect)]`](derive@crate::Reflect) which itself generates
/// an implementation of the [`GetTypeRegistration`] trait.
///
/// Along with the type's [`TypeInfo`],
/// this struct also contains a type's registered [`TypeData`].
///
/// See the [crate-level documentation] for more information on type registration.
///
/// # Example
///
/// ```
/// # use bevy_reflect::{TypeRegistration, std_traits::ReflectDefault, FromType};
/// let mut registration = TypeRegistration::of::<Option<String>>();
///
/// assert_eq!("core::option::Option<alloc::string::String>", registration.type_info().type_path());
/// assert_eq!("Option<String>", registration.type_info().type_path_table().short_path());
///
/// registration.insert::<ReflectDefault>(FromType::<Option<String>>::from_type());
/// assert!(registration.data::<ReflectDefault>().is_some())
/// ```
///
/// [crate-level documentation]: crate
pub struct TypeRegistration {
    data: TypeIdMap<Box<dyn TypeData>>,
    type_info: &'static TypeInfo,
}

impl Debug for TypeRegistration {
    fn fmt(&self, f: &mut core::fmt::Formatter<'_>) -> core::fmt::Result {
        f.debug_struct("TypeRegistration")
            .field("type_info", &self.type_info)
            .finish()
    }
}

impl TypeRegistration {
    /// Creates type registration information for `T`.
    pub fn of<T: Reflect + Typed + TypePath>() -> Self {
        Self {
            data: Default::default(),
            type_info: T::type_info(),
        }
    }

    /// Returns the [`TypeId`] of the type.
    #[inline]
    pub fn type_id(&self) -> TypeId {
        self.type_info.type_id()
    }

    /// Returns a reference to the registration's [`TypeInfo`]
    pub fn type_info(&self) -> &'static TypeInfo {
        self.type_info
    }

    /// Inserts an instance of `T` into this registration's [type data].
    ///
    /// If another instance of `T` was previously inserted, it is replaced.
    ///
    /// [type data]: TypeData
    pub fn insert<T: TypeData>(&mut self, data: T) {
        self.data.insert(TypeId::of::<T>(), Box::new(data));
    }

    /// Returns a reference to the value of type `T` in this registration's
    /// [type data].
    ///
    /// Returns `None` if no such value exists.
    ///
    /// For a dynamic version of this method, see [`data_by_id`].
    ///
    /// [type data]: TypeData
    /// [`data_by_id`]: Self::data_by_id
    pub fn data<T: TypeData>(&self) -> Option<&T> {
        self.data
            .get(&TypeId::of::<T>())
            .and_then(|value| value.downcast_ref())
    }

    /// Returns a reference to the value with the given [`TypeId`] in this registration's
    /// [type data].
    ///
    /// Returns `None` if no such value exists.
    ///
    /// For a static version of this method, see [`data`].
    ///
    /// [type data]: TypeData
    /// [`data`]: Self::data
    pub fn data_by_id(&self, type_id: TypeId) -> Option<&dyn TypeData> {
        self.data.get(&type_id).map(Deref::deref)
    }

    /// Returns a mutable reference to the value of type `T` in this registration's
    /// [type data].
    ///
    /// Returns `None` if no such value exists.
    ///
    /// For a dynamic version of this method, see [`data_mut_by_id`].
    ///
    /// [type data]: TypeData
    /// [`data_mut_by_id`]: Self::data_mut_by_id
    pub fn data_mut<T: TypeData>(&mut self) -> Option<&mut T> {
        self.data
            .get_mut(&TypeId::of::<T>())
            .and_then(|value| value.downcast_mut())
    }

    /// Returns a mutable reference to the value with the given [`TypeId`] in this registration's
    /// [type data].
    ///
    /// Returns `None` if no such value exists.
    ///
    /// For a static version of this method, see [`data_mut`].
    ///
    /// [type data]: TypeData
    /// [`data_mut`]: Self::data_mut
    pub fn data_mut_by_id(&mut self, type_id: TypeId) -> Option<&mut dyn TypeData> {
        self.data.get_mut(&type_id).map(DerefMut::deref_mut)
    }

    /// Returns true if this registration contains the given [type data].
    ///
    /// For a dynamic version of this method, see [`contains_by_id`].
    ///
    /// [type data]: TypeData
    /// [`contains_by_id`]: Self::contains_by_id
    pub fn contains<T: TypeData>(&self) -> bool {
        self.data.contains_key(&TypeId::of::<T>())
    }

    /// Returns true if this registration contains the given [type data] with [`TypeId`].
    ///
    /// For a static version of this method, see [`contains`].
    ///
    /// [type data]: TypeData
    /// [`contains`]: Self::contains
    pub fn contains_by_id(&self, type_id: TypeId) -> bool {
        self.data.contains_key(&type_id)
    }

    /// The total count of [type data] in this registration.
    ///
    /// [type data]: TypeData
    pub fn len(&self) -> usize {
        self.data.len()
    }

    /// Returns true if this registration has no [type data].
    ///
    /// [type data]: TypeData
    pub fn is_empty(&self) -> bool {
        self.data.is_empty()
    }

    /// Returns an iterator over all [type data] in this registration.
    ///
    /// The iterator yields a tuple of the [`TypeId`] and its corresponding type data.
    ///
    /// [type data]: TypeData
    pub fn iter(&self) -> impl ExactSizeIterator<Item = (TypeId, &dyn TypeData)> {
        self.data.iter().map(|(id, data)| (*id, data.deref()))
    }

    /// Returns a mutable iterator over all [type data] in this registration.
    ///
    /// The iterator yields a tuple of the [`TypeId`] and its corresponding type data.
    ///
    /// [type data]: TypeData
    pub fn iter_mut(&mut self) -> impl ExactSizeIterator<Item = (TypeId, &mut dyn TypeData)> {
        self.data
            .iter_mut()
            .map(|(id, data)| (*id, data.deref_mut()))
    }
}

impl Clone for TypeRegistration {
    fn clone(&self) -> Self {
        let mut data = TypeIdMap::default();
        for (id, type_data) in &self.data {
            data.insert(*id, (*type_data).clone_type_data());
        }

        TypeRegistration {
            data,
            type_info: self.type_info,
        }
    }
}

/// A trait used to type-erase type metadata.
///
/// Type data can be registered to the [`TypeRegistry`] and stored on a type's [`TypeRegistration`].
///
/// While type data is often generated using the [`#[reflect_trait]`](crate::reflect_trait) macro,
/// almost any type that implements [`Clone`] can be considered "type data".
/// This is because it has a blanket implementation over all `T` where `T: Clone + Send + Sync + 'static`.
///
/// See the [crate-level documentation] for more information on type data and type registration.
///
/// [crate-level documentation]: crate
pub trait TypeData: Downcast + Send + Sync {
    fn clone_type_data(&self) -> Box<dyn TypeData>;
}
impl_downcast!(TypeData);

impl<T: 'static + Send + Sync> TypeData for T
where
    T: Clone,
{
    fn clone_type_data(&self) -> Box<dyn TypeData> {
        Box::new(self.clone())
    }
}

/// Trait used to generate [`TypeData`] for trait reflection.
///
/// This is used by the `#[derive(Reflect)]` macro to generate an implementation
/// of [`TypeData`] to pass to [`TypeRegistration::insert`].
pub trait FromType<T> {
    fn from_type() -> Self;
}

/// A struct used to serialize reflected instances of a type.
///
/// A `ReflectSerialize` for type `T` can be obtained via
/// [`FromType::from_type`].
#[derive(Clone)]
pub struct ReflectSerialize {
    get_serializable: fn(value: &dyn Reflect) -> Serializable,
}

impl<T: TypePath + FromReflect + erased_serde::Serialize> FromType<T> for ReflectSerialize {
    fn from_type() -> Self {
        ReflectSerialize {
            get_serializable: |value| {
                value
                    .downcast_ref::<T>()
                    .map(|value| Serializable::Borrowed(value))
                    .or_else(|| T::from_reflect(value.as_partial_reflect()).map(|value| Serializable::Owned(Box::new(value))))
                    .unwrap_or_else(|| {
                        panic!(
                            "FromReflect::from_reflect failed when called on type `{}` with this value: {value:?}",
                            T::type_path(),
                        );
                    })
            },
        }
    }
}

impl ReflectSerialize {
    /// Turn the value into a serializable representation
    pub fn get_serializable<'a>(&self, value: &'a dyn Reflect) -> Serializable<'a> {
        (self.get_serializable)(value)
    }
}

/// A struct used to deserialize reflected instances of a type.
///
/// A `ReflectDeserialize` for type `T` can be obtained via
/// [`FromType::from_type`].
#[derive(Clone)]
pub struct ReflectDeserialize {
    pub func: fn(
        deserializer: &mut dyn erased_serde::Deserializer,
    ) -> Result<Box<dyn Reflect>, erased_serde::Error>,
}

impl ReflectDeserialize {
    /// Deserializes a reflected value.
    ///
    /// The underlying type of the reflected value, and thus the expected
    /// structure of the serialized data, is determined by the type used to
    /// construct this `ReflectDeserialize` value.
    pub fn deserialize<'de, D>(&self, deserializer: D) -> Result<Box<dyn Reflect>, D::Error>
    where
        D: serde::Deserializer<'de>,
    {
        let mut erased = <dyn erased_serde::Deserializer>::erase(deserializer);
        (self.func)(&mut erased)
            .map_err(<<D as serde::Deserializer<'de>>::Error as serde::de::Error>::custom)
    }
}

impl<T: for<'a> Deserialize<'a> + Reflect> FromType<T> for ReflectDeserialize {
    fn from_type() -> Self {
        ReflectDeserialize {
            func: |deserializer| Ok(Box::new(T::deserialize(deserializer)?)),
        }
    }
}

/// [`Reflect`] values are commonly used in situations where the actual types of values
/// are not known at runtime. In such situations you might have access to a `*const ()` pointer
/// that you know implements [`Reflect`], but have no way of turning it into a `&dyn Reflect`.
///
/// This is where [`ReflectFromPtr`] comes in, when creating a [`ReflectFromPtr`] for a given type `T: Reflect`.
/// Internally, this saves a concrete function `*const T -> const dyn Reflect` which lets you create a trait object of [`Reflect`]
/// from a pointer.
///
/// # Example
/// ```
/// use bevy_reflect::{TypeRegistry, Reflect, ReflectFromPtr};
/// use bevy_ptr::Ptr;
/// use std::ptr::NonNull;
///
/// #[derive(Reflect)]
/// struct Reflected(String);
///
/// let mut type_registry = TypeRegistry::default();
/// type_registry.register::<Reflected>();
///
/// let mut value = Reflected("Hello world!".to_string());
/// let value = Ptr::from(&value);
///
/// let reflect_data = type_registry.get(std::any::TypeId::of::<Reflected>()).unwrap();
/// let reflect_from_ptr = reflect_data.data::<ReflectFromPtr>().unwrap();
/// // SAFE: `value` is of type `Reflected`, which the `ReflectFromPtr` was created for
/// let value = unsafe { reflect_from_ptr.as_reflect(value) };
///
/// assert_eq!(value.downcast_ref::<Reflected>().unwrap().0, "Hello world!");
/// ```
#[derive(Clone)]
pub struct ReflectFromPtr {
    type_id: TypeId,
    from_ptr: unsafe fn(Ptr) -> &dyn Reflect,
    from_ptr_mut: unsafe fn(PtrMut) -> &mut dyn Reflect,
}

#[allow(unsafe_code)]
impl ReflectFromPtr {
    /// Returns the [`TypeId`] that the [`ReflectFromPtr`] was constructed for.
    pub fn type_id(&self) -> TypeId {
        self.type_id
    }

    /// Convert `Ptr` into `&dyn Reflect`.
    ///
    /// # Safety
    ///
    /// `val` must be a pointer to value of the type that the [`ReflectFromPtr`] was constructed for.
    /// This can be verified by checking that the type id returned by [`ReflectFromPtr::type_id`] is the expected one.
    pub unsafe fn as_reflect<'a>(&self, val: Ptr<'a>) -> &'a dyn Reflect {
        // SAFETY: contract uphold by the caller.
        unsafe { (self.from_ptr)(val) }
    }

    /// Convert `PtrMut` into `&mut dyn Reflect`.
    ///
    /// # Safety
    ///
    /// `val` must be a pointer to a value of the type that the [`ReflectFromPtr`] was constructed for
    /// This can be verified by checking that the type id returned by [`ReflectFromPtr::type_id`] is the expected one.
    pub unsafe fn as_reflect_mut<'a>(&self, val: PtrMut<'a>) -> &'a mut dyn Reflect {
        // SAFETY: contract uphold by the caller.
        unsafe { (self.from_ptr_mut)(val) }
    }
    /// Get a function pointer to turn a `Ptr` into `&dyn Reflect` for
    /// the type this [`ReflectFromPtr`] was constructed for.
    ///
    /// # Safety
    ///
    /// When calling the unsafe function returned by this method you must ensure that:
    /// - The input `Ptr` points to the `Reflect` type this `ReflectFromPtr`
    ///   was constructed for.
    pub fn from_ptr(&self) -> unsafe fn(Ptr) -> &dyn Reflect {
        self.from_ptr
    }
    /// Get a function pointer to turn a `PtrMut` into `&mut dyn Reflect` for
    /// the type this [`ReflectFromPtr`] was constructed for.
    ///
    /// # Safety
    ///
    /// When calling the unsafe function returned by this method you must ensure that:
    /// - The input `PtrMut` points to the `Reflect` type this `ReflectFromPtr`
    ///   was constructed for.
    pub fn from_ptr_mut(&self) -> unsafe fn(PtrMut) -> &mut dyn Reflect {
        self.from_ptr_mut
    }
}

#[allow(unsafe_code)]
impl<T: Reflect> FromType<T> for ReflectFromPtr {
    fn from_type() -> Self {
        ReflectFromPtr {
            type_id: TypeId::of::<T>(),
            from_ptr: |ptr| {
                // SAFETY: `from_ptr_mut` is either called in `ReflectFromPtr::as_reflect`
                // or returned by `ReflectFromPtr::from_ptr`, both lay out the invariants
                // required by `deref`
                unsafe { ptr.deref::<T>() as &dyn Reflect }
            },
            from_ptr_mut: |ptr| {
                // SAFETY: same as above, but for `as_reflect_mut`, `from_ptr_mut` and `deref_mut`.
                unsafe { ptr.deref_mut::<T>() as &mut dyn Reflect }
            },
        }
    }
}

#[cfg(test)]
#[allow(unsafe_code)]
mod test {
    use super::*;
    use crate as bevy_reflect;

    #[test]
    fn test_reflect_from_ptr() {
        #[derive(Reflect)]
        struct Foo {
            a: f32,
        }

        let foo_registration = <Foo as GetTypeRegistration>::get_type_registration();
        let reflect_from_ptr = foo_registration.data::<ReflectFromPtr>().unwrap();

        // not required in this situation because we no nobody messed with the TypeRegistry,
        // but in the general case somebody could have replaced the ReflectFromPtr with an
        // instance for another type, so then we'd need to check that the type is the expected one
        assert_eq!(reflect_from_ptr.type_id(), TypeId::of::<Foo>());

        let mut value = Foo { a: 1.0 };
        {
            let value = PtrMut::from(&mut value);
            // SAFETY: reflect_from_ptr was constructed for the correct type
            let dyn_reflect = unsafe { reflect_from_ptr.as_reflect_mut(value) };
            match dyn_reflect.reflect_mut() {
                bevy_reflect::ReflectMut::Struct(strukt) => {
                    strukt.field_mut("a").unwrap().apply(&2.0f32);
                }
                _ => panic!("invalid reflection"),
            }
        }

        {
            // SAFETY: reflect_from_ptr was constructed for the correct type
            let dyn_reflect = unsafe { reflect_from_ptr.as_reflect(Ptr::from(&value)) };
            match dyn_reflect.reflect_ref() {
                bevy_reflect::ReflectRef::Struct(strukt) => {
                    let a = strukt
                        .field("a")
                        .unwrap()
                        .try_downcast_ref::<f32>()
                        .unwrap();
                    assert_eq!(*a, 2.0);
                }
                _ => panic!("invalid reflection"),
            }
        }
    }

    #[test]
    fn type_data_iter() {
        #[derive(Reflect)]
        struct Foo;

        #[derive(Clone)]
        struct DataA(i32);

        let mut registration = TypeRegistration::of::<Foo>();
        registration.insert(DataA(123));

        let mut iter = registration.iter();

        let (id, data) = iter.next().unwrap();
        assert_eq!(id, TypeId::of::<DataA>());
        assert_eq!(data.downcast_ref::<DataA>().unwrap().0, 123);

        assert!(iter.next().is_none());
    }

    #[test]
    fn type_data_iter_mut() {
        #[derive(Reflect)]
        struct Foo;

        #[derive(Clone)]
        struct DataA(i32);

        let mut registration = TypeRegistration::of::<Foo>();
        registration.insert(DataA(123));

        {
            let mut iter = registration.iter_mut();

            let (_, data) = iter.next().unwrap();
            data.downcast_mut::<DataA>().unwrap().0 = 456;

            assert!(iter.next().is_none());
        }

        let data = registration.data::<DataA>().unwrap();
        assert_eq!(data.0, 456);
    }
}<|MERGE_RESOLUTION|>--- conflicted
+++ resolved
@@ -2,20 +2,10 @@
 use alloc::sync::Arc;
 use bevy_ptr::{Ptr, PtrMut};
 use bevy_utils::{HashMap, HashSet, TypeIdMap};
-<<<<<<< HEAD
 use core::{
     any::TypeId,
     fmt::Debug,
     ops::{Deref, DerefMut},
-=======
-use downcast_rs::{impl_downcast, Downcast};
-use serde::Deserialize;
-use std::{
-    any::TypeId,
-    fmt::Debug,
-    ops::{Deref, DerefMut},
-    sync::{Arc, PoisonError, RwLock, RwLockReadGuard, RwLockWriteGuard},
->>>>>>> 5fcbdc13
 };
 use downcast_rs::{impl_downcast, Downcast};
 use serde::Deserialize;
