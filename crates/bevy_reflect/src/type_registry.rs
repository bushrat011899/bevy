--- conflicted
+++ resolved
@@ -2,19 +2,14 @@
 use alloc::sync::Arc;
 use bevy_ptr::{Ptr, PtrMut};
 use bevy_utils::{HashMap, HashSet, TypeIdMap};
-use core::{any::TypeId, fmt::Debug};
+use core::{
+    any::TypeId,
+    fmt::Debug,
+    ops::{Deref, DerefMut},
+};
 use downcast_rs::{impl_downcast, Downcast};
 use serde::Deserialize;
-<<<<<<< HEAD
 use std::sync::{PoisonError, RwLock, RwLockReadGuard, RwLockWriteGuard};
-=======
-use std::ops::{Deref, DerefMut};
-use std::{
-    any::TypeId,
-    fmt::Debug,
-    sync::{Arc, PoisonError, RwLock, RwLockReadGuard, RwLockWriteGuard},
-};
->>>>>>> 0ebd7fcd
 
 /// A registry of [reflected] types.
 ///
@@ -868,11 +863,7 @@
         // not required in this situation because we no nobody messed with the TypeRegistry,
         // but in the general case somebody could have replaced the ReflectFromPtr with an
         // instance for another type, so then we'd need to check that the type is the expected one
-<<<<<<< HEAD
-        assert_eq!(reflect_from_ptr.type_id(), core::any::TypeId::of::<Foo>());
-=======
         assert_eq!(reflect_from_ptr.type_id(), TypeId::of::<Foo>());
->>>>>>> 0ebd7fcd
 
         let mut value = Foo { a: 1.0 };
         {
