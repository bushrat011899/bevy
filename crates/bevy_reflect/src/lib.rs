// FIXME(15321): solve CI failures, then replace with `#![expect()]`.
#![allow(missing_docs, reason = "Not all docs are written yet, see #3492.")]
// `rustdoc_internals` is needed for `#[doc(fake_variadics)]`
#![allow(internal_features)]
#![cfg_attr(any(docsrs, docsrs_dep), feature(doc_auto_cfg, rustdoc_internals))]
#![doc(
    html_logo_url = "https://bevyengine.org/assets/icon.png",
    html_favicon_url = "https://bevyengine.org/assets/icon.png"
)]

//! Reflection in Rust.
//!
//! [Reflection] is a powerful tool provided within many programming languages
//! that allows for meta-programming: using information _about_ the program to
//! _affect_ the program.
//! In other words, reflection allows us to inspect the program itself, its
//! syntax, and its type information at runtime.
//!
//! This crate adds this missing reflection functionality to Rust.
//! Though it was made with the [Bevy] game engine in mind,
//! it's a general-purpose solution that can be used in any Rust project.
//!
//! At a very high level, this crate allows you to:
//! * Dynamically interact with Rust values
//! * Access type metadata at runtime
//! * Serialize and deserialize (i.e. save and load) data
//!
//! It's important to note that because of missing features in Rust,
//! there are some [limitations] with this crate.
//!
//! # The `Reflect` and `PartialReflect` traits
//!
//! At the root of [`bevy_reflect`] is the [`PartialReflect`] trait.
//!
//! Its purpose is to allow dynamic [introspection] of values,
//! following Rust's type system through a system of [subtraits].
//!
//! Its primary purpose is to allow all implementors to be passed around
//! as a `dyn PartialReflect` trait object in one of the following forms:
//! * `&dyn PartialReflect`
//! * `&mut dyn PartialReflect`
//! * `Box<dyn PartialReflect>`
//!
//! This allows values of types implementing `PartialReflect`
//! to be operated upon completely dynamically (at a small [runtime cost]).
//!
//! Building on `PartialReflect` is the [`Reflect`] trait.
//!
//! `PartialReflect` is a supertrait of `Reflect`
//! so any type implementing `Reflect` implements `PartialReflect` by definition.
//! `dyn Reflect` trait objects can be used similarly to `dyn PartialReflect`,
//! but `Reflect` is also often used in trait bounds (like `T: Reflect`).
//!
//! The distinction between `PartialReflect` and `Reflect` is summarised in the following:
//! * `PartialReflect` is a trait for interacting with values under `bevy_reflect`'s data model.
//!   This means values implementing `PartialReflect` can be dynamically constructed and introspected.
//! * The `Reflect` trait, however, ensures that the interface exposed by `PartialReflect`
//!   on types which additionally implement `Reflect` mirrors the structure of a single Rust type.
//! * This means `dyn Reflect` trait objects can be directly downcasted to concrete types,
//!   where `dyn PartialReflect` trait object cannot.
//! * `Reflect`, since it provides a stronger type-correctness guarantee,
//!   is the trait used to interact with [the type registry].
//!
//! ## Converting between `PartialReflect` and `Reflect`
//!
//! Since `T: Reflect` implies `T: PartialReflect`, conversion from a `dyn Reflect` to a `dyn PartialReflect`
//! trait object (upcasting) is infallible and can be performed with one of the following methods.
//! Note that these are temporary while [the language feature for dyn upcasting coercion] is experimental:
//! * [`PartialReflect::as_partial_reflect`] for `&dyn PartialReflect`
//! * [`PartialReflect::as_partial_reflect_mut`] for `&mut dyn PartialReflect`
//! * [`PartialReflect::into_partial_reflect`] for `Box<dyn PartialReflect>`
//!
//! For conversion in the other direction — downcasting `dyn PartialReflect` to `dyn Reflect` —
//! there are fallible methods:
//! * [`PartialReflect::try_as_reflect`] for `&dyn Reflect`
//! * [`PartialReflect::try_as_reflect_mut`] for `&mut dyn Reflect`
//! * [`PartialReflect::try_into_reflect`] for `Box<dyn Reflect>`
//!
//! Additionally, [`FromReflect::from_reflect`] can be used to convert a `dyn PartialReflect` to a concrete type
//! which implements `Reflect`.
//!
//! # Implementing `Reflect`
//!
//! Implementing `Reflect` (and `PartialReflect`) is easily done using the provided [derive macro]:
//!
//! ```
//! # use bevy_reflect::Reflect;
//! #[derive(Reflect)]
//! struct MyStruct {
//!   foo: i32
//! }
//! ```
//!
//! This will automatically generate the implementation of `Reflect` for any struct or enum.
//!
//! It will also generate other very important trait implementations used for reflection:
//! * [`GetTypeRegistration`]
//! * [`Typed`]
//! * [`Struct`], [`TupleStruct`], or [`Enum`] depending on the type
//!
//! ## Requirements
//!
//! We can implement `Reflect` on any type that satisfies _both_ of the following conditions:
//! * The type implements `Any`, `Send`, and `Sync`.
//!   For the `Any` requirement to be satisfied, the type itself must have a [`'static` lifetime].
//! * All fields and sub-elements themselves implement `Reflect`
//!   (see the [derive macro documentation] for details on how to ignore certain fields when deriving).
//!
//! Additionally, using the derive macro on enums requires a third condition to be met:
//! * All fields and sub-elements must implement [`FromReflect`]—
//!     another important reflection trait discussed in a later section.
//!
//! # The Reflection Subtraits
//!
//! Since [`PartialReflect`] is meant to cover any and every type, this crate also comes with a few
//! more traits to accompany `PartialReflect` and provide more specific interactions.
//! We refer to these traits as the _reflection subtraits_ since they all have `PartialReflect` as a supertrait.
//! The current list of reflection subtraits include:
//! * [`Tuple`]
//! * [`Array`]
//! * [`List`]
//! * [`Set`]
//! * [`Map`]
//! * [`Struct`]
//! * [`TupleStruct`]
//! * [`Enum`]
//! * [`Function`] (requires the `functions` feature)
//!
//! As mentioned previously, the last three are automatically implemented by the [derive macro].
//!
//! Each of these traits come with their own methods specific to their respective category.
//! For example, we can access our struct's fields by name using the [`Struct::field`] method.
//!
//! ```
//! # use bevy_reflect::{PartialReflect, Reflect, Struct};
//! # #[derive(Reflect)]
//! # struct MyStruct {
//! #   foo: i32
//! # }
//! let my_struct: Box<dyn Struct> = Box::new(MyStruct {
//!   foo: 123
//! });
//! let foo: &dyn PartialReflect = my_struct.field("foo").unwrap();
//! assert_eq!(Some(&123), foo.try_downcast_ref::<i32>());
//! ```
//!
//! Since most data is passed around as `dyn PartialReflect` or `dyn Reflect` trait objects,
//! the `PartialReflect` trait has methods for going to and from these subtraits.
//!
//! [`PartialReflect::reflect_kind`], [`PartialReflect::reflect_ref`],
//! [`PartialReflect::reflect_mut`], and [`PartialReflect::reflect_owned`] all return
//! an enum that respectively contains zero-sized, immutable, mutable, and owned access to the type as a subtrait object.
//!
//! For example, we can get out a `dyn Tuple` from our reflected tuple type using one of these methods.
//!
//! ```
//! # use bevy_reflect::{PartialReflect, ReflectRef};
//! let my_tuple: Box<dyn PartialReflect> = Box::new((1, 2, 3));
//! let my_tuple = my_tuple.reflect_ref().as_tuple().unwrap();
//! assert_eq!(3, my_tuple.field_len());
//! ```
//!
//! And to go back to a general-purpose `dyn PartialReflect`,
//! we can just use the matching [`PartialReflect::as_partial_reflect`], [`PartialReflect::as_partial_reflect_mut`],
//! or [`PartialReflect::into_partial_reflect`] methods.
//!
//! ## Opaque Types
//!
//! Some types don't fall under a particular subtrait.
//!
//! These types hide their internal structure to reflection,
//! either because it is not possible, difficult, or not useful to reflect its internals.
//! Such types are known as _opaque_ types.
//!
//! This includes truly opaque types like `String` or `Instant`,
//! but also includes all the primitive types (e.g.  `bool`, `usize`, etc.)
//! since they can't be broken down any further.
//!
//! # Dynamic Types
//!
//! Each subtrait comes with a corresponding _dynamic_ type.
//!
//! The available dynamic types are:
//! * [`DynamicTuple`]
//! * [`DynamicArray`]
//! * [`DynamicList`]
//! * [`DynamicMap`]
//! * [`DynamicStruct`]
//! * [`DynamicTupleStruct`]
//! * [`DynamicEnum`]
//!
//! These dynamic types may contain any arbitrary reflected data.
//!
//! ```
//! # use bevy_reflect::{DynamicStruct, Struct};
//! let mut data = DynamicStruct::default();
//! data.insert("foo", 123_i32);
//! assert_eq!(Some(&123), data.field("foo").unwrap().try_downcast_ref::<i32>())
//! ```
//!
//! They are most commonly used as "proxies" for other types,
//! where they contain the same data as— and therefore, represent— a concrete type.
//! The [`PartialReflect::clone_value`] method will return a dynamic type for all non-opaque types,
//! allowing all types to essentially be "cloned".
//! And since dynamic types themselves implement [`PartialReflect`],
//! we may pass them around just like most other reflected types.
//!
//! ```
//! # use bevy_reflect::{DynamicStruct, PartialReflect, Reflect};
//! # #[derive(Reflect)]
//! # struct MyStruct {
//! #   foo: i32
//! # }
//! let original: Box<dyn Reflect> = Box::new(MyStruct {
//!   foo: 123
//! });
//!
//! // `cloned` will be a `DynamicStruct` representing a `MyStruct`
//! let cloned: Box<dyn PartialReflect> = original.clone_value();
//! assert!(cloned.represents::<MyStruct>());
//! ```
//!
//! ## Patching
//!
//! These dynamic types come in handy when needing to apply multiple changes to another type.
//! This is known as "patching" and is done using the [`PartialReflect::apply`] and [`PartialReflect::try_apply`] methods.
//!
//! ```
//! # use bevy_reflect::{DynamicEnum, PartialReflect};
//! let mut value = Some(123_i32);
//! let patch = DynamicEnum::new("None", ());
//! value.apply(&patch);
//! assert_eq!(None, value);
//! ```
//!
//! ## `FromReflect`
//!
//! It's important to remember that dynamic types are _not_ the concrete type they may be representing.
//! A common mistake is to treat them like such when trying to cast back to the original type
//! or when trying to make use of a reflected trait which expects the actual type.
//!
//! ```should_panic
//! # use bevy_reflect::{DynamicStruct, PartialReflect, Reflect};
//! # #[derive(Reflect)]
//! # struct MyStruct {
//! #   foo: i32
//! # }
//! let original: Box<dyn Reflect> = Box::new(MyStruct {
//!   foo: 123
//! });
//!
//! let cloned: Box<dyn PartialReflect> = original.clone_value();
//! let value = cloned.try_take::<MyStruct>().unwrap(); // PANIC!
//! ```
//!
//! To resolve this issue, we'll need to convert the dynamic type to the concrete one.
//! This is where [`FromReflect`] comes in.
//!
//! `FromReflect` is a trait that allows an instance of a type to be generated from a
//! dynamic representation— even partial ones.
//! And since the [`FromReflect::from_reflect`] method takes the data by reference,
//! this can be used to effectively clone data (to an extent).
//!
//! It is automatically implemented when [deriving `Reflect`] on a type unless opted out of
//! using `#[reflect(from_reflect = false)]` on the item.
//!
//! ```
//! # use bevy_reflect::{FromReflect, PartialReflect, Reflect};
//! #[derive(Reflect)]
//! struct MyStruct {
//!   foo: i32
//! }
//! let original: Box<dyn Reflect> = Box::new(MyStruct {
//!   foo: 123
//! });
//!
//! let cloned: Box<dyn PartialReflect> = original.clone_value();
//! let value = <MyStruct as FromReflect>::from_reflect(&*cloned).unwrap(); // OK!
//! ```
//!
//! When deriving, all active fields and sub-elements must also implement `FromReflect`.
//!
//! Fields can be given default values for when a field is missing in the passed value or even ignored.
//! Ignored fields must either implement [`Default`] or have a default function specified
//! using `#[reflect(default = "path::to::function")]`.
//!
//! See the [derive macro documentation](derive@crate::FromReflect) for details.
//!
//! All primitives and simple types implement `FromReflect` by relying on their [`Default`] implementation.
//!
//! # Path navigation
//!
//! The [`GetPath`] trait allows accessing arbitrary nested fields of an [`PartialReflect`] type.
//!
//! Using `GetPath`, it is possible to use a path string to access a specific field
//! of a reflected type.
//!
//! ```
//! # use bevy_reflect::{Reflect, GetPath};
//! #[derive(Reflect)]
//! struct MyStruct {
//!   value: Vec<Option<u32>>
//! }
//!
//! let my_struct = MyStruct {
//!   value: vec![None, None, Some(123)],
//! };
//! assert_eq!(
//!   my_struct.path::<u32>(".value[2].0").unwrap(),
//!   &123,
//! );
//! ```
//!
//! # Type Registration
//!
//! This crate also comes with a [`TypeRegistry`] that can be used to store and retrieve additional type metadata at runtime,
//! such as helper types and trait implementations.
//!
//! The [derive macro] for [`Reflect`] also generates an implementation of the [`GetTypeRegistration`] trait,
//! which is used by the registry to generate a [`TypeRegistration`] struct for that type.
//! We can then register additional [type data] we want associated with that type.
//!
//! For example, we can register [`ReflectDefault`] on our type so that its `Default` implementation
//! may be used dynamically.
//!
//! ```
//! # use bevy_reflect::{Reflect, TypeRegistry, prelude::ReflectDefault};
//! #[derive(Reflect, Default)]
//! struct MyStruct {
//!   foo: i32
//! }
//! let mut registry = TypeRegistry::empty();
//! registry.register::<MyStruct>();
//! registry.register_type_data::<MyStruct, ReflectDefault>();
//!
//! let registration = registry.get(core::any::TypeId::of::<MyStruct>()).unwrap();
//! let reflect_default = registration.data::<ReflectDefault>().unwrap();
//!
//! let new_value: Box<dyn Reflect> = reflect_default.default();
//! assert!(new_value.is::<MyStruct>());
//! ```
//!
//! Because this operation is so common, the derive macro actually has a shorthand for it.
//! By using the `#[reflect(Trait)]` attribute, the derive macro will automatically register a matching,
//! in-scope `ReflectTrait` type within the `GetTypeRegistration` implementation.
//!
//! ```
//! use bevy_reflect::prelude::{Reflect, ReflectDefault};
//!
//! #[derive(Reflect, Default)]
//! #[reflect(Default)]
//! struct MyStruct {
//!   foo: i32
//! }
//! ```
//!
//! ## Reflecting Traits
//!
//! Type data doesn't have to be tied to a trait, but it's often extremely useful to create trait type data.
//! These allow traits to be used directly on a `dyn Reflect` (and not a `dyn PartialReflect`)
//! while utilizing the underlying type's implementation.
//!
//! For any [object-safe] trait, we can easily generate a corresponding `ReflectTrait` type for our trait
//! using the [`#[reflect_trait]`](reflect_trait) macro.
//!
//! ```
//! # use bevy_reflect::{Reflect, reflect_trait, TypeRegistry};
//! #[reflect_trait] // Generates a `ReflectMyTrait` type
//! pub trait MyTrait {}
//! impl<T: Reflect> MyTrait for T {}
//!
//! let mut registry = TypeRegistry::new();
//! registry.register_type_data::<i32, ReflectMyTrait>();
//! ```
//!
//! The generated type data can be used to convert a valid `dyn Reflect` into a `dyn MyTrait`.
//! See the [trait reflection example](https://github.com/bevyengine/bevy/blob/latest/examples/reflection/trait_reflection.rs)
//! for more information and usage details.
//!
//! # Serialization
//!
//! By using reflection, we are also able to get serialization capabilities for free.
//! In fact, using [`bevy_reflect`] can result in faster compile times and reduced code generation over
//! directly deriving the [`serde`] traits.
//!
//! The way it works is by moving the serialization logic into common serializers and deserializers:
//! * [`ReflectSerializer`]
//! * [`TypedReflectSerializer`]
//! * [`ReflectDeserializer`]
//! * [`TypedReflectDeserializer`]
//!
//! All of these structs require a reference to the [registry] so that [type information] can be retrieved,
//! as well as registered type data, such as [`ReflectSerialize`] and [`ReflectDeserialize`].
//!
//! The general entry point are the "untyped" versions of these structs.
//! These will automatically extract the type information and pass them into their respective "typed" version.
//!
//! The output of the `ReflectSerializer` will be a map, where the key is the [type path]
//! and the value is the serialized data.
//! The `TypedReflectSerializer` will simply output the serialized data.
//!
//! The `ReflectDeserializer` can be used to deserialize this map and return a `Box<dyn Reflect>`,
//! where the underlying type will be a dynamic type representing some concrete type (except for opaque types).
//!
//! Again, it's important to remember that dynamic types may need to be converted to their concrete counterparts
//! in order to be used in certain cases.
//! This can be achieved using [`FromReflect`].
//!
//! ```
//! # use serde::de::DeserializeSeed;
//! # use bevy_reflect::{
//! #     serde::{ReflectSerializer, ReflectDeserializer},
//! #     Reflect, PartialReflect, FromReflect, TypeRegistry
//! # };
//! #[derive(Reflect, PartialEq, Debug)]
//! struct MyStruct {
//!   foo: i32
//! }
//!
//! let original_value = MyStruct {
//!   foo: 123
//! };
//!
//! // Register
//! let mut registry = TypeRegistry::new();
//! registry.register::<MyStruct>();
//!
//! // Serialize
//! let reflect_serializer = ReflectSerializer::new(original_value.as_partial_reflect(), &registry);
//! let serialized_value: String = ron::to_string(&reflect_serializer).unwrap();
//!
//! // Deserialize
//! let reflect_deserializer = ReflectDeserializer::new(&registry);
//! let deserialized_value: Box<dyn PartialReflect> = reflect_deserializer.deserialize(
//!   &mut ron::Deserializer::from_str(&serialized_value).unwrap()
//! ).unwrap();
//!
//! // Convert
//! let converted_value = <MyStruct as FromReflect>::from_reflect(&*deserialized_value).unwrap();
//!
//! assert_eq!(original_value, converted_value);
//! ```
//!
//! # Limitations
//!
//! While this crate offers a lot in terms of adding reflection to Rust,
//! it does come with some limitations that don't make it as featureful as reflection
//! in other programming languages.
//!
//! ## Non-Static Lifetimes
//!
//! One of the most obvious limitations is the `'static` requirement.
//! Rust requires fields to define a lifetime for referenced data,
//! but [`Reflect`] requires all types to have a `'static` lifetime.
//! This makes it impossible to reflect any type with non-static borrowed data.
//!
//! ## Function Reflection
//!
//! Another limitation is the inability to fully reflect functions and methods.
//! Most languages offer some way of calling methods dynamically,
//! but Rust makes this very difficult to do.
//! For non-generic methods, this can be done by registering custom [type data] that
//! contains function pointers.
//! For generic methods, the same can be done but will typically require manual monomorphization
//! (i.e. manually specifying the types the generic method can take).
//!
//! ## Manual Registration
//!
//! Since Rust doesn't provide built-in support for running initialization code before `main`,
//! there is no way for `bevy_reflect` to automatically register types into the [type registry].
//! This means types must manually be registered, including their desired monomorphized
//! representations if generic.
//!
//! # Features
//!
//! ## `bevy`
//!
//! | Default | Dependencies                              |
//! | :-----: | :---------------------------------------: |
//! | ❌      | [`bevy_math`], [`glam`], [`smallvec`]     |
//!
//! This feature makes it so that the appropriate reflection traits are implemented on all the types
//! necessary for the [Bevy] game engine.
//! enables the optional dependencies: [`bevy_math`], [`glam`], and [`smallvec`].
//! These dependencies are used by the [Bevy] game engine and must define their reflection implementations
//! within this crate due to Rust's [orphan rule].
//!
//! ## `documentation`
//!
//! | Default | Dependencies                                  |
//! | :-----: | :-------------------------------------------: |
//! | ❌      | [`bevy_reflect_derive/documentation`]         |
//!
//! This feature enables capturing doc comments as strings for items that [derive `Reflect`].
//! Documentation information can then be accessed at runtime on the [`TypeInfo`] of that item.
//!
//! This can be useful for generating documentation for scripting language interop or
//! for displaying tooltips in an editor.
//!
//! ## `debug`
//!
//! | Default | Dependencies                                  |
//! | :-----: | :-------------------------------------------: |
//! | ✅      | `debug_stack`                                 |
//!
//! This feature enables useful debug features for reflection.
//!
//! This includes the `debug_stack` feature,
//! which enables capturing the type stack when serializing or deserializing a type
//! and displaying it in error messages.
//!
//! [Reflection]: https://en.wikipedia.org/wiki/Reflective_programming
//! [Bevy]: https://bevyengine.org/
//! [limitations]: #limitations
//! [`bevy_reflect`]: crate
//! [introspection]: https://en.wikipedia.org/wiki/Type_introspection
//! [subtraits]: #the-reflection-subtraits
//! [the type registry]: #type-registration
//! [runtime cost]: https://doc.rust-lang.org/book/ch17-02-trait-objects.html#trait-objects-perform-dynamic-dispatch
//! [the language feature for dyn upcasting coercion]: https://github.com/rust-lang/rust/issues/65991
//! [derive macro]: derive@crate::Reflect
//! [`'static` lifetime]: https://doc.rust-lang.org/rust-by-example/scope/lifetime/static_lifetime.html#trait-bound
//! [`Function`]: func::Function
//! [derive macro documentation]: derive@crate::Reflect
//! [deriving `Reflect`]: derive@crate::Reflect
//! [type data]: TypeData
//! [`ReflectDefault`]: std_traits::ReflectDefault
//! [object-safe]: https://doc.rust-lang.org/reference/items/traits.html#object-safety
//! [`serde`]: ::serde
//! [`ReflectSerializer`]: serde::ReflectSerializer
//! [`TypedReflectSerializer`]: serde::TypedReflectSerializer
//! [`ReflectDeserializer`]: serde::ReflectDeserializer
//! [`TypedReflectDeserializer`]: serde::TypedReflectDeserializer
//! [registry]: TypeRegistry
//! [type information]: TypeInfo
//! [type path]: TypePath
//! [type registry]: TypeRegistry
//! [`bevy_math`]: https://docs.rs/bevy_math/latest/bevy_math/
//! [`glam`]: https://docs.rs/glam/latest/glam/
//! [`smallvec`]: https://docs.rs/smallvec/latest/smallvec/
//! [orphan rule]: https://doc.rust-lang.org/book/ch10-02-traits.html#implementing-a-trait-on-a-type:~:text=But%20we%20can%E2%80%99t,implementation%20to%20use.
//! [`bevy_reflect_derive/documentation`]: bevy_reflect_derive
//! [derive `Reflect`]: derive@crate::Reflect

extern crate alloc;

mod array;
mod fields;
mod from_reflect;
#[cfg(feature = "functions")]
pub mod func;
mod kind;
mod list;
mod map;
mod path;
mod reflect;
mod reflectable;
mod remote;
mod set;
mod struct_trait;
mod tuple;
mod tuple_struct;
mod type_info;
mod type_path;
mod type_registry;

mod impls {
    mod std;

    #[cfg(feature = "glam")]
    mod glam;
    #[cfg(feature = "petgraph")]
    mod petgraph;
    #[cfg(feature = "smallvec")]
    mod smallvec;
    #[cfg(feature = "smol_str")]
    mod smol_str;
    #[cfg(feature = "uuid")]
    mod uuid;
    #[cfg(feature = "wgpu-types")]
    mod wgpu_types;
}

pub mod attributes;
mod enums;
pub mod serde;
pub mod std_traits;
#[cfg(feature = "debug_stack")]
mod type_info_stack;
pub mod utility;

/// The reflect prelude.
///
/// This includes the most common types in this crate, re-exported for your convenience.
pub mod prelude {
    pub use crate::std_traits::*;

    #[doc(hidden)]
    pub use crate::{
        reflect_trait, FromReflect, GetField, GetPath, GetTupleStructField, PartialReflect,
        Reflect, ReflectDeserialize, ReflectFromReflect, ReflectPath, ReflectSerialize, Struct,
        TupleStruct, TypePath,
    };

    #[cfg(feature = "functions")]
    pub use crate::func::{Function, IntoFunction, IntoFunctionMut};
}

pub use array::*;
pub use enums::*;
pub use fields::*;
pub use from_reflect::*;
pub use kind::*;
pub use list::*;
pub use map::*;
pub use path::*;
pub use reflect::*;
pub use reflectable::*;
pub use remote::*;
pub use set::*;
pub use struct_trait::*;
pub use tuple::*;
pub use tuple_struct::*;
pub use type_info::*;
pub use type_path::*;
pub use type_registry::*;

pub use bevy_reflect_derive::*;
pub use erased_serde;

/// Exports used by the reflection macros.
///
/// These are not meant to be used directly and are subject to breaking changes.
#[doc(hidden)]
pub mod __macro_exports {
    use crate::{
        DynamicArray, DynamicEnum, DynamicList, DynamicMap, DynamicStruct, DynamicTuple,
        DynamicTupleStruct, GetTypeRegistration, TypeRegistry,
    };

    /// A wrapper trait around [`GetTypeRegistration`].
    ///
    /// This trait is used by the derive macro to recursively register all type dependencies.
    /// It's used instead of `GetTypeRegistration` directly to avoid making dynamic types also
    /// implement `GetTypeRegistration` in order to be used as active fields.
    ///
    /// This trait has a blanket implementation for all types that implement `GetTypeRegistration`
    /// and manual implementations for all dynamic types (which simply do nothing).
    #[diagnostic::on_unimplemented(
        message = "`{Self}` does not implement `GetTypeRegistration` so cannot be registered for reflection",
        note = "consider annotating `{Self}` with `#[derive(Reflect)]`"
    )]
    pub trait RegisterForReflection {
        #[allow(unused_variables)]
        fn __register(registry: &mut TypeRegistry) {}
    }

    impl<T: GetTypeRegistration> RegisterForReflection for T {
        fn __register(registry: &mut TypeRegistry) {
            registry.register::<T>();
        }
    }

    impl RegisterForReflection for DynamicEnum {}

    impl RegisterForReflection for DynamicTupleStruct {}

    impl RegisterForReflection for DynamicStruct {}

    impl RegisterForReflection for DynamicMap {}

    impl RegisterForReflection for DynamicList {}

    impl RegisterForReflection for DynamicArray {}

    impl RegisterForReflection for DynamicTuple {}
}

#[cfg(test)]
#[allow(clippy::disallowed_types, clippy::approx_constant)]
mod tests {
    use ::serde::{de::DeserializeSeed, Deserialize, Serialize};
    use alloc::borrow::Cow;
    use bevy_utils::HashMap;
<<<<<<< HEAD
    use core::{
=======
    use disqualified::ShortName;
    use ron::{
        ser::{to_string_pretty, PrettyConfig},
        Deserializer,
    };
    use static_assertions::{assert_impl_all, assert_not_impl_all};
    use std::{
>>>>>>> 0ebd7fcd
        any::TypeId,
        fmt::{Debug, Formatter},
        hash::Hash,
        marker::PhantomData,
    };
    use ron::{
        ser::{to_string_pretty, PrettyConfig},
        Deserializer,
    };
    use static_assertions::{assert_impl_all, assert_not_impl_all};

    use super::{prelude::*, *};
    use crate as bevy_reflect;
    use crate::{
        serde::{ReflectDeserializer, ReflectSerializer},
        utility::GenericTypePathCell,
        ShortName,
    };

    #[test]
    fn try_apply_should_detect_kinds() {
        #[derive(Reflect, Debug)]
        struct Struct {
            a: u32,
            b: f32,
        }

        #[derive(Reflect, Debug)]
        enum Enum {
            A,
            B(u32),
        }

        let mut struct_target = Struct {
            a: 0xDEADBEEF,
            b: 3.14,
        };

        let mut enum_target = Enum::A;

        let array_src = [8, 0, 8];

        let result = struct_target.try_apply(&enum_target);
        assert!(
            matches!(
                result,
                Err(ApplyError::MismatchedKinds {
                    from_kind: ReflectKind::Enum,
                    to_kind: ReflectKind::Struct
                })
            ),
            "result was {result:?}"
        );

        let result = enum_target.try_apply(&array_src);
        assert!(
            matches!(
                result,
                Err(ApplyError::MismatchedKinds {
                    from_kind: ReflectKind::Array,
                    to_kind: ReflectKind::Enum
                })
            ),
            "result was {result:?}"
        );
    }

    #[test]
    fn reflect_struct() {
        #[derive(Reflect)]
        struct Foo {
            a: u32,
            b: f32,
            c: Bar,
        }
        #[derive(Reflect)]
        struct Bar {
            x: u32,
        }

        let mut foo = Foo {
            a: 42,
            b: 3.14,
            c: Bar { x: 1 },
        };

        let a = *foo.get_field::<u32>("a").unwrap();
        assert_eq!(a, 42);

        *foo.get_field_mut::<u32>("a").unwrap() += 1;
        assert_eq!(foo.a, 43);

        let bar = foo.get_field::<Bar>("c").unwrap();
        assert_eq!(bar.x, 1);

        // nested retrieval
        let c = foo.field("c").unwrap();
        let value = c.reflect_ref().as_struct().unwrap();
        assert_eq!(*value.get_field::<u32>("x").unwrap(), 1);

        // patch Foo with a dynamic struct
        let mut dynamic_struct = DynamicStruct::default();
        dynamic_struct.insert("a", 123u32);
        dynamic_struct.insert("should_be_ignored", 456);

        foo.apply(&dynamic_struct);
        assert_eq!(foo.a, 123);
    }

    #[test]
    fn reflect_map() {
        #[derive(Reflect, Hash)]
        #[reflect(Hash)]
        struct Foo {
            a: u32,
            b: String,
        }

        let key_a = Foo {
            a: 1,
            b: "k1".to_string(),
        };

        let key_b = Foo {
            a: 1,
            b: "k1".to_string(),
        };

        let key_c = Foo {
            a: 3,
            b: "k3".to_string(),
        };

        let mut map = DynamicMap::default();
        map.insert(key_a, 10u32);
        assert_eq!(
            10,
            *map.get(&key_b).unwrap().try_downcast_ref::<u32>().unwrap()
        );
        assert!(map.get(&key_c).is_none());
        *map.get_mut(&key_b)
            .unwrap()
            .try_downcast_mut::<u32>()
            .unwrap() = 20;
        assert_eq!(
            20,
            *map.get(&key_b).unwrap().try_downcast_ref::<u32>().unwrap()
        );
    }

    #[test]
    #[allow(clippy::disallowed_types)]
    fn reflect_unit_struct() {
        #[derive(Reflect)]
        struct Foo(u32, u64);

        let mut foo = Foo(1, 2);
        assert_eq!(1, *foo.get_field::<u32>(0).unwrap());
        assert_eq!(2, *foo.get_field::<u64>(1).unwrap());

        let mut patch = DynamicTupleStruct::default();
        patch.insert(3u32);
        patch.insert(4u64);
        assert_eq!(
            3,
            *patch.field(0).unwrap().try_downcast_ref::<u32>().unwrap()
        );
        assert_eq!(
            4,
            *patch.field(1).unwrap().try_downcast_ref::<u64>().unwrap()
        );

        foo.apply(&patch);
        assert_eq!(3, foo.0);
        assert_eq!(4, foo.1);

        let mut iter = patch.iter_fields();
        assert_eq!(3, *iter.next().unwrap().try_downcast_ref::<u32>().unwrap());
        assert_eq!(4, *iter.next().unwrap().try_downcast_ref::<u64>().unwrap());
    }

    #[test]
    #[should_panic(
        expected = "the given key of type `bevy_reflect::tests::Foo` does not support hashing"
    )]
    fn reflect_map_no_hash() {
        #[derive(Reflect)]
        struct Foo {
            a: u32,
        }

        let foo = Foo { a: 1 };
        assert!(foo.reflect_hash().is_none());

        let mut map = DynamicMap::default();
        map.insert(foo, 10u32);
    }

    #[test]
    #[should_panic(
        expected = "the dynamic type `bevy_reflect::DynamicStruct` (representing `bevy_reflect::tests::Foo`) does not support hashing"
    )]
    fn reflect_map_no_hash_dynamic_representing() {
        #[derive(Reflect, Hash)]
        #[reflect(Hash)]
        struct Foo {
            a: u32,
        }

        let foo = Foo { a: 1 };
        assert!(foo.reflect_hash().is_some());
        let dynamic = foo.clone_dynamic();

        let mut map = DynamicMap::default();
        map.insert(dynamic, 11u32);
    }

    #[test]
    #[should_panic(
        expected = "the dynamic type `bevy_reflect::DynamicStruct` does not support hashing"
    )]
    fn reflect_map_no_hash_dynamic() {
        #[derive(Reflect, Hash)]
        #[reflect(Hash)]
        struct Foo {
            a: u32,
        }

        let mut dynamic = DynamicStruct::default();
        dynamic.insert("a", 4u32);
        assert!(dynamic.reflect_hash().is_none());

        let mut map = DynamicMap::default();
        map.insert(dynamic, 11u32);
    }

    #[test]
    fn reflect_ignore() {
        #[derive(Reflect)]
        struct Foo {
            a: u32,
            #[reflect(ignore)]
            _b: u32,
        }

        let foo = Foo { a: 1, _b: 2 };

        let values: Vec<u32> = foo
            .iter_fields()
            .map(|value| *value.try_downcast_ref::<u32>().unwrap())
            .collect();
        assert_eq!(values, vec![1]);
    }

    #[test]
    fn should_call_from_reflect_dynamically() {
        #[derive(Reflect)]
        struct MyStruct {
            foo: usize,
        }

        // Register
        let mut registry = TypeRegistry::default();
        registry.register::<MyStruct>();

        // Get type data
        let type_id = TypeId::of::<MyStruct>();
        let rfr = registry
            .get_type_data::<ReflectFromReflect>(type_id)
            .expect("the FromReflect trait should be registered");

        // Call from_reflect
        let mut dynamic_struct = DynamicStruct::default();
        dynamic_struct.insert("foo", 123usize);
        let reflected = rfr
            .from_reflect(&dynamic_struct)
            .expect("the type should be properly reflected");

        // Assert
        let expected = MyStruct { foo: 123 };
        assert!(expected
            .reflect_partial_eq(reflected.as_partial_reflect())
            .unwrap_or_default());
        let not_expected = MyStruct { foo: 321 };
        assert!(!not_expected
            .reflect_partial_eq(reflected.as_partial_reflect())
            .unwrap_or_default());
    }

    #[test]
    fn from_reflect_should_allow_ignored_unnamed_fields() {
        #[derive(Reflect, Eq, PartialEq, Debug)]
        struct MyTupleStruct(i8, #[reflect(ignore)] i16, i32);

        let expected = MyTupleStruct(1, 0, 3);

        let mut dyn_tuple_struct = DynamicTupleStruct::default();
        dyn_tuple_struct.insert(1_i8);
        dyn_tuple_struct.insert(3_i32);
        let my_tuple_struct = <MyTupleStruct as FromReflect>::from_reflect(&dyn_tuple_struct);

        assert_eq!(Some(expected), my_tuple_struct);

        #[derive(Reflect, Eq, PartialEq, Debug)]
        enum MyEnum {
            Tuple(i8, #[reflect(ignore)] i16, i32),
        }

        let expected = MyEnum::Tuple(1, 0, 3);

        let mut dyn_tuple = DynamicTuple::default();
        dyn_tuple.insert(1_i8);
        dyn_tuple.insert(3_i32);

        let mut dyn_enum = DynamicEnum::default();
        dyn_enum.set_variant("Tuple", dyn_tuple);

        let my_enum = <MyEnum as FromReflect>::from_reflect(&dyn_enum);

        assert_eq!(Some(expected), my_enum);
    }

    #[test]
    fn from_reflect_should_use_default_field_attributes() {
        #[derive(Reflect, Eq, PartialEq, Debug)]
        struct MyStruct {
            // Use `Default::default()`
            // Note that this isn't an ignored field
            #[reflect(default)]
            foo: String,

            // Use `get_bar_default()`
            #[reflect(ignore)]
            #[reflect(default = "get_bar_default")]
            bar: NotReflect,

            // Ensure attributes can be combined
            #[reflect(ignore, default = "get_bar_default")]
            baz: NotReflect,
        }

        #[derive(Eq, PartialEq, Debug)]
        struct NotReflect(usize);

        fn get_bar_default() -> NotReflect {
            NotReflect(123)
        }

        let expected = MyStruct {
            foo: String::default(),
            bar: NotReflect(123),
            baz: NotReflect(123),
        };

        let dyn_struct = DynamicStruct::default();
        let my_struct = <MyStruct as FromReflect>::from_reflect(&dyn_struct);

        assert_eq!(Some(expected), my_struct);
    }

    #[test]
    fn from_reflect_should_use_default_variant_field_attributes() {
        #[derive(Reflect, Eq, PartialEq, Debug)]
        enum MyEnum {
            Foo(#[reflect(default)] String),
            Bar {
                #[reflect(default = "get_baz_default")]
                #[reflect(ignore)]
                baz: usize,
            },
        }

        fn get_baz_default() -> usize {
            123
        }

        let expected = MyEnum::Foo(String::default());

        let dyn_enum = DynamicEnum::new("Foo", DynamicTuple::default());
        let my_enum = <MyEnum as FromReflect>::from_reflect(&dyn_enum);

        assert_eq!(Some(expected), my_enum);

        let expected = MyEnum::Bar {
            baz: get_baz_default(),
        };

        let dyn_enum = DynamicEnum::new("Bar", DynamicStruct::default());
        let my_enum = <MyEnum as FromReflect>::from_reflect(&dyn_enum);

        assert_eq!(Some(expected), my_enum);
    }

    #[test]
    fn from_reflect_should_use_default_container_attribute() {
        #[derive(Reflect, Eq, PartialEq, Debug)]
        #[reflect(Default)]
        struct MyStruct {
            foo: String,
            #[reflect(ignore)]
            bar: usize,
        }

        impl Default for MyStruct {
            fn default() -> Self {
                Self {
                    foo: String::from("Hello"),
                    bar: 123,
                }
            }
        }

        let expected = MyStruct {
            foo: String::from("Hello"),
            bar: 123,
        };

        let dyn_struct = DynamicStruct::default();
        let my_struct = <MyStruct as FromReflect>::from_reflect(&dyn_struct);

        assert_eq!(Some(expected), my_struct);
    }

    #[test]
    fn reflect_complex_patch() {
        #[derive(Reflect, Eq, PartialEq, Debug)]
        #[reflect(PartialEq)]
        struct Foo {
            a: u32,
            #[reflect(ignore)]
            _b: u32,
            c: Vec<isize>,
            d: HashMap<usize, i8>,
            e: Bar,
            f: (i32, Vec<isize>, Bar),
            g: Vec<(Baz, HashMap<usize, Bar>)>,
            h: [u32; 2],
        }

        #[derive(Reflect, Eq, PartialEq, Clone, Debug)]
        #[reflect(PartialEq)]
        struct Bar {
            x: u32,
        }

        #[derive(Reflect, Eq, PartialEq, Debug)]
        struct Baz(String);

        let mut hash_map = HashMap::default();
        hash_map.insert(1, 1);
        hash_map.insert(2, 2);

        let mut hash_map_baz = HashMap::default();
        hash_map_baz.insert(1, Bar { x: 0 });

        let mut foo = Foo {
            a: 1,
            _b: 1,
            c: vec![1, 2],
            d: hash_map,
            e: Bar { x: 1 },
            f: (1, vec![1, 2], Bar { x: 1 }),
            g: vec![(Baz("string".to_string()), hash_map_baz)],
            h: [2; 2],
        };

        let mut foo_patch = DynamicStruct::default();
        foo_patch.insert("a", 2u32);
        foo_patch.insert("b", 2u32); // this should be ignored

        let mut list = DynamicList::default();
        list.push(3isize);
        list.push(4isize);
        list.push(5isize);
        foo_patch.insert("c", list.clone_dynamic());

        let mut map = DynamicMap::default();
        map.insert(2usize, 3i8);
        map.insert(3usize, 4i8);
        foo_patch.insert("d", map);

        let mut bar_patch = DynamicStruct::default();
        bar_patch.insert("x", 2u32);
        foo_patch.insert("e", bar_patch.clone_dynamic());

        let mut tuple = DynamicTuple::default();
        tuple.insert(2i32);
        tuple.insert(list);
        tuple.insert(bar_patch);
        foo_patch.insert("f", tuple);

        let mut composite = DynamicList::default();
        composite.push({
            let mut tuple = DynamicTuple::default();
            tuple.insert({
                let mut tuple_struct = DynamicTupleStruct::default();
                tuple_struct.insert("new_string".to_string());
                tuple_struct
            });
            tuple.insert({
                let mut map = DynamicMap::default();
                map.insert(1usize, {
                    let mut struct_ = DynamicStruct::default();
                    struct_.insert("x", 7u32);
                    struct_
                });
                map
            });
            tuple
        });
        foo_patch.insert("g", composite);

        let array = DynamicArray::from_iter([2u32, 2u32]);
        foo_patch.insert("h", array);

        foo.apply(&foo_patch);

        let mut hash_map = HashMap::default();
        hash_map.insert(1, 1);
        hash_map.insert(2, 3);
        hash_map.insert(3, 4);

        let mut hash_map_baz = HashMap::default();
        hash_map_baz.insert(1, Bar { x: 7 });

        let expected_foo = Foo {
            a: 2,
            _b: 1,
            c: vec![3, 4, 5],
            d: hash_map,
            e: Bar { x: 2 },
            f: (2, vec![3, 4, 5], Bar { x: 2 }),
            g: vec![(Baz("new_string".to_string()), hash_map_baz.clone())],
            h: [2; 2],
        };

        assert_eq!(foo, expected_foo);

        let new_foo = Foo::from_reflect(&foo_patch)
            .expect("error while creating a concrete type from a dynamic type");

        let mut hash_map = HashMap::default();
        hash_map.insert(2, 3);
        hash_map.insert(3, 4);

        let expected_new_foo = Foo {
            a: 2,
            _b: 0,
            c: vec![3, 4, 5],
            d: hash_map,
            e: Bar { x: 2 },
            f: (2, vec![3, 4, 5], Bar { x: 2 }),
            g: vec![(Baz("new_string".to_string()), hash_map_baz)],
            h: [2; 2],
        };

        assert_eq!(new_foo, expected_new_foo);
    }

    #[test]
    fn should_auto_register_fields() {
        #[derive(Reflect)]
        struct Foo {
            bar: Bar,
        }

        #[derive(Reflect)]
        enum Bar {
            Variant(Baz),
        }

        #[derive(Reflect)]
        struct Baz(usize);

        // === Basic === //
        let mut registry = TypeRegistry::empty();
        registry.register::<Foo>();

        assert!(
            registry.contains(TypeId::of::<Bar>()),
            "registry should contain auto-registered `Bar` from `Foo`"
        );

        // === Option === //
        let mut registry = TypeRegistry::empty();
        registry.register::<Option<Foo>>();

        assert!(
            registry.contains(TypeId::of::<Bar>()),
            "registry should contain auto-registered `Bar` from `Option<Foo>`"
        );

        // === Tuple === //
        let mut registry = TypeRegistry::empty();
        registry.register::<(Foo, Foo)>();

        assert!(
            registry.contains(TypeId::of::<Bar>()),
            "registry should contain auto-registered `Bar` from `(Foo, Foo)`"
        );

        // === Array === //
        let mut registry = TypeRegistry::empty();
        registry.register::<[Foo; 3]>();

        assert!(
            registry.contains(TypeId::of::<Bar>()),
            "registry should contain auto-registered `Bar` from `[Foo; 3]`"
        );

        // === Vec === //
        let mut registry = TypeRegistry::empty();
        registry.register::<Vec<Foo>>();

        assert!(
            registry.contains(TypeId::of::<Bar>()),
            "registry should contain auto-registered `Bar` from `Vec<Foo>`"
        );

        // === HashMap === //
        let mut registry = TypeRegistry::empty();
        registry.register::<HashMap<i32, Foo>>();

        assert!(
            registry.contains(TypeId::of::<Bar>()),
            "registry should contain auto-registered `Bar` from `HashMap<i32, Foo>`"
        );
    }

    #[test]
    fn should_allow_dynamic_fields() {
        #[derive(Reflect)]
        #[reflect(from_reflect = false)]
        struct MyStruct(
            DynamicEnum,
            DynamicTupleStruct,
            DynamicStruct,
            DynamicMap,
            DynamicList,
            DynamicArray,
            DynamicTuple,
            i32,
        );

        assert_impl_all!(MyStruct: Reflect, GetTypeRegistration);

        let mut registry = TypeRegistry::empty();
        registry.register::<MyStruct>();

        assert_eq!(2, registry.iter().count());
        assert!(registry.contains(TypeId::of::<MyStruct>()));
        assert!(registry.contains(TypeId::of::<i32>()));
    }

    #[test]
    fn should_not_auto_register_existing_types() {
        #[derive(Reflect)]
        struct Foo {
            bar: Bar,
        }

        #[derive(Reflect, Default)]
        struct Bar(usize);

        let mut registry = TypeRegistry::empty();
        registry.register::<Bar>();
        registry.register_type_data::<Bar, ReflectDefault>();
        registry.register::<Foo>();

        assert!(
            registry
                .get_type_data::<ReflectDefault>(TypeId::of::<Bar>())
                .is_some(),
            "registry should contain existing registration for `Bar`"
        );
    }

    #[test]
    fn reflect_serialize() {
        #[derive(Reflect)]
        struct Foo {
            a: u32,
            #[reflect(ignore)]
            _b: u32,
            c: Vec<isize>,
            d: HashMap<usize, i8>,
            e: Bar,
            f: String,
            g: (i32, Vec<isize>, Bar),
            h: [u32; 2],
        }

        #[derive(Reflect, Serialize, Deserialize)]
        #[reflect(Serialize, Deserialize)]
        struct Bar {
            x: u32,
        }

        let mut hash_map = HashMap::default();
        hash_map.insert(1, 1);
        hash_map.insert(2, 2);
        let foo = Foo {
            a: 1,
            _b: 1,
            c: vec![1, 2],
            d: hash_map,
            e: Bar { x: 1 },
            f: "hi".to_string(),
            g: (1, vec![1, 2], Bar { x: 1 }),
            h: [2; 2],
        };

        let mut registry = TypeRegistry::default();
        registry.register::<u32>();
        registry.register::<i8>();
        registry.register::<i32>();
        registry.register::<usize>();
        registry.register::<isize>();
        registry.register::<Foo>();
        registry.register::<Bar>();
        registry.register::<String>();
        registry.register::<Vec<isize>>();
        registry.register::<HashMap<usize, i8>>();
        registry.register::<(i32, Vec<isize>, Bar)>();
        registry.register::<[u32; 2]>();

        let serializer = ReflectSerializer::new(&foo, &registry);
        let serialized = to_string_pretty(&serializer, PrettyConfig::default()).unwrap();

        let mut deserializer = Deserializer::from_str(&serialized).unwrap();
        let reflect_deserializer = ReflectDeserializer::new(&registry);
        let value = reflect_deserializer.deserialize(&mut deserializer).unwrap();
        let roundtrip_foo = Foo::from_reflect(value.as_partial_reflect()).unwrap();

        assert!(foo.reflect_partial_eq(&roundtrip_foo).unwrap());
    }

    #[test]
    fn reflect_downcast() {
        #[derive(Reflect, Clone, Debug, PartialEq)]
        struct Bar {
            y: u8,
        }

        #[derive(Reflect, Clone, Debug, PartialEq)]
        struct Foo {
            x: i32,
            s: String,
            b: Bar,
            u: usize,
            t: ([f32; 3], String),
            v: Cow<'static, str>,
            w: Cow<'static, [u8]>,
        }

        let foo = Foo {
            x: 123,
            s: "String".to_string(),
            b: Bar { y: 255 },
            u: 1111111111111,
            t: ([3.0, 2.0, 1.0], "Tuple String".to_string()),
            v: Cow::Owned("Cow String".to_string()),
            w: Cow::Owned(vec![1, 2, 3]),
        };

        let foo2: Box<dyn Reflect> = Box::new(foo.clone());

        assert_eq!(foo, *foo2.downcast::<Foo>().unwrap());
    }

    #[test]
    fn should_drain_fields() {
        let array_value: Box<dyn Array> = Box::new([123_i32, 321_i32]);
        let fields = array_value.drain();
        assert!(fields[0].reflect_partial_eq(&123_i32).unwrap_or_default());
        assert!(fields[1].reflect_partial_eq(&321_i32).unwrap_or_default());

        let list_value: Box<dyn List> = Box::new(vec![123_i32, 321_i32]);
        let fields = list_value.drain();
        assert!(fields[0].reflect_partial_eq(&123_i32).unwrap_or_default());
        assert!(fields[1].reflect_partial_eq(&321_i32).unwrap_or_default());

        let tuple_value: Box<dyn Tuple> = Box::new((123_i32, 321_i32));
        let fields = tuple_value.drain();
        assert!(fields[0].reflect_partial_eq(&123_i32).unwrap_or_default());
        assert!(fields[1].reflect_partial_eq(&321_i32).unwrap_or_default());

        let map_value: Box<dyn Map> = Box::new(HashMap::from([(123_i32, 321_i32)]));
        let fields = map_value.drain();
        assert!(fields[0].0.reflect_partial_eq(&123_i32).unwrap_or_default());
        assert!(fields[0].1.reflect_partial_eq(&321_i32).unwrap_or_default());
    }

    #[test]
    fn reflect_take() {
        #[derive(Reflect, Debug, PartialEq)]
        #[reflect(PartialEq)]
        struct Bar {
            x: u32,
        }

        let x: Box<dyn Reflect> = Box::new(Bar { x: 2 });
        let y = x.take::<Bar>().unwrap();
        assert_eq!(y, Bar { x: 2 });
    }

    #[test]
    fn not_dynamic_names() {
        let list = Vec::<usize>::new();
        let dyn_list = list.clone_dynamic();
        assert_ne!(dyn_list.reflect_type_path(), Vec::<usize>::type_path());

        let array = [b'0'; 4];
        let dyn_array = array.clone_dynamic();
        assert_ne!(dyn_array.reflect_type_path(), <[u8; 4]>::type_path());

        let map = HashMap::<usize, String>::default();
        let dyn_map = map.clone_dynamic();
        assert_ne!(
            dyn_map.reflect_type_path(),
            HashMap::<usize, String>::type_path()
        );

        let tuple = (0usize, "1".to_string(), 2.0f32);
        let mut dyn_tuple = tuple.clone_dynamic();
        dyn_tuple.insert::<usize>(3);
        assert_ne!(
            dyn_tuple.reflect_type_path(),
            <(usize, String, f32, usize)>::type_path()
        );

        #[derive(Reflect)]
        struct TestStruct {
            a: usize,
        }
        let struct_ = TestStruct { a: 0 };
        let dyn_struct = struct_.clone_dynamic();
        assert_ne!(dyn_struct.reflect_type_path(), TestStruct::type_path());

        #[derive(Reflect)]
        struct TestTupleStruct(usize);
        let tuple_struct = TestTupleStruct(0);
        let dyn_tuple_struct = tuple_struct.clone_dynamic();
        assert_ne!(
            dyn_tuple_struct.reflect_type_path(),
            TestTupleStruct::type_path()
        );
    }

    macro_rules! assert_type_paths {
        ($($ty:ty => $long:literal, $short:literal,)*) => {
            $(
                assert_eq!(<$ty as TypePath>::type_path(), $long);
                assert_eq!(<$ty as TypePath>::short_type_path(), $short);
            )*
        };
    }

    #[test]
    fn reflect_type_path() {
        #[derive(TypePath)]
        struct Param;

        #[derive(TypePath)]
        struct Derive;

        #[derive(TypePath)]
        #[type_path = "my_alias"]
        struct DerivePath;

        #[derive(TypePath)]
        #[type_path = "my_alias"]
        #[type_name = "MyDerivePathName"]
        struct DerivePathName;

        #[derive(TypePath)]
        struct DeriveG<T>(PhantomData<T>);

        #[derive(TypePath)]
        #[type_path = "my_alias"]
        struct DerivePathG<T, const N: usize>(PhantomData<T>);

        #[derive(TypePath)]
        #[type_path = "my_alias"]
        #[type_name = "MyDerivePathNameG"]
        struct DerivePathNameG<T>(PhantomData<T>);

        struct Macro;
        impl_type_path!((in my_alias) Macro);

        struct MacroName;
        impl_type_path!((in my_alias as MyMacroName) MacroName);

        struct MacroG<T, const N: usize>(PhantomData<T>);
        impl_type_path!((in my_alias) MacroG<T, const N: usize>);

        struct MacroNameG<T>(PhantomData<T>);
        impl_type_path!((in my_alias as MyMacroNameG) MacroNameG<T>);

        assert_type_paths! {
            Derive => "bevy_reflect::tests::Derive", "Derive",
            DerivePath => "my_alias::DerivePath", "DerivePath",
            DerivePathName => "my_alias::MyDerivePathName", "MyDerivePathName",
            DeriveG<Param> => "bevy_reflect::tests::DeriveG<bevy_reflect::tests::Param>", "DeriveG<Param>",
            DerivePathG<Param, 10> => "my_alias::DerivePathG<bevy_reflect::tests::Param, 10>", "DerivePathG<Param, 10>",
            DerivePathNameG<Param> => "my_alias::MyDerivePathNameG<bevy_reflect::tests::Param>", "MyDerivePathNameG<Param>",
            Macro => "my_alias::Macro", "Macro",
            MacroName => "my_alias::MyMacroName", "MyMacroName",
            MacroG<Param, 10> => "my_alias::MacroG<bevy_reflect::tests::Param, 10>", "MacroG<Param, 10>",
            MacroNameG<Param> => "my_alias::MyMacroNameG<bevy_reflect::tests::Param>", "MyMacroNameG<Param>",
        }
    }

    #[test]
    fn std_type_paths() {
        #[derive(Clone)]
        struct Type;

        impl TypePath for Type {
            fn type_path() -> &'static str {
                // for brevity in tests
                "Long"
            }

            fn short_type_path() -> &'static str {
                "Short"
            }
        }

        assert_type_paths! {
            u8 => "u8", "u8",
            Type => "Long", "Short",
            &Type => "&Long", "&Short",
            [Type] => "[Long]", "[Short]",
            &[Type] => "&[Long]", "&[Short]",
            [Type; 0] => "[Long; 0]", "[Short; 0]",
            [Type; 100] => "[Long; 100]", "[Short; 100]",
            () => "()", "()",
            (Type,) => "(Long,)", "(Short,)",
            (Type, Type) => "(Long, Long)", "(Short, Short)",
            (Type, Type, Type) => "(Long, Long, Long)", "(Short, Short, Short)",
            Cow<'static, Type> => "alloc::borrow::Cow<Long>", "Cow<Short>",
        }
    }

    #[test]
    fn reflect_type_info() {
        // TypeInfo
        let info = i32::type_info();
        assert_eq!(i32::type_path(), info.type_path());
        assert_eq!(TypeId::of::<i32>(), info.type_id());

        // TypeInfo (unsized)
        assert_eq!(
            TypeId::of::<dyn Reflect>(),
            <dyn Reflect as Typed>::type_info().type_id()
        );

        // TypeInfo (instance)
        let value: &dyn Reflect = &123_i32;
        let info = value.reflect_type_info();
        assert!(info.is::<i32>());

        // Struct
        #[derive(Reflect)]
        struct MyStruct {
            foo: i32,
            bar: usize,
        }

        let info = MyStruct::type_info().as_struct().unwrap();
        assert!(info.is::<MyStruct>());
        assert_eq!(MyStruct::type_path(), info.type_path());
        assert_eq!(i32::type_path(), info.field("foo").unwrap().type_path());
        assert_eq!(TypeId::of::<i32>(), info.field("foo").unwrap().type_id());
        assert!(info.field("foo").unwrap().type_info().unwrap().is::<i32>());
        assert!(info.field("foo").unwrap().is::<i32>());
        assert_eq!("foo", info.field("foo").unwrap().name());
        assert_eq!(usize::type_path(), info.field_at(1).unwrap().type_path());

        let value: &dyn Reflect = &MyStruct { foo: 123, bar: 321 };
        let info = value.reflect_type_info();
        assert!(info.is::<MyStruct>());

        // Struct (generic)
        #[derive(Reflect)]
        struct MyGenericStruct<T> {
            foo: T,
            bar: usize,
        }

        let info = <MyGenericStruct<i32>>::type_info().as_struct().unwrap();
        assert!(info.is::<MyGenericStruct<i32>>());
        assert_eq!(MyGenericStruct::<i32>::type_path(), info.type_path());
        assert_eq!(i32::type_path(), info.field("foo").unwrap().type_path());
        assert_eq!("foo", info.field("foo").unwrap().name());
        assert!(info.field("foo").unwrap().type_info().unwrap().is::<i32>());
        assert_eq!(usize::type_path(), info.field_at(1).unwrap().type_path());

        let value: &dyn Reflect = &MyGenericStruct {
            foo: String::from("Hello!"),
            bar: 321,
        };
        let info = value.reflect_type_info();
        assert!(info.is::<MyGenericStruct<String>>());

        // Struct (dynamic field)
        #[derive(Reflect)]
        #[reflect(from_reflect = false)]
        struct MyDynamicStruct {
            foo: DynamicStruct,
            bar: usize,
        }

        let info = MyDynamicStruct::type_info();
        if let TypeInfo::Struct(info) = info {
            assert!(info.is::<MyDynamicStruct>());
            assert_eq!(MyDynamicStruct::type_path(), info.type_path());
            assert_eq!(
                DynamicStruct::type_path(),
                info.field("foo").unwrap().type_path()
            );
            assert_eq!("foo", info.field("foo").unwrap().name());
            assert!(info.field("foo").unwrap().type_info().is_none());
            assert_eq!(usize::type_path(), info.field_at(1).unwrap().type_path());
        } else {
            panic!("Expected `TypeInfo::Struct`");
        }

        let value: &dyn Reflect = &MyDynamicStruct {
            foo: DynamicStruct::default(),
            bar: 321,
        };
        let info = value.reflect_type_info();
        assert!(info.is::<MyDynamicStruct>());

        // Tuple Struct
        #[derive(Reflect)]
        struct MyTupleStruct(usize, i32, MyStruct);

        let info = MyTupleStruct::type_info().as_tuple_struct().unwrap();

        assert!(info.is::<MyTupleStruct>());
        assert_eq!(MyTupleStruct::type_path(), info.type_path());
        assert_eq!(i32::type_path(), info.field_at(1).unwrap().type_path());
        assert!(info.field_at(1).unwrap().type_info().unwrap().is::<i32>());
        assert!(info.field_at(1).unwrap().is::<i32>());

        // Tuple
        type MyTuple = (u32, f32, String);

        let info = MyTuple::type_info().as_tuple().unwrap();

        assert!(info.is::<MyTuple>());
        assert_eq!(MyTuple::type_path(), info.type_path());
        assert_eq!(f32::type_path(), info.field_at(1).unwrap().type_path());
        assert!(info.field_at(1).unwrap().type_info().unwrap().is::<f32>());

        let value: &dyn Reflect = &(123_u32, 1.23_f32, String::from("Hello!"));
        let info = value.reflect_type_info();
        assert!(info.is::<MyTuple>());

        // List
        type MyList = Vec<usize>;

        let info = MyList::type_info().as_list().unwrap();

        assert!(info.is::<MyList>());
        assert!(info.item_ty().is::<usize>());
        assert!(info.item_info().unwrap().is::<usize>());
        assert_eq!(MyList::type_path(), info.type_path());
        assert_eq!(usize::type_path(), info.item_ty().path());

        let value: &dyn Reflect = &vec![123_usize];
        let info = value.reflect_type_info();
        assert!(info.is::<MyList>());

        // List (SmallVec)
        #[cfg(feature = "smallvec")]
        {
            type MySmallVec = smallvec::SmallVec<[String; 2]>;

            let info = MySmallVec::type_info().as_list().unwrap();
            assert!(info.is::<MySmallVec>());
            assert!(info.item_ty().is::<String>());
            assert!(info.item_info().unwrap().is::<String>());
            assert_eq!(MySmallVec::type_path(), info.type_path());
            assert_eq!(String::type_path(), info.item_ty().path());

            let value: MySmallVec = smallvec::smallvec![String::default(); 2];
            let value: &dyn Reflect = &value;
            let info = value.reflect_type_info();
            assert!(info.is::<MySmallVec>());
        }

        // Array
        type MyArray = [usize; 3];

        let info = MyArray::type_info().as_array().unwrap();
        assert!(info.is::<MyArray>());
        assert!(info.item_ty().is::<usize>());
        assert!(info.item_info().unwrap().is::<usize>());
        assert_eq!(MyArray::type_path(), info.type_path());
        assert_eq!(usize::type_path(), info.item_ty().path());
        assert_eq!(3, info.capacity());

        let value: &dyn Reflect = &[1usize, 2usize, 3usize];
        let info = value.reflect_type_info();
        assert!(info.is::<MyArray>());

        // Cow<'static, str>
        type MyCowStr = Cow<'static, str>;

        let info = MyCowStr::type_info().as_opaque().unwrap();

        assert!(info.is::<MyCowStr>());
        assert_eq!(core::any::type_name::<MyCowStr>(), info.type_path());

        let value: &dyn Reflect = &Cow::<'static, str>::Owned("Hello!".to_string());
        let info = value.reflect_type_info();
        assert!(info.is::<MyCowStr>());

        // Cow<'static, [u8]>
        type MyCowSlice = Cow<'static, [u8]>;

        let info = MyCowSlice::type_info().as_list().unwrap();

        assert!(info.is::<MyCowSlice>());
        assert!(info.item_ty().is::<u8>());
        assert!(info.item_info().unwrap().is::<u8>());
        assert_eq!(core::any::type_name::<MyCowSlice>(), info.type_path());
        assert_eq!(core::any::type_name::<u8>(), info.item_ty().path());

        let value: &dyn Reflect = &Cow::<'static, [u8]>::Owned(vec![0, 1, 2, 3]);
        let info = value.reflect_type_info();
        assert!(info.is::<MyCowSlice>());

        // Map
        type MyMap = HashMap<usize, f32>;

        let info = MyMap::type_info().as_map().unwrap();

        assert!(info.is::<MyMap>());
        assert!(info.key_ty().is::<usize>());
        assert!(info.value_ty().is::<f32>());
        assert!(info.key_info().unwrap().is::<usize>());
        assert!(info.value_info().unwrap().is::<f32>());
        assert_eq!(MyMap::type_path(), info.type_path());
        assert_eq!(usize::type_path(), info.key_ty().path());
        assert_eq!(f32::type_path(), info.value_ty().path());

        let value: &dyn Reflect = &MyMap::new();
        let info = value.reflect_type_info();
        assert!(info.is::<MyMap>());

        // Value
        type MyValue = String;

        let info = MyValue::type_info().as_opaque().unwrap();

        assert!(info.is::<MyValue>());
        assert_eq!(MyValue::type_path(), info.type_path());

        let value: &dyn Reflect = &String::from("Hello!");
        let info = value.reflect_type_info();
        assert!(info.is::<MyValue>());
    }

    #[test]
    fn should_permit_higher_ranked_lifetimes() {
        #[derive(Reflect)]
        #[reflect(from_reflect = false)]
        struct TestStruct {
            #[reflect(ignore)]
            _hrl: for<'a> fn(&'a str) -> &'a str,
        }

        impl Default for TestStruct {
            fn default() -> Self {
                TestStruct {
                    _hrl: |input| input,
                }
            }
        }

        fn get_type_registration<T: GetTypeRegistration>() {}
        get_type_registration::<TestStruct>();
    }

    #[test]
    fn should_permit_valid_represented_type_for_dynamic() {
        let type_info = <[i32; 2] as Typed>::type_info();
        let mut dynamic_array = [123; 2].clone_dynamic();
        dynamic_array.set_represented_type(Some(type_info));
    }

    #[test]
    #[should_panic(expected = "expected TypeInfo::Array but received")]
    fn should_prohibit_invalid_represented_type_for_dynamic() {
        let type_info = <(i32, i32) as Typed>::type_info();
        let mut dynamic_array = [123; 2].clone_dynamic();
        dynamic_array.set_represented_type(Some(type_info));
    }

    #[cfg(feature = "documentation")]
    mod docstrings {
        use super::*;

        #[test]
        fn should_not_contain_docs() {
            // Regular comments do not count as doc comments,
            // and are therefore not reflected.
            #[derive(Reflect)]
            struct SomeStruct;

            let info = <SomeStruct as Typed>::type_info();
            assert_eq!(None, info.docs());

            /*
             * Block comments do not count as doc comments,
             * and are therefore not reflected.
             */
            #[derive(Reflect)]
            struct SomeOtherStruct;

            let info = <SomeOtherStruct as Typed>::type_info();
            assert_eq!(None, info.docs());
        }

        #[test]
        fn should_contain_docs() {
            /// Some struct.
            ///
            /// # Example
            ///
            /// ```ignore (This is only used for a unit test, no need to doc test)
            /// let some_struct = SomeStruct;
            /// ```
            #[derive(Reflect)]
            struct SomeStruct;

            let info = <SomeStruct as Typed>::type_info();
            assert_eq!(
                Some(" Some struct.\n\n # Example\n\n ```ignore (This is only used for a unit test, no need to doc test)\n let some_struct = SomeStruct;\n ```"),
                info.docs()
            );

            #[doc = "The compiler automatically converts `///`-style comments into `#[doc]` attributes."]
            #[doc = "Of course, you _could_ use the attribute directly if you wanted to."]
            #[doc = "Both will be reflected."]
            #[derive(Reflect)]
            struct SomeOtherStruct;

            let info = <SomeOtherStruct as Typed>::type_info();
            assert_eq!(
                Some("The compiler automatically converts `///`-style comments into `#[doc]` attributes.\nOf course, you _could_ use the attribute directly if you wanted to.\nBoth will be reflected."),
                info.docs()
            );

            /// Some tuple struct.
            #[derive(Reflect)]
            struct SomeTupleStruct(usize);

            let info = <SomeTupleStruct as Typed>::type_info();
            assert_eq!(Some(" Some tuple struct."), info.docs());

            /// Some enum.
            #[derive(Reflect)]
            enum SomeEnum {
                Foo,
            }

            let info = <SomeEnum as Typed>::type_info();
            assert_eq!(Some(" Some enum."), info.docs());

            #[derive(Clone)]
            struct SomePrimitive;
            impl_reflect_opaque!(
                /// Some primitive for which we have attributed custom documentation.
                (in bevy_reflect::tests) SomePrimitive
            );

            let info = <SomePrimitive as Typed>::type_info();
            assert_eq!(
                Some(" Some primitive for which we have attributed custom documentation."),
                info.docs()
            );
        }

        #[test]
        fn fields_should_contain_docs() {
            #[derive(Reflect)]
            struct SomeStruct {
                /// The name
                name: String,
                /// The index
                index: usize,
                // Not documented...
                data: Vec<i32>,
            }

            let info = <SomeStruct as Typed>::type_info().as_struct().unwrap();

            let mut fields = info.iter();
            assert_eq!(Some(" The name"), fields.next().unwrap().docs());
            assert_eq!(Some(" The index"), fields.next().unwrap().docs());
            assert_eq!(None, fields.next().unwrap().docs());
        }

        #[test]
        fn variants_should_contain_docs() {
            #[derive(Reflect)]
            enum SomeEnum {
                // Not documented...
                Nothing,
                /// Option A
                A(
                    /// Index
                    usize,
                ),
                /// Option B
                B {
                    /// Name
                    name: String,
                },
            }

            let info = <SomeEnum as Typed>::type_info().as_enum().unwrap();

            let mut variants = info.iter();
            assert_eq!(None, variants.next().unwrap().docs());

            let variant = variants.next().unwrap().as_tuple_variant().unwrap();
            assert_eq!(Some(" Option A"), variant.docs());
            let field = variant.field_at(0).unwrap();
            assert_eq!(Some(" Index"), field.docs());

            let variant = variants.next().unwrap().as_struct_variant().unwrap();
            assert_eq!(Some(" Option B"), variant.docs());
            let field = variant.field_at(0).unwrap();
            assert_eq!(Some(" Name"), field.docs());
        }
    }

    #[test]
    fn into_reflect() {
        trait TestTrait: Reflect {}

        #[derive(Reflect)]
        struct TestStruct;

        impl TestTrait for TestStruct {}

        let trait_object: Box<dyn TestTrait> = Box::new(TestStruct);

        // Should compile:
        let _ = trait_object.into_reflect();
    }

    #[test]
    fn as_reflect() {
        trait TestTrait: Reflect {}

        #[derive(Reflect)]
        struct TestStruct;

        impl TestTrait for TestStruct {}

        let trait_object: Box<dyn TestTrait> = Box::new(TestStruct);

        // Should compile:
        let _ = trait_object.as_reflect();
    }

    #[test]
    fn should_reflect_debug() {
        #[derive(Reflect)]
        struct Test {
            value: usize,
            list: Vec<String>,
            array: [f32; 3],
            map: HashMap<i32, f32>,
            a_struct: SomeStruct,
            a_tuple_struct: SomeTupleStruct,
            enum_unit: SomeEnum,
            enum_tuple: SomeEnum,
            enum_struct: SomeEnum,
            custom: CustomDebug,
            #[reflect(ignore)]
            #[allow(dead_code)]
            ignored: isize,
        }

        #[derive(Reflect)]
        struct SomeStruct {
            foo: String,
        }

        #[derive(Reflect)]
        enum SomeEnum {
            A,
            B(usize),
            C { value: i32 },
        }

        #[derive(Reflect)]
        struct SomeTupleStruct(String);

        #[derive(Reflect)]
        #[reflect(Debug)]
        struct CustomDebug;
        impl Debug for CustomDebug {
            fn fmt(&self, f: &mut Formatter<'_>) -> core::fmt::Result {
                f.write_str("Cool debug!")
            }
        }

        let mut map = HashMap::new();
        map.insert(123, 1.23);

        let test = Test {
            value: 123,
            list: vec![String::from("A"), String::from("B"), String::from("C")],
            array: [1.0, 2.0, 3.0],
            map,
            a_struct: SomeStruct {
                foo: String::from("A Struct!"),
            },
            a_tuple_struct: SomeTupleStruct(String::from("A Tuple Struct!")),
            enum_unit: SomeEnum::A,
            enum_tuple: SomeEnum::B(123),
            enum_struct: SomeEnum::C { value: 321 },
            custom: CustomDebug,
            ignored: 321,
        };

        let reflected: &dyn Reflect = &test;
        let expected = r#"
bevy_reflect::tests::Test {
    value: 123,
    list: [
        "A",
        "B",
        "C",
    ],
    array: [
        1.0,
        2.0,
        3.0,
    ],
    map: {
        123: 1.23,
    },
    a_struct: bevy_reflect::tests::SomeStruct {
        foo: "A Struct!",
    },
    a_tuple_struct: bevy_reflect::tests::SomeTupleStruct(
        "A Tuple Struct!",
    ),
    enum_unit: A,
    enum_tuple: B(
        123,
    ),
    enum_struct: C {
        value: 321,
    },
    custom: Cool debug!,
}"#;

        assert_eq!(expected, format!("\n{reflected:#?}"));
    }

    #[test]
    fn multiple_reflect_lists() {
        #[derive(Hash, PartialEq, Reflect)]
        #[reflect(Debug, Hash)]
        #[reflect(PartialEq)]
        struct Foo(i32);

        impl Debug for Foo {
            fn fmt(&self, f: &mut Formatter<'_>) -> core::fmt::Result {
                write!(f, "Foo")
            }
        }

        let foo = Foo(123);
        let foo: &dyn PartialReflect = &foo;

        assert!(foo.reflect_hash().is_some());
        assert_eq!(Some(true), foo.reflect_partial_eq(foo));
        assert_eq!("Foo".to_string(), format!("{foo:?}"));
    }

    #[test]
<<<<<<< HEAD
    fn multiple_reflect_value_lists() {
        #[derive(Clone, Hash, PartialEq, Reflect)]
        #[reflect_value(Debug, Hash)]
        #[reflect_value(PartialEq)]
        struct Foo(i32);

        impl Debug for Foo {
            fn fmt(&self, f: &mut Formatter<'_>) -> core::fmt::Result {
                write!(f, "Foo")
            }
        }

        let foo = Foo(123);
        let foo: &dyn PartialReflect = &foo;

        assert!(foo.reflect_hash().is_some());
        assert_eq!(Some(true), foo.reflect_partial_eq(foo));
        assert_eq!("Foo".to_string(), format!("{foo:?}"));
    }

    #[test]
=======
>>>>>>> 0ebd7fcd
    fn custom_debug_function() {
        #[derive(Reflect)]
        #[reflect(Debug(custom_debug))]
        struct Foo {
            a: u32,
        }

        fn custom_debug(_x: &Foo, f: &mut Formatter<'_>) -> core::fmt::Result {
            write!(f, "123")
        }

        let foo = Foo { a: 1 };
        let foo: &dyn Reflect = &foo;

        assert_eq!("123", format!("{:?}", foo));
    }

    #[test]
    fn should_allow_custom_where() {
        #[derive(Reflect)]
        #[reflect(where T: Default)]
        struct Foo<T>(String, #[reflect(ignore)] PhantomData<T>);

        #[derive(Default, TypePath)]
        struct Bar;

        #[derive(TypePath)]
        struct Baz;

        assert_impl_all!(Foo<Bar>: Reflect);
        assert_not_impl_all!(Foo<Baz>: Reflect);
    }

    #[test]
    fn should_allow_empty_custom_where() {
        #[derive(Reflect)]
        #[reflect(where)]
        struct Foo<T>(String, #[reflect(ignore)] PhantomData<T>);

        #[derive(TypePath)]
        struct Bar;

        assert_impl_all!(Foo<Bar>: Reflect);
    }

    #[test]
    fn should_allow_multiple_custom_where() {
        #[derive(Reflect)]
        #[reflect(where T: Default)]
        #[reflect(where U: core::ops::Add<T>)]
        struct Foo<T, U>(T, U);

        #[derive(Reflect)]
        struct Baz {
            a: Foo<i32, i32>,
            b: Foo<u32, u32>,
        }

        assert_impl_all!(Foo<i32, i32>: Reflect);
        assert_not_impl_all!(Foo<i32, usize>: Reflect);
    }

    #[test]
    fn should_allow_custom_where_with_assoc_type() {
        trait Trait {
            type Assoc;
        }

        // We don't need `T` to be `Reflect` since we only care about `T::Assoc`
        #[derive(Reflect)]
        #[reflect(where T::Assoc: core::fmt::Display)]
        struct Foo<T: Trait>(T::Assoc);

        #[derive(TypePath)]
        struct Bar;

        impl Trait for Bar {
            type Assoc = usize;
        }

        #[derive(TypePath)]
        struct Baz;

        impl Trait for Baz {
            type Assoc = (f32, f32);
        }

        assert_impl_all!(Foo<Bar>: Reflect);
        assert_not_impl_all!(Foo<Baz>: Reflect);
    }

    #[test]
    fn recursive_typed_storage_does_not_hang() {
        #[derive(Reflect)]
        struct Recurse<T>(T);

        let _ = <Recurse<Recurse<()>> as Typed>::type_info();
        let _ = <Recurse<Recurse<()>> as TypePath>::type_path();

        #[derive(Reflect)]
        #[reflect(no_field_bounds)]
        struct SelfRecurse {
            recurse: Vec<SelfRecurse>,
        }

        let _ = <SelfRecurse as Typed>::type_info();
        let _ = <SelfRecurse as TypePath>::type_path();

        #[derive(Reflect)]
        #[reflect(no_field_bounds)]
        enum RecurseA {
            Recurse(RecurseB),
        }

        #[derive(Reflect)]
        // `#[reflect(no_field_bounds)]` not needed since already added to `RecurseA`
        struct RecurseB {
            vector: Vec<RecurseA>,
        }

        let _ = <RecurseA as Typed>::type_info();
        let _ = <RecurseA as TypePath>::type_path();
        let _ = <RecurseB as Typed>::type_info();
        let _ = <RecurseB as TypePath>::type_path();
    }

    #[test]
    fn recursive_registration_does_not_hang() {
        #[derive(Reflect)]
        struct Recurse<T>(T);

        let mut registry = TypeRegistry::empty();

        registry.register::<Recurse<Recurse<()>>>();

        #[derive(Reflect)]
        #[reflect(no_field_bounds)]
        struct SelfRecurse {
            recurse: Vec<SelfRecurse>,
        }

        registry.register::<SelfRecurse>();

        #[derive(Reflect)]
        #[reflect(no_field_bounds)]
        enum RecurseA {
            Recurse(RecurseB),
        }

        #[derive(Reflect)]
        struct RecurseB {
            vector: Vec<RecurseA>,
        }

        registry.register::<RecurseA>();
        assert!(registry.contains(TypeId::of::<RecurseA>()));
        assert!(registry.contains(TypeId::of::<RecurseB>()));
    }

    #[test]
    fn can_opt_out_type_path() {
        #[derive(Reflect)]
        #[reflect(type_path = false)]
        struct Foo<T> {
            #[reflect(ignore)]
            _marker: PhantomData<T>,
        }

        struct NotTypePath;

        impl<T: 'static> TypePath for Foo<T> {
            fn type_path() -> &'static str {
                core::any::type_name::<Self>()
            }

            fn short_type_path() -> &'static str {
                static CELL: GenericTypePathCell = GenericTypePathCell::new();
                CELL.get_or_insert::<Self, _>(|| ShortName::of::<Self>().to_string())
            }

            fn type_ident() -> Option<&'static str> {
                Some("Foo")
            }

            fn crate_name() -> Option<&'static str> {
                Some("bevy_reflect")
            }

            fn module_path() -> Option<&'static str> {
                Some("bevy_reflect::tests")
            }
        }

        // Can use `TypePath`
        let path = <Foo<NotTypePath> as TypePath>::type_path();
        assert_eq!("bevy_reflect::tests::can_opt_out_type_path::Foo<bevy_reflect::tests::can_opt_out_type_path::NotTypePath>", path);

        // Can register the type
        let mut registry = TypeRegistry::default();
        registry.register::<Foo<NotTypePath>>();

        let registration = registry.get(TypeId::of::<Foo<NotTypePath>>()).unwrap();
        assert_eq!(
            "Foo<NotTypePath>",
            registration.type_info().type_path_table().short_path()
        );
    }

    #[test]
    fn dynamic_types_debug_format() {
        #[derive(Debug, Reflect)]
        struct TestTupleStruct(u32);

        #[derive(Debug, Reflect)]
        enum TestEnum {
            A(u32),
            B,
        }

        #[derive(Debug, Reflect)]
        // test DynamicStruct
        struct TestStruct {
            // test DynamicTuple
            tuple: (u32, u32),
            // test DynamicTupleStruct
            tuple_struct: TestTupleStruct,
            // test DynamicList
            list: Vec<u32>,
            // test DynamicArray
            array: [u32; 3],
            // test DynamicEnum
            e: TestEnum,
            // test DynamicMap
            map: HashMap<u32, u32>,
            // test reflected value
            value: u32,
        }
        let mut map = HashMap::new();
        map.insert(9, 10);
        let mut test_struct: DynamicStruct = TestStruct {
            tuple: (0, 1),
            list: vec![2, 3, 4],
            array: [5, 6, 7],
            tuple_struct: TestTupleStruct(8),
            e: TestEnum::A(11),
            map,
            value: 12,
        }
        .clone_dynamic();

        // test unknown DynamicStruct
        let mut test_unknown_struct = DynamicStruct::default();
        test_unknown_struct.insert("a", 13);
        test_struct.insert("unknown_struct", test_unknown_struct);
        // test unknown DynamicTupleStruct
        let mut test_unknown_tuple_struct = DynamicTupleStruct::default();
        test_unknown_tuple_struct.insert(14);
        test_struct.insert("unknown_tuplestruct", test_unknown_tuple_struct);
        assert_eq!(
            format!("{:?}", test_struct),
            "DynamicStruct(bevy_reflect::tests::TestStruct { \
                tuple: DynamicTuple((0, 1)), \
                tuple_struct: DynamicTupleStruct(bevy_reflect::tests::TestTupleStruct(8)), \
                list: DynamicList([2, 3, 4]), \
                array: DynamicArray([5, 6, 7]), \
                e: DynamicEnum(A(11)), \
                map: DynamicMap({9: 10}), \
                value: 12, \
                unknown_struct: DynamicStruct(_ { a: 13 }), \
                unknown_tuplestruct: DynamicTupleStruct(_(14)) \
            })"
        );
    }

    #[test]
    fn assert_impl_reflect_macro_on_all() {
        struct Struct {
            foo: (),
        }
        struct TupleStruct(());
        enum Enum {
            Foo { foo: () },
            Bar(()),
        }

        impl_reflect!(
            #[type_path = "my_crate::foo"]
            struct Struct {
                foo: (),
            }
        );

        impl_reflect!(
            #[type_path = "my_crate::foo"]
            struct TupleStruct(());
        );

        impl_reflect!(
            #[type_path = "my_crate::foo"]
            enum Enum {
                Foo { foo: () },
                Bar(()),
            }
        );

        assert_impl_all!(Struct: Reflect);
        assert_impl_all!(TupleStruct: Reflect);
        assert_impl_all!(Enum: Reflect);
    }

    #[test]
    fn should_reflect_remote_type() {
        mod external_crate {
            #[derive(Debug, Default)]
            pub struct TheirType {
                pub value: String,
            }
        }

        // === Remote Wrapper === //
        #[reflect_remote(external_crate::TheirType)]
        #[derive(Debug, Default)]
        #[reflect(Debug, Default)]
        struct MyType {
            pub value: String,
        }

        let mut patch = DynamicStruct::default();
        patch.set_represented_type(Some(MyType::type_info()));
        patch.insert("value", "Goodbye".to_string());

        let mut data = MyType(external_crate::TheirType {
            value: "Hello".to_string(),
        });

        assert_eq!("Hello", data.0.value);
        data.apply(&patch);
        assert_eq!("Goodbye", data.0.value);

        // === Struct Container === //
        #[derive(Reflect, Debug)]
        #[reflect(from_reflect = false)]
        struct ContainerStruct {
            #[reflect(remote = MyType)]
            their_type: external_crate::TheirType,
        }

        let mut patch = DynamicStruct::default();
        patch.set_represented_type(Some(ContainerStruct::type_info()));
        patch.insert(
            "their_type",
            MyType(external_crate::TheirType {
                value: "Goodbye".to_string(),
            }),
        );

        let mut data = ContainerStruct {
            their_type: external_crate::TheirType {
                value: "Hello".to_string(),
            },
        };

        assert_eq!("Hello", data.their_type.value);
        data.apply(&patch);
        assert_eq!("Goodbye", data.their_type.value);

        // === Tuple Struct Container === //
        #[derive(Reflect, Debug)]
        struct ContainerTupleStruct(#[reflect(remote = MyType)] external_crate::TheirType);

        let mut patch = DynamicTupleStruct::default();
        patch.set_represented_type(Some(ContainerTupleStruct::type_info()));
        patch.insert(MyType(external_crate::TheirType {
            value: "Goodbye".to_string(),
        }));

        let mut data = ContainerTupleStruct(external_crate::TheirType {
            value: "Hello".to_string(),
        });

        assert_eq!("Hello", data.0.value);
        data.apply(&patch);
        assert_eq!("Goodbye", data.0.value);
    }

    #[test]
    fn should_reflect_remote_value_type() {
        mod external_crate {
            #[derive(Clone, Debug, Default)]
            pub struct TheirType {
                pub value: String,
            }
        }

        // === Remote Wrapper === //
        #[reflect_remote(external_crate::TheirType)]
        #[derive(Clone, Debug, Default)]
        #[reflect(opaque)]
        #[reflect(Debug, Default)]
        struct MyType {
            pub value: String,
        }

        let mut data = MyType(external_crate::TheirType {
            value: "Hello".to_string(),
        });

        let patch = MyType(external_crate::TheirType {
            value: "Goodbye".to_string(),
        });

        assert_eq!("Hello", data.0.value);
        data.apply(&patch);
        assert_eq!("Goodbye", data.0.value);

        // === Struct Container === //
        #[derive(Reflect, Debug)]
        #[reflect(from_reflect = false)]
        struct ContainerStruct {
            #[reflect(remote = MyType)]
            their_type: external_crate::TheirType,
        }

        let mut patch = DynamicStruct::default();
        patch.set_represented_type(Some(ContainerStruct::type_info()));
        patch.insert(
            "their_type",
            MyType(external_crate::TheirType {
                value: "Goodbye".to_string(),
            }),
        );

        let mut data = ContainerStruct {
            their_type: external_crate::TheirType {
                value: "Hello".to_string(),
            },
        };

        assert_eq!("Hello", data.their_type.value);
        data.apply(&patch);
        assert_eq!("Goodbye", data.their_type.value);

        // === Tuple Struct Container === //
        #[derive(Reflect, Debug)]
        struct ContainerTupleStruct(#[reflect(remote = MyType)] external_crate::TheirType);

        let mut patch = DynamicTupleStruct::default();
        patch.set_represented_type(Some(ContainerTupleStruct::type_info()));
        patch.insert(MyType(external_crate::TheirType {
            value: "Goodbye".to_string(),
        }));

        let mut data = ContainerTupleStruct(external_crate::TheirType {
            value: "Hello".to_string(),
        });

        assert_eq!("Hello", data.0.value);
        data.apply(&patch);
        assert_eq!("Goodbye", data.0.value);
    }

    #[test]
    fn should_reflect_remote_type_from_module() {
        mod wrapper {
            use super::*;

            // We have to place this module internally to this one to get around the following error:
            // ```
            // error[E0433]: failed to resolve: use of undeclared crate or module `external_crate`
            // ```
            pub mod external_crate {
                pub struct TheirType {
                    pub value: String,
                }
            }

            #[reflect_remote(external_crate::TheirType)]
            pub struct MyType {
                pub value: String,
            }
        }

        #[derive(Reflect)]
        struct ContainerStruct {
            #[reflect(remote = wrapper::MyType)]
            their_type: wrapper::external_crate::TheirType,
        }
    }

    #[test]
    fn should_reflect_remote_enum() {
        mod external_crate {
            #[derive(Debug, PartialEq, Eq)]
            pub enum TheirType {
                Unit,
                Tuple(usize),
                Struct { value: String },
            }
        }

        // === Remote Wrapper === //
        #[reflect_remote(external_crate::TheirType)]
        #[derive(Debug)]
        #[reflect(Debug)]
        enum MyType {
            Unit,
            Tuple(usize),
            Struct { value: String },
        }

        let mut patch = DynamicEnum::from(MyType(external_crate::TheirType::Tuple(123)));

        let mut data = MyType(external_crate::TheirType::Unit);

        assert_eq!(external_crate::TheirType::Unit, data.0);
        data.apply(&patch);
        assert_eq!(external_crate::TheirType::Tuple(123), data.0);

        patch = DynamicEnum::from(MyType(external_crate::TheirType::Struct {
            value: "Hello world!".to_string(),
        }));

        data.apply(&patch);
        assert_eq!(
            external_crate::TheirType::Struct {
                value: "Hello world!".to_string()
            },
            data.0
        );

        // === Enum Container === //
        #[derive(Reflect, Debug, PartialEq)]
        enum ContainerEnum {
            Foo,
            Bar {
                #[reflect(remote = MyType)]
                their_type: external_crate::TheirType,
            },
        }

        let patch = DynamicEnum::from(ContainerEnum::Bar {
            their_type: external_crate::TheirType::Tuple(123),
        });

        let mut data = ContainerEnum::Foo;

        assert_eq!(ContainerEnum::Foo, data);
        data.apply(&patch);
        assert_eq!(
            ContainerEnum::Bar {
                their_type: external_crate::TheirType::Tuple(123)
            },
            data
        );
    }

    #[test]
    fn should_reflect_nested_remote_type() {
        mod external_crate {
            pub struct TheirOuter<T> {
                pub a: TheirInner<T>,
                pub b: TheirInner<bool>,
            }

            pub struct TheirInner<T>(pub T);
        }

        #[reflect_remote(external_crate::TheirOuter<T>)]
        struct MyOuter<T: FromReflect + Reflectable> {
            #[reflect(remote = MyInner<T>)]
            pub a: external_crate::TheirInner<T>,
            #[reflect(remote = MyInner<bool>)]
            pub b: external_crate::TheirInner<bool>,
        }

        #[reflect_remote(external_crate::TheirInner<T>)]
        struct MyInner<T: FromReflect>(pub T);

        let mut patch = DynamicStruct::default();
        patch.set_represented_type(Some(MyOuter::<i32>::type_info()));
        patch.insert("a", MyInner(external_crate::TheirInner(321_i32)));
        patch.insert("b", MyInner(external_crate::TheirInner(true)));

        let mut data = MyOuter(external_crate::TheirOuter {
            a: external_crate::TheirInner(123_i32),
            b: external_crate::TheirInner(false),
        });

        assert_eq!(123, data.0.a.0);
        assert!(!data.0.b.0);
        data.apply(&patch);
        assert_eq!(321, data.0.a.0);
        assert!(data.0.b.0);
    }

    #[test]
    fn should_reflect_nested_remote_enum() {
        mod external_crate {
            use core::fmt::Debug;

            #[derive(Debug)]
            pub enum TheirOuter<T: Debug> {
                Unit,
                Tuple(TheirInner<T>),
                Struct { value: TheirInner<T> },
            }
            #[derive(Debug)]
            pub enum TheirInner<T: Debug> {
                Unit,
                Tuple(T),
                Struct { value: T },
            }
        }

        #[reflect_remote(external_crate::TheirOuter<T>)]
        #[derive(Debug)]
        enum MyOuter<T: FromReflect + Reflectable + Debug> {
            Unit,
            Tuple(#[reflect(remote = MyInner<T>)] external_crate::TheirInner<T>),
            Struct {
                #[reflect(remote = MyInner<T>)]
                value: external_crate::TheirInner<T>,
            },
        }

        #[reflect_remote(external_crate::TheirInner<T>)]
        #[derive(Debug)]
        enum MyInner<T: FromReflect + Debug> {
            Unit,
            Tuple(T),
            Struct { value: T },
        }

        let mut patch = DynamicEnum::default();
        let mut value = DynamicStruct::default();
        value.insert("value", MyInner(external_crate::TheirInner::Tuple(123)));
        patch.set_variant("Struct", value);

        let mut data = MyOuter(external_crate::TheirOuter::<i32>::Unit);

        assert!(matches!(
            data,
            MyOuter(external_crate::TheirOuter::<i32>::Unit)
        ));
        data.apply(&patch);
        assert!(matches!(
            data,
            MyOuter(external_crate::TheirOuter::Struct {
                value: external_crate::TheirInner::Tuple(123)
            })
        ));
    }

    #[test]
    fn should_take_remote_type() {
        mod external_crate {
            #[derive(Debug, Default, PartialEq, Eq)]
            pub struct TheirType {
                pub value: String,
            }
        }

        // === Remote Wrapper === //
        #[reflect_remote(external_crate::TheirType)]
        #[derive(Debug, Default)]
        #[reflect(Debug, Default)]
        struct MyType {
            pub value: String,
        }

        let input: Box<dyn Reflect> = Box::new(MyType(external_crate::TheirType {
            value: "Hello".to_string(),
        }));

        let output: external_crate::TheirType = input
            .take()
            .expect("should downcast to `external_crate::TheirType`");
        assert_eq!(
            external_crate::TheirType {
                value: "Hello".to_string(),
            },
            output
        );
    }

    #[test]
    fn should_try_take_remote_type() {
        mod external_crate {
            #[derive(Debug, Default, PartialEq, Eq)]
            pub struct TheirType {
                pub value: String,
            }
        }

        // === Remote Wrapper === //
        #[reflect_remote(external_crate::TheirType)]
        #[derive(Debug, Default)]
        #[reflect(Debug, Default)]
        struct MyType {
            pub value: String,
        }

        let input: Box<dyn PartialReflect> = Box::new(MyType(external_crate::TheirType {
            value: "Hello".to_string(),
        }));

        let output: external_crate::TheirType = input
            .try_take()
            .expect("should downcast to `external_crate::TheirType`");
        assert_eq!(
            external_crate::TheirType {
                value: "Hello".to_string(),
            },
            output,
        );
    }

    #[test]
    fn should_take_nested_remote_type() {
        mod external_crate {
            #[derive(PartialEq, Eq, Debug)]
            pub struct TheirOuter<T> {
                pub inner: TheirInner<T>,
            }
            #[derive(PartialEq, Eq, Debug)]
            pub struct TheirInner<T>(pub T);
        }

        #[reflect_remote(external_crate::TheirOuter<T>)]
        struct MyOuter<T: FromReflect + Reflectable> {
            #[reflect(remote = MyInner<T>)]
            pub inner: external_crate::TheirInner<T>,
        }

        #[reflect_remote(external_crate::TheirInner<T>)]
        struct MyInner<T: FromReflect>(pub T);

        let input: Box<dyn Reflect> = Box::new(MyOuter(external_crate::TheirOuter {
            inner: external_crate::TheirInner(123),
        }));

        let output: external_crate::TheirOuter<i32> = input
            .take()
            .expect("should downcast to `external_crate::TheirOuter`");
        assert_eq!(
            external_crate::TheirOuter {
                inner: external_crate::TheirInner(123),
            },
            output
        );
    }

    #[cfg(feature = "glam")]
    mod glam {
        use super::*;
        use ::glam::{quat, vec3, Quat, Vec3};

        #[test]
        fn quat_serialization() {
            let q = quat(1.0, 2.0, 3.0, 4.0);

            let mut registry = TypeRegistry::default();
            registry.register::<f32>();
            registry.register::<Quat>();

            let ser = ReflectSerializer::new(&q, &registry);

            let config = PrettyConfig::default()
                .new_line(String::from("\n"))
                .indentor(String::from("    "));
            let output = to_string_pretty(&ser, config).unwrap();
            let expected = r#"
{
    "glam::Quat": (1.0, 2.0, 3.0, 4.0),
}"#;

            assert_eq!(expected, format!("\n{output}"));
        }

        #[test]
        fn quat_deserialization() {
            let data = r#"
{
    "glam::Quat": (1.0, 2.0, 3.0, 4.0),
}"#;

            let mut registry = TypeRegistry::default();
            registry.register::<Quat>();
            registry.register::<f32>();

            let de = ReflectDeserializer::new(&registry);

            let mut deserializer =
                Deserializer::from_str(data).expect("Failed to acquire deserializer");

            let dynamic_struct = de
                .deserialize(&mut deserializer)
                .expect("Failed to deserialize");

            let mut result = Quat::default();

            result.apply(dynamic_struct.as_partial_reflect());

            assert_eq!(result, quat(1.0, 2.0, 3.0, 4.0));
        }

        #[test]
        fn vec3_serialization() {
            let v = vec3(12.0, 3.0, -6.9);

            let mut registry = TypeRegistry::default();
            registry.register::<f32>();
            registry.register::<Vec3>();

            let ser = ReflectSerializer::new(&v, &registry);

            let config = PrettyConfig::default()
                .new_line(String::from("\n"))
                .indentor(String::from("    "));
            let output = to_string_pretty(&ser, config).unwrap();
            let expected = r#"
{
    "glam::Vec3": (12.0, 3.0, -6.9),
}"#;

            assert_eq!(expected, format!("\n{output}"));
        }

        #[test]
        fn vec3_deserialization() {
            let data = r#"
{
    "glam::Vec3": (12.0, 3.0, -6.9),
}"#;

            let mut registry = TypeRegistry::default();
            registry.add_registration(Vec3::get_type_registration());
            registry.add_registration(f32::get_type_registration());

            let de = ReflectDeserializer::new(&registry);

            let mut deserializer =
                Deserializer::from_str(data).expect("Failed to acquire deserializer");

            let dynamic_struct = de
                .deserialize(&mut deserializer)
                .expect("Failed to deserialize");

            let mut result = Vec3::default();

            result.apply(dynamic_struct.as_partial_reflect());

            assert_eq!(result, vec3(12.0, 3.0, -6.9));
        }

        #[test]
        fn vec3_field_access() {
            let mut v = vec3(1.0, 2.0, 3.0);

            assert_eq!(*v.get_field::<f32>("x").unwrap(), 1.0);

            *v.get_field_mut::<f32>("y").unwrap() = 6.0;

            assert_eq!(v.y, 6.0);
        }

        #[test]
        fn vec3_path_access() {
            let mut v = vec3(1.0, 2.0, 3.0);

            assert_eq!(
                *v.reflect_path("x")
                    .unwrap()
                    .try_downcast_ref::<f32>()
                    .unwrap(),
                1.0
            );

            *v.reflect_path_mut("y")
                .unwrap()
                .try_downcast_mut::<f32>()
                .unwrap() = 6.0;

            assert_eq!(v.y, 6.0);
        }

        #[test]
        fn vec3_apply_dynamic() {
            let mut v = vec3(3.0, 3.0, 3.0);

            let mut d = DynamicStruct::default();
            d.insert("x", 4.0f32);
            d.insert("y", 2.0f32);
            d.insert("z", 1.0f32);

            v.apply(&d);

            assert_eq!(v, vec3(4.0, 2.0, 1.0));
        }
    }
}<|MERGE_RESOLUTION|>--- conflicted
+++ resolved
@@ -682,34 +682,24 @@
     use ::serde::{de::DeserializeSeed, Deserialize, Serialize};
     use alloc::borrow::Cow;
     use bevy_utils::HashMap;
-<<<<<<< HEAD
     use core::{
-=======
+        any::TypeId,
+        fmt::{Debug, Formatter},
+        hash::Hash,
+        marker::PhantomData,
+    };
     use disqualified::ShortName;
     use ron::{
         ser::{to_string_pretty, PrettyConfig},
         Deserializer,
     };
     use static_assertions::{assert_impl_all, assert_not_impl_all};
-    use std::{
->>>>>>> 0ebd7fcd
-        any::TypeId,
-        fmt::{Debug, Formatter},
-        hash::Hash,
-        marker::PhantomData,
-    };
-    use ron::{
-        ser::{to_string_pretty, PrettyConfig},
-        Deserializer,
-    };
-    use static_assertions::{assert_impl_all, assert_not_impl_all};
 
     use super::{prelude::*, *};
     use crate as bevy_reflect;
     use crate::{
         serde::{ReflectDeserializer, ReflectSerializer},
         utility::GenericTypePathCell,
-        ShortName,
     };
 
     #[test]
@@ -2187,30 +2177,6 @@
     }
 
     #[test]
-<<<<<<< HEAD
-    fn multiple_reflect_value_lists() {
-        #[derive(Clone, Hash, PartialEq, Reflect)]
-        #[reflect_value(Debug, Hash)]
-        #[reflect_value(PartialEq)]
-        struct Foo(i32);
-
-        impl Debug for Foo {
-            fn fmt(&self, f: &mut Formatter<'_>) -> core::fmt::Result {
-                write!(f, "Foo")
-            }
-        }
-
-        let foo = Foo(123);
-        let foo: &dyn PartialReflect = &foo;
-
-        assert!(foo.reflect_hash().is_some());
-        assert_eq!(Some(true), foo.reflect_partial_eq(foo));
-        assert_eq!("Foo".to_string(), format!("{foo:?}"));
-    }
-
-    #[test]
-=======
->>>>>>> 0ebd7fcd
     fn custom_debug_function() {
         #[derive(Reflect)]
         #[reflect(Debug(custom_debug))]
