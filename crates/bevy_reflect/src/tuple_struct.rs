use bevy_reflect_derive::impl_type_path;

use crate::{
    self as bevy_reflect,
    attributes::{impl_custom_attribute_methods, CustomAttributes},
    type_info::impl_type_methods,
    ApplyError, DynamicTuple, PartialReflect, Reflect, ReflectKind, ReflectMut, ReflectOwned,
    ReflectRef, Tuple, Type, TypeInfo, TypePath, UnnamedField,
};
<<<<<<< HEAD
use alloc::sync::Arc;
use core::{
    fmt::{Debug, Formatter},
    slice::Iter,
=======
use std::{
    fmt::{Debug, Formatter},
    slice::Iter,
    sync::Arc,
>>>>>>> 5fcbdc13
};

/// A trait used to power [tuple struct-like] operations via [reflection].
///
/// This trait uses the [`Reflect`] trait to allow implementors to have their fields
/// be dynamically addressed by index.
///
/// When using [`#[derive(Reflect)]`](derive@crate::Reflect) on a tuple struct,
/// this trait will be automatically implemented.
///
/// # Example
///
/// ```
/// use bevy_reflect::{PartialReflect, Reflect, TupleStruct};
///
/// #[derive(Reflect)]
/// struct Foo(u32);
///
/// let foo = Foo(123);
///
/// assert_eq!(foo.field_len(), 1);
///
/// let field: &dyn PartialReflect = foo.field(0).unwrap();
/// assert_eq!(field.try_downcast_ref::<u32>(), Some(&123));
/// ```
///
/// [tuple struct-like]: https://doc.rust-lang.org/book/ch05-01-defining-structs.html#using-tuple-structs-without-named-fields-to-create-different-types
/// [reflection]: crate
pub trait TupleStruct: PartialReflect {
    /// Returns a reference to the value of the field with index `index` as a
    /// `&dyn Reflect`.
    fn field(&self, index: usize) -> Option<&dyn PartialReflect>;

    /// Returns a mutable reference to the value of the field with index `index`
    /// as a `&mut dyn Reflect`.
    fn field_mut(&mut self, index: usize) -> Option<&mut dyn PartialReflect>;

    /// Returns the number of fields in the tuple struct.
    fn field_len(&self) -> usize;

    /// Returns an iterator over the values of the tuple struct's fields.
    fn iter_fields(&self) -> TupleStructFieldIter;

    /// Clones the struct into a [`DynamicTupleStruct`].
    fn clone_dynamic(&self) -> DynamicTupleStruct;
}

/// A container for compile-time tuple struct info.
#[derive(Clone, Debug)]
pub struct TupleStructInfo {
    ty: Type,
    fields: Box<[UnnamedField]>,
    custom_attributes: Arc<CustomAttributes>,
    #[cfg(feature = "documentation")]
    docs: Option<&'static str>,
}

impl TupleStructInfo {
    /// Create a new [`TupleStructInfo`].
    ///
    /// # Arguments
    ///
    /// * `fields`: The fields of this struct in the order they are defined
    pub fn new<T: Reflect + TypePath>(fields: &[UnnamedField]) -> Self {
        Self {
            ty: Type::of::<T>(),
            fields: fields.to_vec().into_boxed_slice(),
            custom_attributes: Arc::new(CustomAttributes::default()),
            #[cfg(feature = "documentation")]
            docs: None,
        }
    }

    /// Sets the docstring for this struct.
    #[cfg(feature = "documentation")]
    pub fn with_docs(self, docs: Option<&'static str>) -> Self {
        Self { docs, ..self }
    }

    /// Sets the custom attributes for this struct.
    pub fn with_custom_attributes(self, custom_attributes: CustomAttributes) -> Self {
        Self {
            custom_attributes: Arc::new(custom_attributes),
            ..self
        }
    }

    /// Get the field at the given index.
    pub fn field_at(&self, index: usize) -> Option<&UnnamedField> {
        self.fields.get(index)
    }

    /// Iterate over the fields of this struct.
    pub fn iter(&self) -> Iter<'_, UnnamedField> {
        self.fields.iter()
    }

    /// The total number of fields in this struct.
    pub fn field_len(&self) -> usize {
        self.fields.len()
    }

    impl_type_methods!(ty);

    /// The docstring of this struct, if any.
    #[cfg(feature = "documentation")]
    pub fn docs(&self) -> Option<&'static str> {
        self.docs
    }

    impl_custom_attribute_methods!(self.custom_attributes, "struct");
}

/// An iterator over the field values of a tuple struct.
pub struct TupleStructFieldIter<'a> {
    pub(crate) tuple_struct: &'a dyn TupleStruct,
    pub(crate) index: usize,
}

impl<'a> TupleStructFieldIter<'a> {
    pub fn new(value: &'a dyn TupleStruct) -> Self {
        TupleStructFieldIter {
            tuple_struct: value,
            index: 0,
        }
    }
}

impl<'a> Iterator for TupleStructFieldIter<'a> {
    type Item = &'a dyn PartialReflect;

    fn next(&mut self) -> Option<Self::Item> {
        let value = self.tuple_struct.field(self.index);
        self.index += value.is_some() as usize;
        value
    }

    fn size_hint(&self) -> (usize, Option<usize>) {
        let size = self.tuple_struct.field_len();
        (size, Some(size))
    }
}

impl<'a> ExactSizeIterator for TupleStructFieldIter<'a> {}

/// A convenience trait which combines fetching and downcasting of tuple
/// struct fields.
///
/// # Example
///
/// ```
/// use bevy_reflect::{GetTupleStructField, Reflect};
///
/// #[derive(Reflect)]
/// struct Foo(String);
///
/// # fn main() {
/// let mut foo = Foo("Hello, world!".to_string());
///
/// foo.get_field_mut::<String>(0).unwrap().truncate(5);
/// assert_eq!(foo.get_field::<String>(0), Some(&"Hello".to_string()));
/// # }
/// ```
pub trait GetTupleStructField {
    /// Returns a reference to the value of the field with index `index`,
    /// downcast to `T`.
    fn get_field<T: Reflect>(&self, index: usize) -> Option<&T>;

    /// Returns a mutable reference to the value of the field with index
    /// `index`, downcast to `T`.
    fn get_field_mut<T: Reflect>(&mut self, index: usize) -> Option<&mut T>;
}

impl<S: TupleStruct> GetTupleStructField for S {
    fn get_field<T: Reflect>(&self, index: usize) -> Option<&T> {
        self.field(index)
            .and_then(|value| value.try_downcast_ref::<T>())
    }

    fn get_field_mut<T: Reflect>(&mut self, index: usize) -> Option<&mut T> {
        self.field_mut(index)
            .and_then(|value| value.try_downcast_mut::<T>())
    }
}

impl GetTupleStructField for dyn TupleStruct {
    fn get_field<T: Reflect>(&self, index: usize) -> Option<&T> {
        self.field(index)
            .and_then(|value| value.try_downcast_ref::<T>())
    }

    fn get_field_mut<T: Reflect>(&mut self, index: usize) -> Option<&mut T> {
        self.field_mut(index)
            .and_then(|value| value.try_downcast_mut::<T>())
    }
}

/// A tuple struct which allows fields to be added at runtime.
#[derive(Default)]
pub struct DynamicTupleStruct {
    represented_type: Option<&'static TypeInfo>,
    fields: Vec<Box<dyn PartialReflect>>,
}

impl DynamicTupleStruct {
    /// Sets the [type] to be represented by this `DynamicTupleStruct`.
    ///
    /// # Panics
    ///
    /// Panics if the given [type] is not a [`TypeInfo::TupleStruct`].
    ///
    /// [type]: TypeInfo
    pub fn set_represented_type(&mut self, represented_type: Option<&'static TypeInfo>) {
        if let Some(represented_type) = represented_type {
            assert!(
                matches!(represented_type, TypeInfo::TupleStruct(_)),
                "expected TypeInfo::TupleStruct but received: {:?}",
                represented_type
            );
        }

        self.represented_type = represented_type;
    }

    /// Appends an element with value `value` to the tuple struct.
    pub fn insert_boxed(&mut self, value: Box<dyn PartialReflect>) {
        self.fields.push(value);
    }

    /// Appends a typed element with value `value` to the tuple struct.
    pub fn insert<T: PartialReflect>(&mut self, value: T) {
        self.insert_boxed(Box::new(value));
    }
}

impl TupleStruct for DynamicTupleStruct {
    #[inline]
    fn field(&self, index: usize) -> Option<&dyn PartialReflect> {
        self.fields.get(index).map(|field| &**field)
    }

    #[inline]
    fn field_mut(&mut self, index: usize) -> Option<&mut dyn PartialReflect> {
        self.fields.get_mut(index).map(|field| &mut **field)
    }

    #[inline]
    fn field_len(&self) -> usize {
        self.fields.len()
    }

    #[inline]
    fn iter_fields(&self) -> TupleStructFieldIter {
        TupleStructFieldIter {
            tuple_struct: self,
            index: 0,
        }
    }

    fn clone_dynamic(&self) -> DynamicTupleStruct {
        DynamicTupleStruct {
            represented_type: self.represented_type,
            fields: self
                .fields
                .iter()
                .map(|value| value.clone_value())
                .collect(),
        }
    }
}

impl PartialReflect for DynamicTupleStruct {
    #[inline]
    fn get_represented_type_info(&self) -> Option<&'static TypeInfo> {
        self.represented_type
    }

    #[inline]
    fn into_partial_reflect(self: Box<Self>) -> Box<dyn PartialReflect> {
        self
    }

    #[inline]
    fn as_partial_reflect(&self) -> &dyn PartialReflect {
        self
    }

    #[inline]
    fn as_partial_reflect_mut(&mut self) -> &mut dyn PartialReflect {
        self
    }

    fn try_into_reflect(self: Box<Self>) -> Result<Box<dyn Reflect>, Box<dyn PartialReflect>> {
        Err(self)
    }

    fn try_as_reflect(&self) -> Option<&dyn Reflect> {
        None
    }

    fn try_as_reflect_mut(&mut self) -> Option<&mut dyn Reflect> {
        None
    }

    fn try_apply(&mut self, value: &dyn PartialReflect) -> Result<(), ApplyError> {
        let tuple_struct = value.reflect_ref().as_tuple_struct()?;

        for (i, value) in tuple_struct.iter_fields().enumerate() {
            if let Some(v) = self.field_mut(i) {
                v.try_apply(value)?;
            }
        }

        Ok(())
    }

    #[inline]
    fn reflect_kind(&self) -> ReflectKind {
        ReflectKind::TupleStruct
    }

    #[inline]
    fn reflect_ref(&self) -> ReflectRef {
        ReflectRef::TupleStruct(self)
    }

    #[inline]
    fn reflect_mut(&mut self) -> ReflectMut {
        ReflectMut::TupleStruct(self)
    }

    #[inline]
    fn reflect_owned(self: Box<Self>) -> ReflectOwned {
        ReflectOwned::TupleStruct(self)
    }

    #[inline]
    fn clone_value(&self) -> Box<dyn PartialReflect> {
        Box::new(self.clone_dynamic())
    }

    #[inline]
    fn reflect_partial_eq(&self, value: &dyn PartialReflect) -> Option<bool> {
        tuple_struct_partial_eq(self, value)
    }

    fn debug(&self, f: &mut Formatter<'_>) -> core::fmt::Result {
        write!(f, "DynamicTupleStruct(")?;
        tuple_struct_debug(self, f)?;
        write!(f, ")")
    }

    #[inline]
    fn is_dynamic(&self) -> bool {
        true
    }
}

impl_type_path!((in bevy_reflect) DynamicTupleStruct);

impl Debug for DynamicTupleStruct {
    fn fmt(&self, f: &mut Formatter<'_>) -> core::fmt::Result {
        self.debug(f)
    }
}

impl From<DynamicTuple> for DynamicTupleStruct {
    fn from(value: DynamicTuple) -> Self {
        Self {
            represented_type: None,
            fields: Box::new(value).drain(),
        }
    }
}

impl FromIterator<Box<dyn PartialReflect>> for DynamicTupleStruct {
    fn from_iter<I: IntoIterator<Item = Box<dyn PartialReflect>>>(fields: I) -> Self {
        Self {
            represented_type: None,
            fields: fields.into_iter().collect(),
        }
    }
}

impl IntoIterator for DynamicTupleStruct {
    type Item = Box<dyn PartialReflect>;
    type IntoIter = alloc::vec::IntoIter<Self::Item>;

    fn into_iter(self) -> Self::IntoIter {
        self.fields.into_iter()
    }
}

impl<'a> IntoIterator for &'a DynamicTupleStruct {
    type Item = &'a dyn PartialReflect;
    type IntoIter = TupleStructFieldIter<'a>;

    fn into_iter(self) -> Self::IntoIter {
        self.iter_fields()
    }
}

/// Compares a [`TupleStruct`] with a [`PartialReflect`] value.
///
/// Returns true if and only if all of the following are true:
/// - `b` is a tuple struct;
/// - `b` has the same number of fields as `a`;
/// - [`PartialReflect::reflect_partial_eq`] returns `Some(true)` for pairwise fields of `a` and `b`.
///
/// Returns [`None`] if the comparison couldn't even be performed.
#[inline]
pub fn tuple_struct_partial_eq<S: TupleStruct + ?Sized>(
    a: &S,
    b: &dyn PartialReflect,
) -> Option<bool> {
    let ReflectRef::TupleStruct(tuple_struct) = b.reflect_ref() else {
        return Some(false);
    };

    if a.field_len() != tuple_struct.field_len() {
        return Some(false);
    }

    for (i, value) in tuple_struct.iter_fields().enumerate() {
        if let Some(field_value) = a.field(i) {
            let eq_result = field_value.reflect_partial_eq(value);
            if let failed @ (Some(false) | None) = eq_result {
                return failed;
            }
        } else {
            return Some(false);
        }
    }

    Some(true)
}

/// The default debug formatter for [`TupleStruct`] types.
///
/// # Example
/// ```
/// use bevy_reflect::Reflect;
/// #[derive(Reflect)]
/// struct MyTupleStruct(usize);
///
/// let my_tuple_struct: &dyn Reflect = &MyTupleStruct(123);
/// println!("{:#?}", my_tuple_struct);
///
/// // Output:
///
/// // MyTupleStruct (
/// //   123,
/// // )
/// ```
#[inline]
pub fn tuple_struct_debug(
    dyn_tuple_struct: &dyn TupleStruct,
    f: &mut Formatter<'_>,
) -> core::fmt::Result {
    let mut debug = f.debug_tuple(
        dyn_tuple_struct
            .get_represented_type_info()
            .map(TypeInfo::type_path)
            .unwrap_or("_"),
    );
    for field in dyn_tuple_struct.iter_fields() {
        debug.field(&field as &dyn Debug);
    }
    debug.finish()
}

#[cfg(test)]
mod tests {
    use crate as bevy_reflect;
    use crate::*;
    #[derive(Reflect)]
    struct Ts(u8, u8, u8, u8, u8, u8, u8, u8, u8, u8, u8, u8);
    #[test]
    fn next_index_increment() {
        let mut iter = Ts(0, 1, 2, 3, 4, 5, 6, 7, 8, 9, 10, 11).iter_fields();
        let size = iter.len();
        iter.index = size - 1;
        let prev_index = iter.index;
        assert!(iter.next().is_some());
        assert_eq!(prev_index, iter.index - 1);

        // When None we should no longer increase index
        assert!(iter.next().is_none());
        assert_eq!(size, iter.index);
        assert!(iter.next().is_none());
        assert_eq!(size, iter.index);
    }
}<|MERGE_RESOLUTION|>--- conflicted
+++ resolved
@@ -7,17 +7,10 @@
     ApplyError, DynamicTuple, PartialReflect, Reflect, ReflectKind, ReflectMut, ReflectOwned,
     ReflectRef, Tuple, Type, TypeInfo, TypePath, UnnamedField,
 };
-<<<<<<< HEAD
 use alloc::sync::Arc;
 use core::{
     fmt::{Debug, Formatter},
     slice::Iter,
-=======
-use std::{
-    fmt::{Debug, Formatter},
-    slice::Iter,
-    sync::Arc,
->>>>>>> 5fcbdc13
 };
 
 /// A trait used to power [tuple struct-like] operations via [reflection].
