[package]
name = "bevy_platform_support"
version = "0.16.0-dev"
edition = "2021"
description = "Platform compatibility support for Bevy Engine"
homepage = "https://bevyengine.org"
repository = "https://github.com/bevyengine/bevy"
license = "MIT OR Apache-2.0"
keywords = ["bevy"]

[features]
default = ["std"]

# Functionality

## Adds serialization support through `serde`.
serialize = ["hashbrown/serde"]

# Platform Compatibility

## Allows access to the `std` crate. Enabling this feature will prevent compilation
## on `no_std` targets, but provides access to certain additional features on
## supported platforms.
std = [
  "alloc",
  "critical-section?/std",
  "portable-atomic?/std",
  "portable-atomic-util?/std",
<<<<<<< HEAD
  "foldhash/std",
=======
  "spin/std",
>>>>>>> 04990fcd
]

alloc = ["portable-atomic-util?/alloc", "dep:hashbrown"]

## `critical-section` provides the building blocks for synchronization primitives
## on all platforms, including `no_std`.
critical-section = ["dep:critical-section", "portable-atomic?/critical-section"]

## `portable-atomic` provides additional platform support for atomic types and
## operations, even on targets without native support.
portable-atomic = [
  "dep:portable-atomic",
  "dep:portable-atomic-util",
  "spin/portable-atomic",
]

[dependencies]
critical-section = { version = "1.2.0", default-features = false, optional = true }
portable-atomic = { version = "1", default-features = false, features = [
  "fallback",
], optional = true }
portable-atomic-util = { version = "0.2.4", default-features = false, optional = true }
<<<<<<< HEAD
foldhash = { version = "0.1.3", default-features = false }
hashbrown = { version = "0.15.1", features = [
  "equivalent",
  "raw-entry",
], optional = true, default-features = false }
=======
spin = { version = "0.9.8", default-features = false, features = [
  "mutex",
  "spin_mutex",
  "rwlock",
  "once",
  "lazy",
  "barrier",
] }
>>>>>>> 04990fcd

[target.'cfg(target_arch = "wasm32")'.dependencies]
web-time = { version = "1.1", default-features = false }
getrandom = { version = "0.2.0", default-features = false, features = ["js"] }

[lints]
workspace = true

[package.metadata.docs.rs]
rustdoc-args = ["-Zunstable-options", "--generate-link-to-definition"]
all-features = true<|MERGE_RESOLUTION|>--- conflicted
+++ resolved
@@ -26,11 +26,8 @@
   "critical-section?/std",
   "portable-atomic?/std",
   "portable-atomic-util?/std",
-<<<<<<< HEAD
+  "spin/std",
   "foldhash/std",
-=======
-  "spin/std",
->>>>>>> 04990fcd
 ]
 
 alloc = ["portable-atomic-util?/alloc", "dep:hashbrown"]
@@ -53,13 +50,6 @@
   "fallback",
 ], optional = true }
 portable-atomic-util = { version = "0.2.4", default-features = false, optional = true }
-<<<<<<< HEAD
-foldhash = { version = "0.1.3", default-features = false }
-hashbrown = { version = "0.15.1", features = [
-  "equivalent",
-  "raw-entry",
-], optional = true, default-features = false }
-=======
 spin = { version = "0.9.8", default-features = false, features = [
   "mutex",
   "spin_mutex",
@@ -68,7 +58,11 @@
   "lazy",
   "barrier",
 ] }
->>>>>>> 04990fcd
+foldhash = { version = "0.1.3", default-features = false }
+hashbrown = { version = "0.15.1", features = [
+  "equivalent",
+  "raw-entry",
+], optional = true, default-features = false }
 
 [target.'cfg(target_arch = "wasm32")'.dependencies]
 web-time = { version = "1.1", default-features = false }
