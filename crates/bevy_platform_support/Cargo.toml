[package]
name = "bevy_platform_support"
version = "0.16.0-dev"
edition = "2024"
description = "Platform compatibility support for Bevy Engine"
homepage = "https://bevyengine.org"
repository = "https://github.com/bevyengine/bevy"
license = "MIT OR Apache-2.0"
keywords = ["bevy"]

[features]
default = ["std"]

# Functionality

## Adds serialization support through `serde`.
serialize = ["hashbrown/serde"]

# Platform Compatibility

## Allows access to the `std` crate. Enabling this feature will prevent compilation
## on `no_std` targets, but provides access to certain additional features on
## supported platforms.
std = [
  "alloc",
  "critical-section?/std",
  "portable-atomic/std",
  "portable-atomic-util/std",
  "spin/std",
  "foldhash/std",
]

<<<<<<< HEAD
## Allows access to the `alloc` crate.
alloc = ["portable-atomic-util?/alloc", "dep:hashbrown"]
=======
alloc = ["portable-atomic-util/alloc", "dep:hashbrown"]
>>>>>>> ed1143b2

## `critical-section` provides the building blocks for synchronization primitives
## on all platforms, including `no_std`.
critical-section = ["dep:critical-section", "portable-atomic/critical-section"]

## Enables use of browser APIs.
## Note this is currently only applicable on `wasm32` architectures.
web = ["dep:web-time", "dep:getrandom"]

[dependencies]
cfg-if = "1.0.0"
critical-section = { version = "1.2.0", default-features = false, optional = true }
spin = { version = "0.9.8", default-features = false, features = [
  "mutex",
  "spin_mutex",
  "rwlock",
  "once",
  "lazy",
  "barrier",
] }
foldhash = { version = "0.1.3", default-features = false }
hashbrown = { version = "0.15.1", features = [
  "equivalent",
  "raw-entry",
], optional = true, default-features = false }

[target.'cfg(target_arch = "wasm32")'.dependencies]
web-time = { version = "1.1", default-features = false, optional = true }
getrandom = { version = "0.2.0", default-features = false, optional = true, features = [
  "js",
] }

[target.'cfg(not(all(target_has_atomic = "8", target_has_atomic = "16", target_has_atomic = "32", target_has_atomic = "64", target_has_atomic = "ptr")))'.dependencies]
portable-atomic = { version = "1", default-features = false, features = [
  "fallback",
] }
spin = { version = "0.9.8", default-features = false, features = [
  "portable_atomic",
] }

[target.'cfg(not(target_has_atomic = "ptr"))'.dependencies]
portable-atomic-util = { version = "0.2.4", default-features = false }

[lints]
workspace = true

[package.metadata.docs.rs]
rustdoc-args = ["-Zunstable-options", "--generate-link-to-definition"]
all-features = true<|MERGE_RESOLUTION|>--- conflicted
+++ resolved
@@ -30,12 +30,8 @@
   "foldhash/std",
 ]
 
-<<<<<<< HEAD
 ## Allows access to the `alloc` crate.
-alloc = ["portable-atomic-util?/alloc", "dep:hashbrown"]
-=======
 alloc = ["portable-atomic-util/alloc", "dep:hashbrown"]
->>>>>>> ed1143b2
 
 ## `critical-section` provides the building blocks for synchronization primitives
 ## on all platforms, including `no_std`.
