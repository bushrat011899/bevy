use bevy_math::{Vec3, Vec4};
use bevy_reflect::{Reflect, ReflectDeserialize, ReflectSerialize};
use serde::{Deserialize, Serialize};
use std::ops::{Add, Mul, MulAssign};
use thiserror::Error;

pub use palette;

use palette::{convert::FromColorUnclamped, encoding, rgb::Rgb, Clamp, IntoColor, Srgb, WithAlpha};

/// Concrete [`Color`] which is used to unify the various color-interacting systems
/// across this crate. The core of this type is its interop with [`palette`], [`encase`],
/// [`wgpu`], [`serde`], and [`bevy_reflect`].
///
/// To perform color manipulation, it is recommended to treat [`Color`] as an at-rest type, and
/// then use [`palette`] methods to enter and exit from a color space that best matches your
/// desired operations.
#[derive(
    FromColorUnclamped, WithAlpha, Debug, Clone, Copy, PartialEq, Serialize, Deserialize, Reflect,
)]
#[reflect(PartialEq, Serialize, Deserialize)]
#[palette(skip_derives(Rgb), rgb_standard = "encoding::Srgb")]
pub struct Color {
    /// Red channel. [0.0, 1.0]
    r: f32,
    /// Green channel. [0.0, 1.0]
    g: f32,
    /// Blue channel. [0.0, 1.0]
    b: f32,
    /// Alpha channel. [0.0, 1.0]
    #[palette(alpha)]
    a: f32,
}

impl Color {
    /// <div style="background-color:rgb(94%, 97%, 100%); width: 10px; padding: 10px; border: 1px solid;"></div>
    pub const ALICE_BLUE: Color = Color::rgb(0.94, 0.97, 1.0);
    /// <div style="background-color:rgb(98%, 92%, 84%); width: 10px; padding: 10px; border: 1px solid;"></div>
    pub const ANTIQUE_WHITE: Color = Color::rgb(0.98, 0.92, 0.84);
    /// <div style="background-color:rgb(49%, 100%, 83%); width: 10px; padding: 10px; border: 1px solid;"></div>
    pub const AQUAMARINE: Color = Color::rgb(0.49, 1.0, 0.83);
    /// <div style="background-color:rgb(94%, 100%, 100%); width: 10px; padding: 10px; border: 1px solid;"></div>
    pub const AZURE: Color = Color::rgb(0.94, 1.0, 1.0);
    /// <div style="background-color:rgb(96%, 96%, 86%); width: 10px; padding: 10px; border: 1px solid;"></div>
    pub const BEIGE: Color = Color::rgb(0.96, 0.96, 0.86);
    /// <div style="background-color:rgb(100%, 89%, 77%); width: 10px; padding: 10px; border: 1px solid;"></div>
    pub const BISQUE: Color = Color::rgb(1.0, 0.89, 0.77);
    /// <div style="background-color:rgb(0%, 0%, 0%); width: 10px; padding: 10px; border: 1px solid;"></div>
    pub const BLACK: Color = Color::rgb(0.0, 0.0, 0.0);
    /// <div style="background-color:rgb(0%, 0%, 100%); width: 10px; padding: 10px; border: 1px solid;"></div>
    pub const BLUE: Color = Color::rgb(0.0, 0.0, 1.0);
    /// <div style="background-color:rgb(86%, 8%, 24%); width: 10px; padding: 10px; border: 1px solid;"></div>
    pub const CRIMSON: Color = Color::rgb(0.86, 0.08, 0.24);
    /// <div style="background-color:rgb(0%, 100%, 100%); width: 10px; padding: 10px; border: 1px solid;"></div>
    pub const CYAN: Color = Color::rgb(0.0, 1.0, 1.0);
    /// <div style="background-color:rgb(25%, 25%, 25%); width: 10px; padding: 10px; border: 1px solid;"></div>
    pub const DARK_GRAY: Color = Color::rgb(0.25, 0.25, 0.25);
    /// <div style="background-color:rgb(0%, 50%, 0%); width: 10px; padding: 10px; border: 1px solid;"></div>
    pub const DARK_GREEN: Color = Color::rgb(0.0, 0.5, 0.0);
    /// <div style="background-color:rgb(100%, 0%, 100%); width: 10px; padding: 10px; border: 1px solid;"></div>
    pub const FUCHSIA: Color = Color::rgb(1.0, 0.0, 1.0);
    /// <div style="background-color:rgb(100%, 84%, 0%); width: 10px; padding: 10px; border: 1px solid;"></div>
    pub const GOLD: Color = Color::rgb(1.0, 0.84, 0.0);
    /// <div style="background-color:rgb(50%, 50%, 50%); width: 10px; padding: 10px; border: 1px solid;"></div>
    pub const GRAY: Color = Color::rgb(0.5, 0.5, 0.5);
    /// <div style="background-color:rgb(0%, 100%, 0%); width: 10px; padding: 10px; border: 1px solid;"></div>
    pub const GREEN: Color = Color::rgb(0.0, 1.0, 0.0);
    /// <div style="background-color:rgb(28%, 0%, 51%); width: 10px; padding: 10px; border: 1px solid;"></div>
    pub const INDIGO: Color = Color::rgb(0.29, 0.0, 0.51);
    /// <div style="background-color:rgb(20%, 80%, 20%); width: 10px; padding: 10px; border: 1px solid;"></div>
    pub const LIME_GREEN: Color = Color::rgb(0.2, 0.8, 0.2);
    /// <div style="background-color:rgb(50%, 0%, 0%); width: 10px; padding: 10px; border: 1px solid;"></div>
    pub const MAROON: Color = Color::rgb(0.5, 0.0, 0.0);
    /// <div style="background-color:rgb(10%, 10%, 44%); width: 10px; padding: 10px; border: 1px solid;"></div>
    pub const MIDNIGHT_BLUE: Color = Color::rgb(0.1, 0.1, 0.44);
    /// <div style="background-color:rgb(0%, 0%, 50%); width: 10px; padding: 10px; border: 1px solid;"></div>
    pub const NAVY: Color = Color::rgb(0.0, 0.0, 0.5);
    /// <div style="background-color:rgba(0%, 0%, 0%, 0%); width: 10px; padding: 10px; border: 1px solid;"></div>
    #[doc(alias = "transparent")]
    pub const NONE: Color = Color::rgba(0.0, 0.0, 0.0, 0.0);
    /// <div style="background-color:rgb(50%, 50%, 0%); width: 10px; padding: 10px; border: 1px solid;"></div>
    pub const OLIVE: Color = Color::rgb(0.5, 0.5, 0.0);
    /// <div style="background-color:rgb(100%, 65%, 0%); width: 10px; padding: 10px; border: 1px solid;"></div>
    pub const ORANGE: Color = Color::rgb(1.0, 0.65, 0.0);
    /// <div style="background-color:rgb(100%, 27%, 0%); width: 10px; padding: 10px; border: 1px solid;"></div>
    pub const ORANGE_RED: Color = Color::rgb(1.0, 0.27, 0.0);
    /// <div style="background-color:rgb(100%, 8%, 57%); width: 10px; padding: 10px; border: 1px solid;"></div>
    pub const PINK: Color = Color::rgb(1.0, 0.08, 0.58);
    /// <div style="background-color:rgb(50%, 0%, 50%); width: 10px; padding: 10px; border: 1px solid;"></div>
    pub const PURPLE: Color = Color::rgb(0.5, 0.0, 0.5);
    /// <div style="background-color:rgb(100%, 0%, 0%); width: 10px; padding: 10px; border: 1px solid;"></div>
    pub const RED: Color = Color::rgb(1.0, 0.0, 0.0);
    /// <div style="background-color:rgb(98%, 50%, 45%); width: 10px; padding: 10px; border: 1px solid;"></div>
    pub const SALMON: Color = Color::rgb(0.98, 0.5, 0.45);
    /// <div style="background-color:rgb(18%, 55%, 34%); width: 10px; padding: 10px; border: 1px solid;"></div>
    pub const SEA_GREEN: Color = Color::rgb(0.18, 0.55, 0.34);
    /// <div style="background-color:rgb(75%, 75%, 75%); width: 10px; padding: 10px; border: 1px solid;"></div>
    pub const SILVER: Color = Color::rgb(0.75, 0.75, 0.75);
    /// <div style="background-color:rgb(0%, 50%, 50%); width: 10px; padding: 10px; border: 1px solid;"></div>
    pub const TEAL: Color = Color::rgb(0.0, 0.5, 0.5);
    /// <div style="background-color:rgb(100%, 39%, 28%); width: 10px; padding: 10px; border: 1px solid;"></div>
    pub const TOMATO: Color = Color::rgb(1.0, 0.39, 0.28);
    /// <div style="background-color:rgb(25%, 88%, 82%); width: 10px; padding: 10px; border: 1px solid;"></div>
    pub const TURQUOISE: Color = Color::rgb(0.25, 0.88, 0.82);
    /// <div style="background-color:rgb(93%, 51%, 93%); width: 10px; padding: 10px; border: 1px solid;"></div>
    pub const VIOLET: Color = Color::rgb(0.93, 0.51, 0.93);
    /// <div style="background-color:rgb(100%, 100%, 100%); width: 10px; padding: 10px; border: 1px solid;"></div>
    pub const WHITE: Color = Color::rgb(1.0, 1.0, 1.0);
    /// <div style="background-color:rgb(100%, 100%, 0%); width: 10px; padding: 10px; border: 1px solid;"></div>
    pub const YELLOW: Color = Color::rgb(1.0, 1.0, 0.0);
    /// <div style="background-color:rgb(60%, 80%, 20%); width: 10px; padding: 10px; border: 1px solid;"></div>
    pub const YELLOW_GREEN: Color = Color::rgb(0.6, 0.8, 0.2);

    /// New `Color` from sRGB color space.
    ///
    /// # Arguments
    ///
    /// * `r` - Red channel. [0.0, 1.0]
    /// * `g` - Green channel. [0.0, 1.0]
    /// * `b` - Blue channel. [0.0, 1.0]
    /// * `a` - Alpha channel. [0.0, 1.0]
    ///
    /// See also [`Color::rgb`], [`Color::rgba_u8`], [`Color::hex`].
    ///
    #[must_use]
    pub const fn rgba(r: f32, g: f32, b: f32, a: f32) -> Self {
        Self { r, g, b, a }
    }

    /// Converts this `Color` into `sRGBA`
    #[must_use]
    pub fn as_rgba(self) -> palette::Srgba {
        self.in_space()
    }

    /// New `Color` from sRGB color space.
    ///
    /// # Arguments
    ///
    /// * `r` - Red channel. [0.0, 1.0]
    /// * `g` - Green channel. [0.0, 1.0]
    /// * `b` - Blue channel. [0.0, 1.0]
    ///
    /// See also [`Color::rgba`], [`Color::rgb_u8`], [`Color::hex`].
    ///
    #[must_use]
    pub const fn rgb(r: f32, g: f32, b: f32) -> Self {
        Self::rgba(r, g, b, 1.)
    }

    /// Converts this `Color` into sRGB
    #[must_use]
    pub fn as_rgb(self) -> palette::Srgb {
        self.in_space()
    }

    /// New `Color` from linear RGB color space.
    ///
    /// # Arguments
    ///
    /// * `r` - Red channel. [0.0, 1.0]
    /// * `g` - Green channel. [0.0, 1.0]
    /// * `b` - Blue channel. [0.0, 1.0]
    /// * `a` - Alpha channel. [0.0, 1.0]
    ///
    /// See also [`Color::rgba`], [`Color::rgb_linear`].
    ///
    #[must_use]
    pub fn rgba_linear(r: f32, g: f32, b: f32, a: f32) -> Self {
        palette::LinSrgba::new(r, g, b, a).into_color()
    }

    /// Converts this `Color` into Linear `sRGBA`
    #[must_use]
    pub fn as_rgba_linear(self) -> palette::LinSrgba {
        self.in_space()
    }

    /// New `Color` from linear RGB color space.
    ///
    /// # Arguments
    ///
    /// * `r` - Red channel. [0.0, 1.0]
    /// * `g` - Green channel. [0.0, 1.0]
    /// * `b` - Blue channel. [0.0, 1.0]
    ///
    /// See also [`Color::rgb`], [`Color::rgba_linear`].
    ///
    #[must_use]
    pub fn rgb_linear(r: f32, g: f32, b: f32) -> Self {
        Self::rgba_linear(r, g, b, 1.)
    }

    /// Converts this `Color` into Linear sRGB
    #[must_use]
    pub fn as_rgb_linear(self) -> palette::LinSrgb {
        self.in_space()
    }

    /// New `Color` with HSL representation in sRGB color space.
    ///
    /// # Arguments
    ///
    /// * `hue` - Hue channel. [0.0, 360.0]
    /// * `saturation` - Saturation channel. [0.0, 1.0]
    /// * `lightness` - Lightness channel. [0.0, 1.0]
    /// * `alpha` - Alpha channel. [0.0, 1.0]
    ///
    /// See also [`Color::hsl`].
    ///
    #[must_use]
    pub fn hsla(hue: f32, saturation: f32, lightness: f32, alpha: f32) -> Self {
        palette::Hsla::new(hue, saturation, lightness, alpha).into_color()
    }

    /// Converts this `Color` into HSLA
    #[must_use]
    pub fn as_hsla(self) -> palette::Hsla {
        self.in_space()
    }

    /// New `Color` with HSL representation in sRGB color space.
    ///
    /// # Arguments
    ///
    /// * `hue` - Hue channel. [0.0, 360.0]
    /// * `saturation` - Saturation channel. [0.0, 1.0]
    /// * `lightness` - Lightness channel. [0.0, 1.0]
    ///
    /// See also [`Color::hsla`].
    ///
    #[must_use]
    pub fn hsl(hue: f32, saturation: f32, lightness: f32) -> Color {
        Self::hsla(hue, saturation, lightness, 1.)
    }

    /// Converts this `Color` into HSL
    #[must_use]
    pub fn as_hsl(self) -> palette::Hsl {
        self.in_space()
    }

    /// New `Color` with HSV representation in sRGB color space.
    ///
    /// # Arguments
    ///
    /// * `hue` - Hue channel. [0.0, 360.0]
    /// * `saturation` - Saturation channel. [0.0, 1.0]
    /// * `value` - Value channel. [0.0, 1.0]
    /// * `alpha` - Alpha channel. [0.0, 1.0]
    ///
    /// See also [`Color::hsv`].
    ///
    #[must_use]
    pub fn hsva(hue: f32, saturation: f32, value: f32, alpha: f32) -> Self {
        palette::Hsva::new(hue, saturation, value, alpha).into_color()
    }

    /// Converts this `Color` into HSVA
    #[must_use]
    pub fn as_hsva(self) -> palette::Hsva {
        self.in_space()
    }

    /// New `Color` with HSV representation in sRGB color space.
    ///
    /// # Arguments
    ///
    /// * `hue` - Hue channel. [0.0, 360.0]
    /// * `saturation` - Saturation channel. [0.0, 1.0]
    /// * `lightness` - Value channel. [0.0, 1.0]
    ///
    /// See also [`Color::hsva`].
    ///
    #[must_use]
    pub fn hsv(hue: f32, saturation: f32, value: f32) -> Color {
        Self::hsva(hue, saturation, value, 1.)
    }

    /// Converts this `Color` into HSV
    #[must_use]
    pub fn as_hsv(self) -> palette::Hsv {
        self.in_space()
    }

    /// New `Color` with LCH representation in sRGB color space.
    ///
    /// # Arguments
    ///
    /// * `lightness` - Lightness channel. [0.0, 150.0]
    /// * `chroma` - Chroma channel. [0.0, 150.0]
    /// * `hue` - Hue channel. [0.0, 360.0]
    /// * `alpha` - Alpha channel. [0.0, 1.0]
    ///
    /// See also [`Color::lch`].
    #[must_use]
    pub fn lcha(lightness: f32, chroma: f32, hue: f32, alpha: f32) -> Color {
        palette::Lcha::new(lightness, chroma, hue, alpha).into_color()
    }

    /// Converts this `Color` into LCHA
    #[must_use]
    pub fn as_lcha(self) -> palette::Lcha {
        self.in_space()
    }

    /// New `Color` with LCH representation in sRGB color space.
    ///
    /// # Arguments
    ///
    /// * `lightness` - Lightness channel. [0.0, 150.0]
    /// * `chroma` - Chroma channel. [0.0, 150.0]
    /// * `hue` - Hue channel. [0.0, 360.0]
    ///
    /// See also [`Color::lcha`].
    #[must_use]
    pub fn lch(lightness: f32, chroma: f32, hue: f32) -> Color {
        Self::lcha(lightness, chroma, hue, 1.)
    }

    /// Converts this `Color` into LCH
    #[must_use]
    pub fn as_lch(self) -> palette::Lch {
        self.in_space()
    }

    /// New `Color` with Oklcha representation in sRGB color space.
    ///
    /// # Arguments
    ///
    /// * `lightness` - Lightness channel. [0.0, 1.5]
    /// * `chroma` - Chroma channel. [0.0, 1.5]
    /// * `hue` - Hue channel. [0.0, 360.0]
    /// * `alpha` - Alpha channel. [0.0, 1.0]
    ///
    /// See also [`Color::oklch`].
    #[must_use]
    pub fn oklcha(lightness: f32, chroma: f32, hue: f32, alpha: f32) -> Color {
        palette::Oklcha::new(lightness, chroma, hue, alpha).into_color()
    }

    /// Converts this `Color` into LCHA
    #[must_use]
    pub fn as_oklcha(self) -> palette::Oklcha {
        self.in_space()
    }

    /// New `Color` with Oklch representation in sRGB color space.
    ///
    /// # Arguments
    ///
    /// * `lightness` - Lightness channel. [0.0, 1.5]
    /// * `chroma` - Chroma channel. [0.0, 1.5]
    /// * `hue` - Hue channel. [0.0, 360.0]
    ///
    /// See also [`Color::lcha`].
    #[must_use]
    pub fn oklch(lightness: f32, chroma: f32, hue: f32) -> Color {
        Self::oklcha(lightness, chroma, hue, 1.)
    }

    /// Converts this `Color` into Oklch
    #[must_use]
    pub fn as_oklch(self) -> palette::Oklch {
        self.in_space()
    }

    /// New `Color` from sRGB color space.
    ///
    /// # Arguments
    ///
    /// * `r` - Red channel. [0, 255]
    /// * `g` - Green channel. [0, 255]
    /// * `b` - Blue channel. [0, 255]
    /// * `a` - Alpha channel. [0, 255]
    ///
    /// See also [`Color::rgba`], [`Color::rgb_u8`], [`Color::hex`].
    ///
    #[must_use]
    pub fn rgba_u8(r: u8, g: u8, b: u8, a: u8) -> Color {
        palette::Srgba::<u8>::new(r, g, b, a)
            .into_format()
            .into_color()
    }

    /// Converts this `Color` into `sRGBA` u8
    #[must_use]
    pub fn as_rgba_u8(self) -> palette::Srgba<u8> {
        palette::Srgba::from_color_unclamped(self).into_format()
    }

    /// New `Color` from sRGB color space.
    ///
    /// # Arguments
    ///
    /// * `r` - Red channel. [0, 255]
    /// * `g` - Green channel. [0, 255]
    /// * `b` - Blue channel. [0, 255]
    ///
    /// See also [`Color::rgb`], [`Color::rgba_u8`], [`Color::hex`].
    ///
    #[must_use]
    pub fn rgb_u8(r: u8, g: u8, b: u8) -> Color {
        palette::Srgb::<u8>::new(r, g, b).into_format().into_color()
    }

    /// Converts this `Color` into RGB u8
    #[must_use]
    pub fn as_rgb_u8(self) -> palette::Srgb<u8> {
        palette::Srgb::from_color_unclamped(self).into_format()
    }

    /// Converts `Color` to a `u32` from sRGB color space.
    ///
    /// Maps the RGBA channels in RGBA order to a little-endian byte array (GPUs are little-endian).
    /// `A` will be the most significant byte and `R` the least significant.
    #[must_use]
    pub fn as_rgba_u32(self) -> u32 {
        palette::rgb::PackedRgba::pack(palette::Srgba::from_color_unclamped(self).into_format())
            .into()
    }

    /// Converts this `Color` into Linear RGB u8
    #[must_use]
    pub fn as_linear_rgba_u8(self) -> palette::rgb::PackedRgba {
        palette::rgb::PackedRgba::pack(palette::LinSrgba::from_color_unclamped(self).into_format())
    }

    /// Converts `Color` to a `u32` from Linear sRGB color space.
    ///
    /// Maps the RGBA channels in RGBA order to a little-endian byte array (GPUs are little-endian).
    /// `A` will be the most significant byte and `R` the least significant.
    #[must_use]
    pub fn as_linear_rgba_u32(self) -> u32 {
        self.as_linear_rgba_u8().into()
    }

    /// Converts this `Color` into 4 `sRGBA` channels in an array.
    #[must_use]
    pub fn as_rgba_f32(self) -> [f32; 4] {
        [self.r, self.g, self.b, self.a]
    }

    /// Converts this `Color` into 3 `sRGB` channels in an array.
    #[must_use]
    pub fn as_rgb_f32(self) -> [f32; 3] {
        [self.r, self.g, self.b]
    }

    /// Converts this `Color` into 4 Linear `sRGBA` channels in an array.
    #[must_use]
    pub fn as_linear_rgba_f32(self) -> [f32; 4] {
        self.as_rgba_linear().into()
    }

    /// Converts this `Color` into 3 Linear `sRGB` channels in an array.
    #[must_use]
    pub fn as_linear_rgb_f32(self) -> [f32; 3] {
        self.as_rgb_linear().into()
    }

    /// New `Color` from sRGB(A) color space.
    ///
    /// # Examples
    ///
    /// ```
    /// # use bevy_render::color::Color;
    /// let color = Color::hex("FF00FF").unwrap(); // fuchsia
    /// let color = Color::hex("FF00FF7F").unwrap(); // partially transparent fuchsia
    ///
    /// // A standard hex color notation is also available
    /// assert_eq!(Color::hex("#FFFFFF").unwrap(), Color::rgb(1.0, 1.0, 1.0));
    /// ```
    pub fn hex<T: AsRef<str>>(hex: T) -> Result<Self, HexColorError> {
        let hex = hex.as_ref();
        let hex = hex.strip_prefix('#').unwrap_or(hex);

        match *hex.as_bytes() {
            // RGB
            [r, g, b] => {
                let [r, g, b, ..] = decode_hex([r, r, g, g, b, b])?;
                Ok(Self::rgb_u8(r, g, b))
            }
            // RGBA
            [r, g, b, a] => {
                let [r, g, b, a, ..] = decode_hex([r, r, g, g, b, b, a, a])?;
                Ok(Self::rgba_u8(r, g, b, a))
            }
            // RRGGBB
            [r1, r2, g1, g2, b1, b2] => {
                let [r, g, b, ..] = decode_hex([r1, r2, g1, g2, b1, b2])?;
                Ok(Self::rgb_u8(r, g, b))
            }
            // RRGGBBAA
            [r1, r2, g1, g2, b1, b2, a1, a2] => {
                let [r, g, b, a, ..] = decode_hex([r1, r2, g1, g2, b1, b2, a1, a2])?;
                Ok(Self::rgba_u8(r, g, b, a))
            }
            _ => Err(HexColorError::Length),
        }
    }

    /// Returns red in `sRGBA`.
    ///
    /// # Examples
    ///
    /// ```rust
    /// # use bevy_render::color::Color;
    /// #
    /// assert_eq!(Color::RED.r(), 1.0);
    /// ```
    #[must_use]
    pub const fn r(&self) -> f32 {
        self.r
    }

    /// Returns green in `sRGBA`.
    ///
    /// # Examples
    ///
    /// ```rust
    /// # use bevy_render::color::Color;
    /// #
    /// assert_eq!(Color::GREEN.g(), 1.0);
    /// ```
    #[must_use]
    pub const fn g(&self) -> f32 {
        self.g
    }

    /// Returns blue in `sRGBA`.
    ///
    /// # Examples
    ///
    /// ```rust
    /// # use bevy_render::color::Color;
    /// #
    /// assert_eq!(Color::BLUE.b(), 1.0);
    /// ```
    #[must_use]
    pub const fn b(&self) -> f32 {
        self.b
    }

    /// Returns alpha in `sRGBA`.
    ///
    /// # Examples
    ///
    /// ```rust
    /// # use bevy_render::color::Color;
    /// #
    /// assert_eq!(Color::RED.a(), 1.0);
    /// ```
    #[must_use]
    pub const fn a(&self) -> f32 {
        self.a
    }

    /// Replaces the red channel with the provided value in `sRGBA`.
    ///
    /// # Examples
    ///
    /// ```rust
    /// # use bevy_render::color::Color;
    /// #
    /// let blue = Color::BLUE;
    /// # assert_eq!(blue.r(), 0.0);
    /// # assert_eq!(blue.b(), 1.0);
    /// let purple = blue.with_r(1.0);
    /// # assert_eq!(purple.r(), 1.0);
    /// # assert_eq!(purple.b(), 1.0);
    /// ```
    #[must_use]
    pub const fn with_r(self, r: f32) -> Self {
        Self { r, ..self }
    }

    /// Replaces the green channel with the provided value in `sRGBA`.
    ///
    /// # Examples
    ///
    /// ```rust
    /// # use bevy_render::color::Color;
    /// #
    /// let blue = Color::BLUE;
    /// # assert_eq!(blue.b(), 1.0);
    /// # assert_eq!(blue.g(), 0.0);
    /// let cyan = blue.with_g(1.0);
    /// # assert_eq!(cyan.b(), 1.0);
    /// # assert_eq!(cyan.g(), 1.0);
    /// ```
    #[must_use]
    pub const fn with_g(self, g: f32) -> Self {
        Self { g, ..self }
    }

    /// Replaces the blue channel with the provided value in `sRGBA`.
    ///
    /// # Examples
    ///
    /// ```rust
    /// # use bevy_render::color::Color;
    /// #
    /// let red = Color::RED;
    /// # assert_eq!(red.r(), 1.0);
    /// # assert_eq!(red.b(), 0.0);
    /// let purple = red.with_b(1.0);
    /// # assert_eq!(purple.r(), 1.0);
    /// # assert_eq!(purple.b(), 1.0);
    /// ```
    #[must_use]
    pub const fn with_b(self, b: f32) -> Self {
        Self { b, ..self }
    }

    /// Replaces the alpha channel with the provided value in `sRGBA`.
    ///
    /// # Examples
    ///
    /// ```rust
    /// # use bevy_render::color::Color;
    /// #
    /// let red = Color::RED;
    /// # assert_eq!(red.a(), 1.0);
    /// let transparent_red = red.with_a(0.5);
    /// # assert_eq!(transparent_red.a(), 0.5);
    /// ```
    #[must_use]
    pub const fn with_a(self, a: f32) -> Self {
        Self { a, ..self }
    }

    /// Sets the red channel to the provided value in `sRGBA`.
    ///
    /// # Examples
    ///
    /// ```rust
    /// # use bevy_render::color::Color;
    /// #
    /// let mut red = Color::RED;
    /// # assert_eq!(red.r(), 1.0);
    /// red.set_r(0.5);
    /// # assert_eq!(red.r(), 0.5);
    /// ```
    pub fn set_r(&mut self, r: f32) -> &mut Self {
        *self = self.with_r(r);
        self
    }

    /// Sets the green channel to the provided value in `sRGBA`.
    ///
    /// # Examples
    ///
    /// ```rust
    /// # use bevy_render::color::Color;
    /// #
    /// let mut green = Color::GREEN;
    /// # assert_eq!(green.g(), 1.0);
    /// green.set_g(0.5);
    /// # assert_eq!(green.g(), 0.5);
    /// ```
    pub fn set_g(&mut self, g: f32) -> &mut Self {
        *self = self.with_g(g);
        self
    }

    /// Sets the blue channel to the provided value in `sRGBA`.
    ///
    /// # Examples
    ///
    /// ```rust
    /// # use bevy_render::color::Color;
    /// #
    /// let mut blue = Color::BLUE;
    /// # assert_eq!(blue.b(), 1.0);
    /// blue.set_b(0.5);
    /// # assert_eq!(blue.b(), 0.5);
    /// ```
    pub fn set_b(&mut self, b: f32) -> &mut Self {
        *self = self.with_b(b);
        self
    }

    /// Sets the alpha channel to the provided value in `sRGBA`.
    ///
    /// # Examples
    ///
    /// ```rust
    /// # use bevy_render::color::Color;
    /// #
    /// let mut red = Color::RED;
    /// # assert_eq!(red.a(), 1.0);
    /// red.set_a(0.5);
    /// # assert_eq!(red.a(), 0.5);
    /// ```
    pub fn set_a(&mut self, a: f32) -> &mut Self {
        *self = self.with_a(a);
        self
    }

    /// Convert this `Color` into a specific color space.
    ///
    /// # Examples
    ///
    /// ```rust
    /// # use bevy_render::color::{Color, palette::Oklab};
    /// #
    /// let color = Color::RED.in_space::<Oklab>();
    /// // ...
    /// let color = Color::from_space(color);
    /// ```
    ///
    /// See also [`from_space`](`Color::from_space`)
    ///
    #[must_use]
    pub fn in_space<C>(self) -> C
    where
        C: FromColorUnclamped<Self> + palette::Clamp,
    {
        self.into_color()
    }

    /// Determine if the color is fully transparent, i.e. if the alpha is 0.
    ///
    /// # Examples
    ///
    /// ```
    /// # use bevy_render::color::Color;
    /// // Fully transparent colors
    /// assert!(Color::NONE.is_fully_transparent());
    /// assert!(Color::rgba(1.0, 0.5, 0.5, 0.0).is_fully_transparent());
    ///
    /// // (Partially) opaque colors
    /// assert!(!Color::BLACK.is_fully_transparent());
    /// assert!(!Color::rgba(1.0, 0.5, 0.5, 0.2).is_fully_transparent());
    /// ```
    #[inline(always)]
    pub fn is_fully_transparent(&self) -> bool {
        self.a() == 0.0
    }

    /// Convert a provided arbitrary color into a `Color`.
    ///
    /// # Examples
    ///
    /// ```rust
    /// # use bevy_render::color::{Color, palette::Oklab};
    /// #
    /// let color = Color::RED.in_space::<Oklab>();
    /// // ...
    /// let color = Color::from_space(color);
    /// ```
    ///
    /// See also [`in_space`](`Color::in_space`)
    ///
    #[must_use]
    pub fn from_space<C>(color: C) -> Self
    where
        Self: FromColorUnclamped<C> + palette::Clamp,
    {
        color.into_color()
    }

    /// Mix this `Color` with another at a certain ratio, within a specific color space.
    ///
    /// If you intend on performing multiple operations in an alternate color space, you
    /// should use [`in_space`](`Self::in_space`) to explicitly transform into that space first,
    /// perform your changes, then return back into this space using [`from_space`](`Self::from_space`).
    ///
    /// # Examples
    ///
    /// ```rust
    /// # use bevy_render::color::{Color, palette::{Srgba, Lab}};
    /// #
    /// let start = Color::RED;
    /// let end = Color::BLUE;
    ///
    /// // Purple
    /// let middle = start.mix_in::<Srgba>(end, 0.5);
    ///
    /// assert!(middle.difference_in::<Lab>(Color::PURPLE).abs() < 1e-3);
    /// ```
    ///
    /// See also [`in_space`](`Color::in_space`), [`from_space`](`Color::from_space`)
    ///
    #[must_use]
    pub fn mix_in<C>(self, rhs: Self, amount: <C as palette::Mix>::Scalar) -> Self
    where
        C: FromColorUnclamped<Self> + palette::Clamp + palette::Mix,
        Self: FromColorUnclamped<C>,
    {
        self.in_space::<C>()
            .mix(rhs.in_space(), amount)
            .into_color()
    }

    /// Calculates the hue of this `Color` in the specified color space.
    ///
    /// If you intend on performing multiple operations in an alternate color space, you
    /// should use [`in_space`](`Self::in_space`) to explicitly transform into that space first,
    /// perform your changes, then return back into this space using [`from_space`](`Self::from_space`).
    ///
    /// # Examples
    ///
    /// ```rust
    /// # use bevy_render::color::{Color, palette::Hsla};
    /// #
    /// let red = Color::RED;
    /// let hue = red.hue_in::<Hsla>().into_positive_degrees();
    /// assert_eq!(hue, 0.);
    /// ```
    ///
    /// See also [`in_space`](`Color::in_space`), [`from_space`](`Color::from_space`), [`shift_hue_in`](`Color::shift_hue_in`), [`with_hue_in`](`Color::with_hue_in`)
    ///
    #[must_use]
    pub fn hue_in<C>(self) -> <C as palette::GetHue>::Hue
    where
        C: FromColorUnclamped<Self> + palette::Clamp + palette::GetHue,
        Self: FromColorUnclamped<C>,
    {
        self.in_space::<C>().get_hue()
    }

    /// Sets the hue of this `Color` to a provided value within the specified color space.
    ///
    /// If you intend on performing multiple operations in an alternate color space, you
    /// should use [`in_space`](`Self::in_space`) to explicitly transform into that space first,
    /// perform your changes, then return back into this space using [`from_space`](`Self::from_space`).
    ///
    /// # Examples
    ///
    /// ```rust
    /// # use bevy_render::color::{Color, palette::{Hsla, Lab}};
    /// #
    /// let red = Color::RED;
    /// let green = red.with_hue_in::<Hsla>(120.);
    /// let blue = red.with_hue_in::<Hsla>(240.);
    ///
    /// assert!(green.difference_in::<Lab>(Color::GREEN).abs() < 1e-3);
    /// assert!(blue.difference_in::<Lab>(Color::BLUE).abs() < 1e-3);
    /// ```
    ///
    /// See also [`in_space`](`Color::in_space`), [`from_space`](`Color::from_space`), [`shift_hue_in`](`Color::shift_hue_in`), [`hue_in`](`Color::hue_in`)
    ///
    #[must_use]
    pub fn with_hue_in<C>(self, hue: f32) -> Self
    where
        C: FromColorUnclamped<Self> + palette::Clamp + palette::WithHue<f32>,
        Self: FromColorUnclamped<C>,
    {
        self.in_space::<C>().with_hue(hue).into_color()
    }

    /// Shift the hue of this `Color` by a provided amount, within a specific color space.
    ///
    /// If you intend on performing multiple operations in an alternate color space, you
    /// should use [`in_space`](`Self::in_space`) to explicitly transform into that space first,
    /// perform your changes, then return back into this space using [`from_space`](`Self::from_space`).
    ///
    /// # Examples
    ///
    /// ```rust
    /// # use bevy_render::color::{Color, palette::{Hsla, Lab}};
    /// #
    /// // Dark Yellow
    /// let primary = Color::hsl(45., 1.0, 0.5);
    ///
    /// // Light Blue
    /// let compliment = primary.shift_hue_in::<Hsla>(180.);
    ///
    /// assert!(compliment.difference_in::<Lab>(Color::hsl(45. + 180., 1.0, 0.5)).abs() < 1e-3);
    /// ```
    ///
    /// See also [`in_space`](`Color::in_space`), [`from_space`](`Color::from_space`), [`with_hue_in`](`Color::with_hue_in`), [`hue_in`](`Color::hue_in`)
    ///
    #[must_use]
    pub fn shift_hue_in<C>(self, amount: <C as palette::ShiftHue>::Scalar) -> Self
    where
        C: FromColorUnclamped<Self> + palette::Clamp + palette::ShiftHue,
        Self: FromColorUnclamped<C>,
    {
        self.in_space::<C>().shift_hue(amount).into_color()
    }

    /// Saturate this `Color` by a provided amount, within a specific color space.
    ///
    /// If you intend on performing multiple operations in an alternate color space, you
    /// should use [`in_space`](`Self::in_space`) to explicitly transform into that space first,
    /// perform your changes, then return back into this space using [`from_space`](`Self::from_space`).
    ///
    /// # Examples
    ///
    /// ```rust
    /// # use bevy_render::color::{Color, palette::{Hsla, Lab}};
    /// #
    /// // 50% Saturation
    /// let primary = Color::hsl(45., 0.5, 0.5);
    ///
    /// // 75% Saturation
    /// let primary_saturated = primary.saturate_in::<Hsla>(0.5);
    ///
    /// assert!(primary_saturated.difference_in::<Lab>(Color::hsl(45., 0.75, 0.5)).abs() < 1e-3);
    /// ```
    ///
    /// See also [`in_space`](`Color::in_space`), [`from_space`](`Color::from_space`), [`desaturate_in`](`Color::desaturate_in`)
    ///
    #[must_use]
    pub fn saturate_in<C>(self, amount: <C as palette::Saturate>::Scalar) -> Self
    where
        C: FromColorUnclamped<Self> + palette::Clamp + palette::Saturate,
        Self: FromColorUnclamped<C>,
    {
        self.in_space::<C>().saturate(amount).into_color()
    }

    /// Desaturate this `Color` by a provided amount, within a specific color space.
    ///
    /// If you intend on performing multiple operations in an alternate color space, you
    /// should use [`in_space`](`Self::in_space`) to explicitly transform into that space first,
    /// perform your changes, then return back into this space using [`from_space`](`Self::from_space`).
    ///
    /// # Examples
    ///
    /// ```rust
    /// # use bevy_render::color::{Color, palette::{Hsla, Lab}};
    /// #
    /// // 50% Saturation
    /// let primary = Color::hsl(45., 0.5, 0.5);
    ///
    /// // 25% Saturation
    /// let primary_desaturated = primary.desaturate_in::<Hsla>(0.5);
    ///
    /// assert!(primary_desaturated.difference_in::<Lab>(Color::hsl(45., 0.25, 0.5)).abs() < 1e-3);
    /// ```
    ///
    /// See also [`in_space`](`Color::in_space`), [`from_space`](`Color::from_space`), [`saturate_in`](`Color::saturate_in`)
    ///
    #[must_use]
    pub fn desaturate_in<C>(self, amount: <C as palette::Desaturate>::Scalar) -> Self
    where
        C: FromColorUnclamped<Self> + palette::Clamp + palette::Desaturate,
        Self: FromColorUnclamped<C>,
    {
        self.in_space::<C>().desaturate(amount).into_color()
    }

    /// Lighten this `Color` by a provided amount, within a specific color space.
    ///
    /// If you intend on performing multiple operations in an alternate color space, you
    /// should use [`in_space`](`Self::in_space`) to explicitly transform into that space first,
    /// perform your changes, then return back into this space using [`from_space`](`Self::from_space`).
    ///
    /// # Examples
    ///
    /// ```rust
    /// # use bevy_render::color::{Color, palette::{Hsla, Lab}};
    /// #
    /// // 50% Lightness
    /// let primary = Color::hsl(45., 0.5, 0.5);
    ///
    /// // 75% Saturation
    /// let primary_light = primary.lighten_in::<Hsla>(0.5);
    ///
    /// assert!(primary_light.difference_in::<Lab>(Color::hsl(45., 0.5, 0.75)).abs() < 1e-3);
    /// ```
    ///
    /// See also [`in_space`](`Color::in_space`), [`from_space`](`Color::from_space`), [`darken_in`](`Color::darken_in`)
    ///
    #[must_use]
    pub fn lighten_in<C>(self, amount: <C as palette::Lighten>::Scalar) -> Self
    where
        C: FromColorUnclamped<Self> + palette::Clamp + palette::Lighten,
        Self: FromColorUnclamped<C>,
    {
        self.in_space::<C>().lighten(amount).into_color()
    }

    /// Darken this `Color` by a provided amount, within a specific color space.
    ///
    /// If you intend on performing multiple operations in an alternate color space, you
    /// should use [`in_space`](`Self::in_space`) to explicitly transform into that space first,
    /// perform your changes, then return back into this space using [`from_space`](`Self::from_space`).
    ///
    /// # Examples
    ///
    /// ```rust
    /// # use bevy_render::color::{Color, palette::{Hsla, Lab}};
    /// #
    /// // 50% Lightness
    /// let primary = Color::hsl(45., 0.5, 0.5);
    ///
    /// // 25% Lightness
    /// let primary_dark = primary.darken_in::<Hsla>(0.5);
    ///
    /// assert!(primary_dark.difference_in::<Lab>(Color::hsl(45., 0.5, 0.25)).abs() < 1e-3);
    /// ```
    ///
    /// See also [`in_space`](`Color::in_space`), [`from_space`](`Color::from_space`), [`lighten_in`](`Color::lighten_in`)
    ///
    #[must_use]
    pub fn darken_in<C>(self, amount: <C as palette::Darken>::Scalar) -> Self
    where
        C: FromColorUnclamped<Self> + palette::Clamp + palette::Darken,
        Self: FromColorUnclamped<C>,
    {
        self.in_space::<C>().darken(amount).into_color()
    }

    /// Compare this `Color` with another, within a specific color space, using the
    /// CIEDE2000 color difference metric.
    ///
    /// If you intend on performing multiple operations in an alternate color space, you
    /// should use [`in_space`](`Self::in_space`) to explicitly transform into that space first,
    /// perform your changes, then return back into this space using [`from_space`](`Self::from_space`).
    ///
    /// # Examples
    ///
    /// ```rust
    /// # use bevy_render::color::{Color, palette::Lch};
    /// #
    /// let a = Color::RED;
    /// let b = Color::hsl(0., 1.0, 0.5);
    ///
    /// assert!(a.difference_in::<Lch>(b).abs() < 1e-3);
    /// ```
    ///
    /// See also [`in_space`](`Color::in_space`), [`from_space`](`Color::from_space`)
    ///
    #[must_use]
    pub fn difference_in<C>(self, rhs: Self) -> <C as palette::color_difference::Ciede2000>::Scalar
    where
        C: FromColorUnclamped<Self> + palette::Clamp + palette::color_difference::Ciede2000,
        Self: FromColorUnclamped<C>,
    {
        self.in_space::<C>().difference(rhs.in_space::<C>())
    }

    /// Convenience method for comparing colors using CIEDE2000 in the Lch color space. If the delta
    /// is greater than 1., then the colors are considered just perceptually different enough to no
    /// longer be equal.
    ///
    /// # Examples
    ///
    /// ```rust
    /// # use bevy_render::color::{Color, palette::Lch};
    /// #
    /// let a = Color::hsl(0., 1.0, 0.5);
    /// let b = Color::hsl(1., 1.0, 0.5);
    ///
    /// // A 1 degree shift in hue within HSL isn't visually distinctive.
    /// assert!(a.perceptually_eq(b));
    ///
    /// let a = Color::hsl(0., 1.0, 0.5);
    /// let b = Color::hsl(10., 1.0, 0.5);
    ///
    /// // A 10 degree shift is.
    /// assert!(!a.perceptually_eq(b));
    /// ```
    ///
    /// See [Wikipedia's Article on Color Difference Tolerance](https://en.wikipedia.org/wiki/Color_difference#Tolerance)
    pub fn perceptually_eq(self, rhs: Self) -> bool {
        self.difference_in::<palette::Lch>(rhs).abs() < 1.
    }
}

impl Default for Color {
    fn default() -> Self {
        Color::WHITE
    }
}

// Convert from any kind of f32 sRGB.
impl<S> FromColorUnclamped<Rgb<S, f32>> for Color
where
    Srgb: FromColorUnclamped<Rgb<S, f32>>,
{
    fn from_color_unclamped(color: Rgb<S, f32>) -> Color {
        let srgb = Srgb::from_color_unclamped(color);
        Color {
            r: srgb.red,
            g: srgb.green,
            b: srgb.blue,
            a: 1.0,
        }
    }
}

// Convert into any kind of f32 sRGB.
impl<S> FromColorUnclamped<Color> for Rgb<S, f32>
where
    Rgb<S, f32>: FromColorUnclamped<Srgb>,
{
    fn from_color_unclamped(color: Color) -> Self {
        let srgb = Srgb::new(color.r, color.g, color.b);
        Self::from_color_unclamped(srgb)
    }
}

// There's no blanket implementation for Self -> Self, unlike the From trait.
// This is to better allow cases like Self<A> -> Self<B>.
impl FromColorUnclamped<Color> for Color {
    fn from_color_unclamped(color: Color) -> Color {
        color
    }

<<<<<<< HEAD
// Add the required clamping.
impl Clamp for Color {
    fn clamp(self) -> Self {
        Color {
            r: self.r.clamp(0., 1.),
            g: self.g.clamp(0., 1.),
            b: self.b.clamp(0., 1.),
            a: self.a.clamp(0., 1.),
        }
=======
    /// New `Color` from `[f32; 4]` (or a type that can be converted into them) with RGB representation in sRGB colorspace.
    #[inline]
    pub fn rgba_from_array(arr: impl Into<[f32; 4]>) -> Self {
        let [r, g, b, a]: [f32; 4] = arr.into();
        Color::rgba(r, g, b, a)
>>>>>>> e581d74f
    }

<<<<<<< HEAD
impl AddAssign<Color> for Color {
    fn add_assign(&mut self, rhs: Color) {
        self.r += rhs.r;
        self.g += rhs.g;
        self.b += rhs.b;
        self.a += rhs.a;
=======
    /// New `Color` from `[f32; 3]` (or a type that can be converted into them) with RGB representation in sRGB colorspace.
    #[inline]
    pub fn rgb_from_array(arr: impl Into<[f32; 3]>) -> Self {
        let [r, g, b]: [f32; 3] = arr.into();
        Color::rgb(r, g, b)
    }

    /// New `Color` from `[f32; 4]` (or a type that can be converted into them) with RGB representation in linear RGB colorspace.
    #[inline]
    pub fn rgba_linear_from_array(arr: impl Into<[f32; 4]>) -> Self {
        let [r, g, b, a]: [f32; 4] = arr.into();
        Color::rgba_linear(r, g, b, a)
    }

    /// New `Color` from `[f32; 3]` (or a type that can be converted into them) with RGB representation in linear RGB colorspace.
    #[inline]
    pub fn rgb_linear_from_array(arr: impl Into<[f32; 3]>) -> Self {
        let [r, g, b]: [f32; 3] = arr.into();
        Color::rgb_linear(r, g, b)
    }

    /// New `Color` from `[f32; 4]` (or a type that can be converted into them) with HSL representation in sRGB colorspace.
    #[inline]
    pub fn hsla_from_array(arr: impl Into<[f32; 4]>) -> Self {
        let [h, s, l, a]: [f32; 4] = arr.into();
        Color::hsla(h, s, l, a)
    }

    /// New `Color` from `[f32; 3]` (or a type that can be converted into them) with HSL representation in sRGB colorspace.
    #[inline]
    pub fn hsl_from_array(arr: impl Into<[f32; 3]>) -> Self {
        let [h, s, l]: [f32; 3] = arr.into();
        Color::hsl(h, s, l)
    }

    /// New `Color` from `[f32; 4]` (or a type that can be converted into them) with LCH representation in sRGB colorspace.
    #[inline]
    pub fn lcha_from_array(arr: impl Into<[f32; 4]>) -> Self {
        let [l, c, h, a]: [f32; 4] = arr.into();
        Color::lcha(l, c, h, a)
    }

    /// New `Color` from `[f32; 3]` (or a type that can be converted into them) with LCH representation in sRGB colorspace.
    #[inline]
    pub fn lch_from_array(arr: impl Into<[f32; 3]>) -> Self {
        let [l, c, h]: [f32; 3] = arr.into();
        Color::lch(l, c, h)
    }

    /// Convert `Color` to RGBA and return as `Vec4`.
    #[inline]
    pub fn rgba_to_vec4(&self) -> Vec4 {
        let color = self.as_rgba();
        match color {
            Color::Rgba {
                red,
                green,
                blue,
                alpha,
            } => Vec4::new(red, green, blue, alpha),
            _ => unreachable!(),
        }
    }

    /// Convert `Color` to RGBA and return as `Vec3`.
    #[inline]
    pub fn rgb_to_vec3(&self) -> Vec3 {
        let color = self.as_rgba();
        match color {
            Color::Rgba {
                red, green, blue, ..
            } => Vec3::new(red, green, blue),
            _ => unreachable!(),
        }
    }

    /// Convert `Color` to linear RGBA and return as `Vec4`.
    #[inline]
    pub fn rgba_linear_to_vec4(&self) -> Vec4 {
        let color = self.as_rgba_linear();
        match color {
            Color::RgbaLinear {
                red,
                green,
                blue,
                alpha,
            } => Vec4::new(red, green, blue, alpha),
            _ => unreachable!(),
        }
    }

    /// Convert `Color` to linear RGBA and return as `Vec3`.
    #[inline]
    pub fn rgb_linear_to_vec3(&self) -> Vec3 {
        let color = self.as_rgba_linear();
        match color {
            Color::RgbaLinear {
                red, green, blue, ..
            } => Vec3::new(red, green, blue),
            _ => unreachable!(),
        }
    }

    /// Convert `Color` to HSLA and return as `Vec4`.
    #[inline]
    pub fn hsla_to_vec4(&self) -> Vec4 {
        let color = self.as_hsla();
        match color {
            Color::Hsla {
                hue,
                saturation,
                lightness,
                alpha,
            } => Vec4::new(hue, saturation, lightness, alpha),
            _ => unreachable!(),
        }
    }

    /// Convert `Color` to HSLA and return as `Vec3`.
    #[inline]
    pub fn hsl_to_vec3(&self) -> Vec3 {
        let color = self.as_hsla();
        match color {
            Color::Hsla {
                hue,
                saturation,
                lightness,
                ..
            } => Vec3::new(hue, saturation, lightness),
            _ => unreachable!(),
        }
    }

    /// Convert `Color` to LCHA and return as `Vec4`.
    #[inline]
    pub fn lcha_to_vec4(&self) -> Vec4 {
        let color = self.as_lcha();
        match color {
            Color::Lcha {
                lightness,
                chroma,
                hue,
                alpha,
            } => Vec4::new(lightness, chroma, hue, alpha),
            _ => unreachable!(),
        }
    }

    /// Convert `Color` to LCHA and return as `Vec3`.
    #[inline]
    pub fn lch_to_vec3(&self) -> Vec3 {
        let color = self.as_lcha();
        match color {
            Color::Lcha {
                lightness,
                chroma,
                hue,
                ..
            } => Vec3::new(lightness, chroma, hue),
            _ => unreachable!(),
        }
>>>>>>> e581d74f
    }
}

impl Default for Color {
    fn default() -> Self {
        Color::WHITE
    }
}

impl Add<Color> for Color {
    type Output = Color;

<<<<<<< HEAD
    fn add(mut self, rhs: Color) -> Self::Output {
        self += rhs;
        self
    }
}

impl AddAssign<Vec4> for Color {
    fn add_assign(&mut self, rhs: Vec4) {
        let rhs: Color = rhs.into();
        *self += rhs;
    }
}

impl Add<Vec4> for Color {
    type Output = Color;

    fn add(self, rhs: Vec4) -> Self::Output {
        let rhs: Color = rhs.into();
        self + rhs
    }
}

impl From<[f32; 4]> for Color {
    fn from([r, g, b, a]: [f32; 4]) -> Self {
        Color::rgba(r, g, b, a)
    }
}

impl From<[f32; 3]> for Color {
    fn from([r, g, b]: [f32; 3]) -> Self {
        Color::rgb(r, g, b)
    }
}

impl From<Color> for Vec3 {
    fn from(color: Color) -> Self {
        color.as_rgb_f32().into()
    }
}

impl From<Color> for Vec4 {
    fn from(color: Color) -> Self {
        color.as_rgba_f32().into()
    }
}

impl From<Vec4> for Color {
    fn from(vec4: Vec4) -> Self {
        Color::rgba(vec4.x, vec4.y, vec4.z, vec4.w)
    }
}

impl From<Color> for [f32; 4] {
=======
    fn add(self, rhs: Color) -> Self::Output {
        match self {
            Color::Rgba {
                red,
                green,
                blue,
                alpha,
            } => {
                let rhs = rhs.as_rgba_f32();
                Color::Rgba {
                    red: red + rhs[0],
                    green: green + rhs[1],
                    blue: blue + rhs[2],
                    alpha: alpha + rhs[3],
                }
            }
            Color::RgbaLinear {
                red,
                green,
                blue,
                alpha,
            } => {
                let rhs = rhs.as_linear_rgba_f32();
                Color::RgbaLinear {
                    red: red + rhs[0],
                    green: green + rhs[1],
                    blue: blue + rhs[2],
                    alpha: alpha + rhs[3],
                }
            }
            Color::Hsla {
                hue,
                saturation,
                lightness,
                alpha,
            } => {
                let rhs = rhs.as_hsla_f32();
                Color::Hsla {
                    hue: hue + rhs[0],
                    saturation: saturation + rhs[1],
                    lightness: lightness + rhs[2],
                    alpha: alpha + rhs[3],
                }
            }
            Color::Lcha {
                lightness,
                chroma,
                hue,
                alpha,
            } => {
                let rhs = rhs.as_lcha_f32();
                Color::Lcha {
                    lightness: lightness + rhs[0],
                    chroma: chroma + rhs[1],
                    hue: hue + rhs[2],
                    alpha: alpha + rhs[3],
                }
            }
        }
    }
}

impl From<Color> for wgpu::Color {
>>>>>>> e581d74f
    fn from(color: Color) -> Self {
        color.as_rgba_f32()
    }
}

impl From<Color> for [f32; 3] {
    fn from(color: Color) -> Self {
        color.as_rgb_f32()
    }
}

impl From<Color> for wgpu::Color {
    fn from(color: Color) -> Self {
        let linear = color.as_rgba_linear();

        wgpu::Color {
            r: linear.red as f64,
            g: linear.green as f64,
            b: linear.blue as f64,
            a: linear.alpha as f64,
        }
    }
}

impl MulAssign<f32> for Color {
    fn mul_assign(&mut self, rhs: f32) {
        self.r *= rhs;
        self.g *= rhs;
        self.b *= rhs;
    }
}

impl Mul<f32> for Color {
    type Output = Color;

    fn mul(mut self, rhs: f32) -> Self::Output {
        self *= rhs;
        self
    }
}

impl MulAssign<Vec4> for Color {
    fn mul_assign(&mut self, rhs: Vec4) {
        self.r *= rhs.x;
        self.g *= rhs.y;
        self.b *= rhs.z;
        self.a *= rhs.w;
    }
}

impl Mul<Vec4> for Color {
    type Output = Color;

    fn mul(mut self, rhs: Vec4) -> Self::Output {
        self *= rhs;
        self
    }
}

impl MulAssign<Vec3> for Color {
    fn mul_assign(&mut self, rhs: Vec3) {
        self.r *= rhs.x;
        self.g *= rhs.y;
        self.b *= rhs.z;
    }
}

impl Mul<Vec3> for Color {
    type Output = Color;

    fn mul(mut self, rhs: Vec3) -> Self::Output {
        self *= rhs;
        self
    }
}

impl MulAssign<[f32; 4]> for Color {
    fn mul_assign(&mut self, rhs: [f32; 4]) {
        *self *= Vec4::from(rhs);
    }
}

impl Mul<[f32; 4]> for Color {
    type Output = Color;

    fn mul(mut self, rhs: [f32; 4]) -> Self::Output {
        self *= rhs;
        self
    }
}

impl MulAssign<[f32; 3]> for Color {
    fn mul_assign(&mut self, rhs: [f32; 3]) {
        *self *= Vec3::from(rhs);
    }
}

impl Mul<[f32; 3]> for Color {
    type Output = Color;

    fn mul(mut self, rhs: [f32; 3]) -> Self::Output {
        self *= rhs;
        self
    }
}

impl encase::ShaderType for Color {
    type ExtraMetadata = ();

    const METADATA: encase::private::Metadata<Self::ExtraMetadata> = {
        let size =
            encase::private::SizeValue::from(<f32 as encase::private::ShaderSize>::SHADER_SIZE)
                .mul(4);
        let alignment = encase::private::AlignmentValue::from_next_power_of_two_size(size);

        encase::private::Metadata {
            alignment,
            has_uniform_min_alignment: false,
            min_size: size,
            extra: (),
        }
    };

    const UNIFORM_COMPAT_ASSERT: fn() = || {};
}

impl encase::private::WriteInto for Color {
    fn write_into<B: encase::private::BufferMut>(&self, writer: &mut encase::private::Writer<B>) {
        let linear = self.as_rgba_linear();
        encase::private::WriteInto::write_into(&linear.red, writer);
        encase::private::WriteInto::write_into(&linear.green, writer);
        encase::private::WriteInto::write_into(&linear.blue, writer);
        encase::private::WriteInto::write_into(&linear.alpha, writer);
    }
}

impl encase::private::ReadFrom for Color {
    fn read_from<B: encase::private::BufferRef>(
        &mut self,
        reader: &mut encase::private::Reader<B>,
    ) {
        let mut buffer = [0.0f32; 4];
        for el in &mut buffer {
            encase::private::ReadFrom::read_from(el, reader);
        }

        *self = Color::rgba_linear(buffer[0], buffer[1], buffer[2], buffer[3]);
    }
}

impl encase::private::CreateFrom for Color {
    fn create_from<B>(reader: &mut encase::private::Reader<B>) -> Self
    where
        B: encase::private::BufferRef,
    {
        // These are intentionally not inlined in the constructor to make this
        // resilient to internal Color refactors / implicit type changes.
        let red: f32 = encase::private::CreateFrom::create_from(reader);
        let green: f32 = encase::private::CreateFrom::create_from(reader);
        let blue: f32 = encase::private::CreateFrom::create_from(reader);
        let alpha: f32 = encase::private::CreateFrom::create_from(reader);
        Color::rgba_linear(red, green, blue, alpha)
    }
}

impl encase::ShaderSize for Color {}

#[derive(Debug, Error, PartialEq, Eq)]
pub enum HexColorError {
    #[error("Unexpected length of hex string")]
    Length,
    #[error("Invalid hex char")]
    Char(char),
}

/// Converts hex bytes to an array of RGB\[A\] components
///
/// # Example
/// For RGB: *b"ffffff" -> [255, 255, 255, ..]
/// For RGBA: *b"E2E2E2FF" -> [226, 226, 226, 255, ..]
const fn decode_hex<const N: usize>(mut bytes: [u8; N]) -> Result<[u8; N], HexColorError> {
    let mut i = 0;
    while i < bytes.len() {
        // Convert single hex digit to u8
        let val = match hex_value(bytes[i]) {
            Ok(val) => val,
            Err(byte) => return Err(HexColorError::Char(byte as char)),
        };
        bytes[i] = val;
        i += 1;
    }
    // Modify the original bytes to give an `N / 2` length result
    i = 0;
    while i < bytes.len() / 2 {
        // Convert pairs of u8 to R/G/B/A
        // e.g `ff` -> [102, 102] -> [15, 15] = 255
        bytes[i] = bytes[i * 2] * 16 + bytes[i * 2 + 1];
        i += 1;
    }
    Ok(bytes)
}

/// Parse a single hex digit (a-f/A-F/0-9) as a `u8`
const fn hex_value(b: u8) -> Result<u8, u8> {
    match b {
        b'0'..=b'9' => Ok(b - b'0'),
        b'A'..=b'F' => Ok(b - b'A' + 10),
        b'a'..=b'f' => Ok(b - b'a' + 10),
        // Wrong hex digit
        _ => Err(b),
    }
}

#[cfg(test)]
mod tests {
    use super::*;

    #[test]
    fn hex_color() {
        assert_eq!(Color::hex("FFF"), Ok(Color::WHITE));
        assert_eq!(Color::hex("FFFF"), Ok(Color::WHITE));
        assert_eq!(Color::hex("FFFFFF"), Ok(Color::WHITE));
        assert_eq!(Color::hex("FFFFFFFF"), Ok(Color::WHITE));
        assert_eq!(Color::hex("000"), Ok(Color::BLACK));
        assert_eq!(Color::hex("000F"), Ok(Color::BLACK));
        assert_eq!(Color::hex("000000"), Ok(Color::BLACK));
        assert_eq!(Color::hex("000000FF"), Ok(Color::BLACK));
        assert_eq!(Color::hex("03a9f4"), Ok(Color::rgb_u8(3, 169, 244)));
        assert_eq!(Color::hex("yy"), Err(HexColorError::Length));
        assert_eq!(Color::hex("yyy"), Err(HexColorError::Char('y')));
        assert_eq!(Color::hex("#f2a"), Ok(Color::rgb_u8(255, 34, 170)));
        assert_eq!(Color::hex("#e23030"), Ok(Color::rgb_u8(226, 48, 48)));
        assert_eq!(Color::hex("#ff"), Err(HexColorError::Length));
        assert_eq!(Color::hex("##fff"), Err(HexColorError::Char('#')));
    }

    #[test]
    fn conversions_vec4() {
        let starting_vec4 = Vec4::new(0.4, 0.5, 0.6, 1.0);
        let starting_color = Color::rgba_from_array(starting_vec4);

        assert_eq!(starting_vec4, starting_color.rgba_to_vec4());

        let transformation = Vec4::new(0.5, 0.5, 0.5, 1.0);

        assert_eq!(
            starting_color * transformation,
            Color::rgba_from_array(starting_vec4 * transformation)
        );
    }

    #[test]
    fn mul_and_mulassign_f32() {
        let transformation = 0.5;
        let starting_color = Color::rgba(0.4, 0.5, 0.6, 1.0);

        assert_eq!(
            starting_color * transformation,
            Color::rgba(0.4 * 0.5, 0.5 * 0.5, 0.6 * 0.5, 1.0),
        );

        let mut mutated_color = starting_color;
        mutated_color *= transformation;

        assert_eq!(starting_color * transformation, mutated_color);
    }

    #[test]
    fn mul_and_mulassign_f32by3() {
        let transformation = [0.4, 0.5, 0.6];
        let starting_color = Color::rgba(0.4, 0.5, 0.6, 1.0);

        assert_eq!(
            starting_color * transformation,
            Color::rgba(0.4 * 0.4, 0.5 * 0.5, 0.6 * 0.6, 1.0),
        );

        let mut mutated_color = starting_color;
        mutated_color *= transformation;

        assert_eq!(starting_color * transformation, mutated_color);
    }

    #[test]
    fn mul_and_mulassign_f32by4() {
        let transformation = [0.4, 0.5, 0.6, 0.9];
        let starting_color = Color::rgba(0.4, 0.5, 0.6, 1.0);

        assert_eq!(
            starting_color * transformation,
            Color::rgba(0.4 * 0.4, 0.5 * 0.5, 0.6 * 0.6, 1.0 * 0.9),
        );

        let mut mutated_color = starting_color;
        mutated_color *= transformation;

        assert_eq!(starting_color * transformation, mutated_color);
    }

    #[test]
    fn mul_and_mulassign_vec3() {
        let transformation = Vec3::new(0.2, 0.3, 0.4);
        let starting_color = Color::rgba(0.4, 0.5, 0.6, 1.0);

        assert_eq!(
            starting_color * transformation,
            Color::rgba(0.4 * 0.2, 0.5 * 0.3, 0.6 * 0.4, 1.0),
        );

        let mut mutated_color = starting_color;
        mutated_color *= transformation;

        assert_eq!(starting_color * transformation, mutated_color);
    }

    #[test]
    fn mul_and_mulassign_vec4() {
        let transformation = Vec4::new(0.2, 0.3, 0.4, 0.5);
        let starting_color = Color::rgba(0.4, 0.5, 0.6, 1.0);

        assert_eq!(
            starting_color * transformation,
            Color::rgba(0.4 * 0.2, 0.5 * 0.3, 0.6 * 0.4, 1.0 * 0.5),
        );

        let mut mutated_color = starting_color;
        mutated_color *= transformation;

        assert_eq!(starting_color * transformation, mutated_color);
    }

    #[test]
    fn lerp() {
        let color_start = Color::BLUE;
        let color_end = Color::RED;

        let color_mix = color_start.mix_in::<palette::Srgba>(color_end, 0.5);

        assert!(color_mix.difference_in::<palette::Lch>(Color::PURPLE).abs() < 1e-3);

        let color_mix = color_start.mix_in::<palette::LinSrgba>(color_end, 0.5);

        assert!(
            color_mix
                .difference_in::<palette::Lch>(Color::rgb(0.7353569, 0., 0.7353569))
                .abs()
                < 1e-3
        );

        let color_mix = color_start.mix_in::<palette::Oklcha>(color_end, 0.5);

        assert!(
            color_mix
                .difference_in::<palette::Lch>(Color::rgb(0.7299066, 0., 0.7600829))
                .abs()
                < 1e-3
        );
    }

    #[test]
    fn hue_shift() {
        let color_start = Color::hsl(45., 0.5, 0.5);
        let color_complement = color_start.shift_hue_in::<palette::Hsla>(180.);
        let color_complement_ref = Color::hsl(45. + 180., 0.5, 0.5);

        assert!(
            color_complement
                .difference_in::<palette::Lch>(color_complement_ref)
                .abs()
                < 1e-3
        );

        use super::palette::ShiftHue;

        let color_complement = color_start.in_space::<palette::Hsla>();
        let color_complement = color_complement
            .shift_hue(60.)
            .shift_hue(60.)
            .shift_hue(60.);
        let color_complement = Color::from_space(color_complement);

        assert!(
            color_complement
                .difference_in::<palette::Lch>(color_complement_ref)
                .abs()
                < 1e-3
        );
    }

    #[test]
    fn key_colors() {
        fn assert_color_approx(a: Color, b: Color) {
            assert!(a.difference_in::<palette::Lch>(b).abs() < 1e-2);
        }

        assert_color_approx(Color::RED, Color::hsl(0., 1.0, 0.5));
        assert_color_approx(Color::RED, Color::hsv(0., 1.0, 1.0));
        assert_color_approx(Color::RED, Color::lch(53.23711, 104.55, 39.99987));
        assert_color_approx(Color::RED, Color::oklch(0.62796, 0.25768, 29.23388));

        assert_color_approx(Color::GREEN, Color::hsl(120., 1.0, 0.5));
        assert_color_approx(Color::GREEN, Color::hsv(120., 1.0, 1.0));
        assert_color_approx(Color::GREEN, Color::lch(87.73552, 119.78014, 136.01306));
        assert_color_approx(Color::GREEN, Color::oklch(0.86644, 0.29483, 142.49535));

        assert_color_approx(Color::BLUE, Color::hsl(240., 1.0, 0.5));
        assert_color_approx(Color::BLUE, Color::hsv(240., 1.0, 1.0));
        assert_color_approx(Color::BLUE, Color::lch(32.30087, 133.80843, 306.28882));
        assert_color_approx(Color::BLUE, Color::oklch(0.45201, 0.31321, 264.05203));
    }
}<|MERGE_RESOLUTION|>--- conflicted
+++ resolved
@@ -1,7 +1,8 @@
 use bevy_math::{Vec3, Vec4};
 use bevy_reflect::{Reflect, ReflectDeserialize, ReflectSerialize};
+use encase::ShaderType;
 use serde::{Deserialize, Serialize};
-use std::ops::{Add, Mul, MulAssign};
+use std::ops::{Add, AddAssign, Mul, MulAssign};
 use thiserror::Error;
 
 pub use palette;
@@ -1061,11 +1062,12 @@
     pub fn perceptually_eq(self, rhs: Self) -> bool {
         self.difference_in::<palette::Lch>(rhs).abs() < 1.
     }
-}
-
-impl Default for Color {
-    fn default() -> Self {
-        Color::WHITE
+
+    /// New `Color` from `[f32; 4]` (or a type that can be converted into them) with RGB representation in sRGB colorspace.
+    #[inline]
+    pub fn rgba_from_array(arr: impl Into<[f32; 4]>) -> Self {
+        let [r, g, b, a]: [f32; 4] = arr.into();
+        Color::rgba(r, g, b, a)
     }
 }
 
@@ -1102,8 +1104,8 @@
     fn from_color_unclamped(color: Color) -> Color {
         color
     }
-
-<<<<<<< HEAD
+}
+
 // Add the required clamping.
 impl Clamp for Color {
     fn clamp(self) -> Self {
@@ -1113,185 +1115,15 @@
             b: self.b.clamp(0., 1.),
             a: self.a.clamp(0., 1.),
         }
-=======
-    /// New `Color` from `[f32; 4]` (or a type that can be converted into them) with RGB representation in sRGB colorspace.
-    #[inline]
-    pub fn rgba_from_array(arr: impl Into<[f32; 4]>) -> Self {
-        let [r, g, b, a]: [f32; 4] = arr.into();
-        Color::rgba(r, g, b, a)
->>>>>>> e581d74f
-    }
-
-<<<<<<< HEAD
+    }
+}
+
 impl AddAssign<Color> for Color {
     fn add_assign(&mut self, rhs: Color) {
         self.r += rhs.r;
         self.g += rhs.g;
         self.b += rhs.b;
         self.a += rhs.a;
-=======
-    /// New `Color` from `[f32; 3]` (or a type that can be converted into them) with RGB representation in sRGB colorspace.
-    #[inline]
-    pub fn rgb_from_array(arr: impl Into<[f32; 3]>) -> Self {
-        let [r, g, b]: [f32; 3] = arr.into();
-        Color::rgb(r, g, b)
-    }
-
-    /// New `Color` from `[f32; 4]` (or a type that can be converted into them) with RGB representation in linear RGB colorspace.
-    #[inline]
-    pub fn rgba_linear_from_array(arr: impl Into<[f32; 4]>) -> Self {
-        let [r, g, b, a]: [f32; 4] = arr.into();
-        Color::rgba_linear(r, g, b, a)
-    }
-
-    /// New `Color` from `[f32; 3]` (or a type that can be converted into them) with RGB representation in linear RGB colorspace.
-    #[inline]
-    pub fn rgb_linear_from_array(arr: impl Into<[f32; 3]>) -> Self {
-        let [r, g, b]: [f32; 3] = arr.into();
-        Color::rgb_linear(r, g, b)
-    }
-
-    /// New `Color` from `[f32; 4]` (or a type that can be converted into them) with HSL representation in sRGB colorspace.
-    #[inline]
-    pub fn hsla_from_array(arr: impl Into<[f32; 4]>) -> Self {
-        let [h, s, l, a]: [f32; 4] = arr.into();
-        Color::hsla(h, s, l, a)
-    }
-
-    /// New `Color` from `[f32; 3]` (or a type that can be converted into them) with HSL representation in sRGB colorspace.
-    #[inline]
-    pub fn hsl_from_array(arr: impl Into<[f32; 3]>) -> Self {
-        let [h, s, l]: [f32; 3] = arr.into();
-        Color::hsl(h, s, l)
-    }
-
-    /// New `Color` from `[f32; 4]` (or a type that can be converted into them) with LCH representation in sRGB colorspace.
-    #[inline]
-    pub fn lcha_from_array(arr: impl Into<[f32; 4]>) -> Self {
-        let [l, c, h, a]: [f32; 4] = arr.into();
-        Color::lcha(l, c, h, a)
-    }
-
-    /// New `Color` from `[f32; 3]` (or a type that can be converted into them) with LCH representation in sRGB colorspace.
-    #[inline]
-    pub fn lch_from_array(arr: impl Into<[f32; 3]>) -> Self {
-        let [l, c, h]: [f32; 3] = arr.into();
-        Color::lch(l, c, h)
-    }
-
-    /// Convert `Color` to RGBA and return as `Vec4`.
-    #[inline]
-    pub fn rgba_to_vec4(&self) -> Vec4 {
-        let color = self.as_rgba();
-        match color {
-            Color::Rgba {
-                red,
-                green,
-                blue,
-                alpha,
-            } => Vec4::new(red, green, blue, alpha),
-            _ => unreachable!(),
-        }
-    }
-
-    /// Convert `Color` to RGBA and return as `Vec3`.
-    #[inline]
-    pub fn rgb_to_vec3(&self) -> Vec3 {
-        let color = self.as_rgba();
-        match color {
-            Color::Rgba {
-                red, green, blue, ..
-            } => Vec3::new(red, green, blue),
-            _ => unreachable!(),
-        }
-    }
-
-    /// Convert `Color` to linear RGBA and return as `Vec4`.
-    #[inline]
-    pub fn rgba_linear_to_vec4(&self) -> Vec4 {
-        let color = self.as_rgba_linear();
-        match color {
-            Color::RgbaLinear {
-                red,
-                green,
-                blue,
-                alpha,
-            } => Vec4::new(red, green, blue, alpha),
-            _ => unreachable!(),
-        }
-    }
-
-    /// Convert `Color` to linear RGBA and return as `Vec3`.
-    #[inline]
-    pub fn rgb_linear_to_vec3(&self) -> Vec3 {
-        let color = self.as_rgba_linear();
-        match color {
-            Color::RgbaLinear {
-                red, green, blue, ..
-            } => Vec3::new(red, green, blue),
-            _ => unreachable!(),
-        }
-    }
-
-    /// Convert `Color` to HSLA and return as `Vec4`.
-    #[inline]
-    pub fn hsla_to_vec4(&self) -> Vec4 {
-        let color = self.as_hsla();
-        match color {
-            Color::Hsla {
-                hue,
-                saturation,
-                lightness,
-                alpha,
-            } => Vec4::new(hue, saturation, lightness, alpha),
-            _ => unreachable!(),
-        }
-    }
-
-    /// Convert `Color` to HSLA and return as `Vec3`.
-    #[inline]
-    pub fn hsl_to_vec3(&self) -> Vec3 {
-        let color = self.as_hsla();
-        match color {
-            Color::Hsla {
-                hue,
-                saturation,
-                lightness,
-                ..
-            } => Vec3::new(hue, saturation, lightness),
-            _ => unreachable!(),
-        }
-    }
-
-    /// Convert `Color` to LCHA and return as `Vec4`.
-    #[inline]
-    pub fn lcha_to_vec4(&self) -> Vec4 {
-        let color = self.as_lcha();
-        match color {
-            Color::Lcha {
-                lightness,
-                chroma,
-                hue,
-                alpha,
-            } => Vec4::new(lightness, chroma, hue, alpha),
-            _ => unreachable!(),
-        }
-    }
-
-    /// Convert `Color` to LCHA and return as `Vec3`.
-    #[inline]
-    pub fn lch_to_vec3(&self) -> Vec3 {
-        let color = self.as_lcha();
-        match color {
-            Color::Lcha {
-                lightness,
-                chroma,
-                hue,
-                ..
-            } => Vec3::new(lightness, chroma, hue),
-            _ => unreachable!(),
-        }
->>>>>>> e581d74f
     }
 }
 
@@ -1304,7 +1136,6 @@
 impl Add<Color> for Color {
     type Output = Color;
 
-<<<<<<< HEAD
     fn add(mut self, rhs: Color) -> Self::Output {
         self += rhs;
         self
@@ -1358,71 +1189,6 @@
 }
 
 impl From<Color> for [f32; 4] {
-=======
-    fn add(self, rhs: Color) -> Self::Output {
-        match self {
-            Color::Rgba {
-                red,
-                green,
-                blue,
-                alpha,
-            } => {
-                let rhs = rhs.as_rgba_f32();
-                Color::Rgba {
-                    red: red + rhs[0],
-                    green: green + rhs[1],
-                    blue: blue + rhs[2],
-                    alpha: alpha + rhs[3],
-                }
-            }
-            Color::RgbaLinear {
-                red,
-                green,
-                blue,
-                alpha,
-            } => {
-                let rhs = rhs.as_linear_rgba_f32();
-                Color::RgbaLinear {
-                    red: red + rhs[0],
-                    green: green + rhs[1],
-                    blue: blue + rhs[2],
-                    alpha: alpha + rhs[3],
-                }
-            }
-            Color::Hsla {
-                hue,
-                saturation,
-                lightness,
-                alpha,
-            } => {
-                let rhs = rhs.as_hsla_f32();
-                Color::Hsla {
-                    hue: hue + rhs[0],
-                    saturation: saturation + rhs[1],
-                    lightness: lightness + rhs[2],
-                    alpha: alpha + rhs[3],
-                }
-            }
-            Color::Lcha {
-                lightness,
-                chroma,
-                hue,
-                alpha,
-            } => {
-                let rhs = rhs.as_lcha_f32();
-                Color::Lcha {
-                    lightness: lightness + rhs[0],
-                    chroma: chroma + rhs[1],
-                    hue: hue + rhs[2],
-                    alpha: alpha + rhs[3],
-                }
-            }
-        }
-    }
-}
-
-impl From<Color> for wgpu::Color {
->>>>>>> e581d74f
     fn from(color: Color) -> Self {
         color.as_rgba_f32()
     }
@@ -1588,7 +1354,9 @@
     }
 }
 
-impl encase::ShaderSize for Color {}
+impl encase::ShaderSize for Color {
+    const SHADER_SIZE: std::num::NonZeroU64 = Self::METADATA.min_size().0;
+}
 
 #[derive(Debug, Error, PartialEq, Eq)]
 pub enum HexColorError {
@@ -1664,7 +1432,7 @@
         let starting_vec4 = Vec4::new(0.4, 0.5, 0.6, 1.0);
         let starting_color = Color::rgba_from_array(starting_vec4);
 
-        assert_eq!(starting_vec4, starting_color.rgba_to_vec4());
+        assert_eq!(starting_vec4, Vec4::from(starting_color));
 
         let transformation = Vec4::new(0.5, 0.5, 0.5, 1.0);
 
