mod render_layers;

use bevy_math::Vec3A;
pub use render_layers::*;

use bevy_app::{CoreStage, Plugin};
use bevy_asset::{Assets, Handle};
use bevy_ecs::prelude::*;
use bevy_hierarchy::{Children, HierarchySystem, Parent};
use bevy_reflect::std_traits::ReflectDefault;
use bevy_reflect::Reflect;
use bevy_transform::components::GlobalTransform;
use bevy_transform::TransformSystem;
use std::cell::Cell;
use thread_local::ThreadLocal;

use crate::{
    camera::{Camera, CameraProjection, OrthographicProjection, PerspectiveProjection, Projection},
    mesh::Mesh,
    primitives::{Aabb, Frustum, Sphere},
};

/// User indication of whether an entity is visible
#[derive(Component, Clone, Reflect, Debug, Eq, PartialEq)]
#[reflect(Component, Default)]
pub struct Visibility {
    self_visible: bool,
    inherited: bool,
}

impl Visibility {
    /// Checks if the entity is visible or not.
    ///
    /// This value can be affected by the entity's local visibility
    /// or it inherited from it's ancestors in the hierarchy. An entity
    /// is only visible in the hierarchy if and only if all of it's
    /// ancestors are visible. Setting an entity to be invisible will
    /// hide all of it's children and descendants.
    ///
    /// If the systems labeled [`VisibilitySystems::VisibilityPropagate`]
    /// have not yet run, this value may be out of date with the state of
    /// the hierarchy.
    pub fn is_visible(&self) -> bool {
        self.self_visible && self.inherited
    }

    /// Checks the local visibility state of the entity.
    ///
    /// Unlike [`is_visible`](Self::is_visible), this value is always up to date.
    pub fn is_self_visible(&self) -> bool {
        self.self_visible
    }

    /// Sets whether the entity is visible or not. If set to false,
    /// all descendants will be marked as invisible.
    pub fn set_visible(&mut self, visible: bool) {
        self.self_visible = visible;
    }
}

impl Default for Visibility {
    fn default() -> Self {
        Self {
            self_visible: true,
            inherited: true,
        }
    }
}

/// Algorithmically-computed indication of whether an entity is visible and should be extracted for rendering
#[derive(Component, Clone, Reflect, Debug)]
#[reflect(Component)]
pub struct ComputedVisibility {
    pub is_visible: bool,
}

impl Default for ComputedVisibility {
    fn default() -> Self {
        Self { is_visible: true }
    }
}

/// Use this component to opt-out of built-in frustum culling for Mesh entities
#[derive(Component)]
pub struct NoFrustumCulling;

/// Collection of entities visible from the current view.
///
/// This component contains all entities which are visible from the currently
/// rendered view. The collection is updated automatically by the [`check_visibility()`]
/// system, and renderers can use it to optimize rendering of a particular view, to
/// prevent drawing items not visible from that view.
///
/// This component is intended to be attached to the same entity as the [`Camera`] and
/// the [`Frustum`] defining the view.
///
/// Currently this component is ignored by the sprite renderer, so sprite rendering
/// is not optimized per view.
#[derive(Clone, Component, Default, Debug, Reflect)]
#[reflect(Component)]
pub struct VisibleEntities {
    #[reflect(ignore)]
    pub entities: Vec<Entity>,
}

impl VisibleEntities {
    pub fn iter(&self) -> impl DoubleEndedIterator<Item = &Entity> {
        self.entities.iter()
    }

    pub fn len(&self) -> usize {
        self.entities.len()
    }

    pub fn is_empty(&self) -> bool {
        self.entities.is_empty()
    }
}

#[derive(Debug, Hash, PartialEq, Eq, Clone, SystemLabel)]
pub enum VisibilitySystems {
    CalculateBounds,
    UpdateOrthographicFrusta,
    UpdatePerspectiveFrusta,
    UpdateProjectionFrusta,
<<<<<<< HEAD
    VisibilityPropagate,
=======
    /// Label for the [`check_visibility()`] system updating each frame the [`ComputedVisibility`]
    /// of each entity and the [`VisibleEntities`] of each view.
>>>>>>> 8f721d8d
    CheckVisibility,
}

pub struct VisibilityPlugin;

impl Plugin for VisibilityPlugin {
    fn build(&self, app: &mut bevy_app::App) {
        use VisibilitySystems::*;

        app.add_system_to_stage(
            CoreStage::PostUpdate,
            calculate_bounds.label(CalculateBounds),
        )
        .add_system_to_stage(
            CoreStage::PostUpdate,
            update_frusta::<OrthographicProjection>
                .label(UpdateOrthographicFrusta)
                .after(TransformSystem::TransformPropagate),
        )
        .add_system_to_stage(
            CoreStage::PostUpdate,
            update_frusta::<PerspectiveProjection>
                .label(UpdatePerspectiveFrusta)
                .after(TransformSystem::TransformPropagate),
        )
        .add_system_to_stage(
            CoreStage::PostUpdate,
            update_frusta::<Projection>
                .label(UpdateProjectionFrusta)
                .after(TransformSystem::TransformPropagate),
        )
        .add_system_to_stage(
            CoreStage::PostUpdate,
            visibility_propagate_system
                .label(VisibilityPropagate)
                .after(HierarchySystem::ParentUpdate),
        )
        .add_system_to_stage(
            CoreStage::PostUpdate,
            check_visibility
                .label(CheckVisibility)
                .after(CalculateBounds)
                .after(UpdateOrthographicFrusta)
                .after(UpdatePerspectiveFrusta)
                .after(UpdateProjectionFrusta)
                .after(VisibilityPropagate)
                .after(TransformSystem::TransformPropagate),
        );
    }
}

pub fn calculate_bounds(
    mut commands: Commands,
    meshes: Res<Assets<Mesh>>,
    without_aabb: Query<(Entity, &Handle<Mesh>), (Without<Aabb>, Without<NoFrustumCulling>)>,
) {
    for (entity, mesh_handle) in without_aabb.iter() {
        if let Some(mesh) = meshes.get(mesh_handle) {
            if let Some(aabb) = mesh.compute_aabb() {
                commands.entity(entity).insert(aabb);
            }
        }
    }
}

pub fn update_frusta<T: Component + CameraProjection + Send + Sync + 'static>(
    mut views: Query<(&GlobalTransform, &T, &mut Frustum)>,
) {
    for (transform, projection, mut frustum) in views.iter_mut() {
        let view_projection =
            projection.get_projection_matrix() * transform.compute_matrix().inverse();
        *frustum = Frustum::from_view_projection(
            &view_projection,
            &transform.translation,
            &transform.back(),
            projection.far(),
        );
    }
}

<<<<<<< HEAD
fn visibility_propagate_system(
    mut root_query: Query<(Option<&Children>, &mut Visibility, Entity), Without<Parent>>,
    mut visibility_query: Query<(&mut Visibility, &Parent)>,
    children_query: Query<&Children, (With<Parent>, With<Visibility>)>,
) {
    for (children, mut visibility, entity) in root_query.iter_mut() {
        // Avoid triggering change detection if nothing has changed.
        if !visibility.inherited {
            visibility.inherited = true;
        }
        if let Some(children) = children {
            let is_visible = visibility.is_visible();
            for child in children.iter() {
                let _ = propagate_recursive(
                    is_visible,
                    &mut visibility_query,
                    &children_query,
                    *child,
                    entity,
                );
            }
        }
    }
}

fn propagate_recursive(
    parent_visible: bool,
    visibility_query: &mut Query<(&mut Visibility, &Parent)>,
    children_query: &Query<&Children, (With<Parent>, With<Visibility>)>,
    entity: Entity,
    expected_parent: Entity,
    // We use a result here to use the `?` operator. Ideally we'd use a try block instead
) -> Result<(), ()> {
    let is_visible = {
        let (mut visibility, child_parent) = visibility_query.get_mut(entity).map_err(drop)?;
        // Note that for parallelising, this check cannot occur here, since there is an `&mut GlobalTransform` (in global_transform)
        assert_eq!(
            child_parent.0, expected_parent,
            "Malformed hierarchy. This probably means that your hierarchy has been improperly maintained, or contains a cycle"
        );
        // Avoid triggering change detection if nothing has changed.
        if visibility.inherited != parent_visible {
            visibility.inherited = parent_visible;
        }
        visibility.is_visible()
    };

    for child in children_query.get(entity).map_err(drop)?.iter() {
        let _ = propagate_recursive(is_visible, visibility_query, children_query, *child, entity);
    }
    Ok(())
}

=======
/// System updating the visibility of entities each frame.
///
/// The system is labelled with [`VisibilitySystems::CheckVisibility`]. Each frame, it updates the
/// [`ComputedVisibility`] of all entities, and for each view also compute the [`VisibleEntities`]
/// for that view.
>>>>>>> 8f721d8d
pub fn check_visibility(
    mut thread_queues: Local<ThreadLocal<Cell<Vec<Entity>>>>,
    mut view_query: Query<(&mut VisibleEntities, &Frustum, Option<&RenderLayers>), With<Camera>>,
    mut visible_entity_query: ParamSet<(
        Query<&mut ComputedVisibility>,
        Query<(
            Entity,
            &Visibility,
            &mut ComputedVisibility,
            Option<&RenderLayers>,
            Option<&Aabb>,
            Option<&NoFrustumCulling>,
            Option<&GlobalTransform>,
        )>,
    )>,
) {
    // Reset the computed visibility to false
    for mut computed_visibility in visible_entity_query.p0().iter_mut() {
        computed_visibility.is_visible = false;
    }

    for (mut visible_entities, frustum, maybe_view_mask) in view_query.iter_mut() {
        let view_mask = maybe_view_mask.copied().unwrap_or_default();
        visible_entities.entities.clear();
        visible_entity_query.p1().par_for_each_mut(
            1024,
            |(
                entity,
                visibility,
                mut computed_visibility,
                maybe_entity_mask,
                maybe_aabb,
                maybe_no_frustum_culling,
                maybe_transform,
            )| {
                if !visibility.is_visible() {
                    return;
                }

                let entity_mask = maybe_entity_mask.copied().unwrap_or_default();
                if !view_mask.intersects(&entity_mask) {
                    return;
                }

                // If we have an aabb and transform, do frustum culling
                if let (Some(model_aabb), None, Some(transform)) =
                    (maybe_aabb, maybe_no_frustum_culling, maybe_transform)
                {
                    let model = transform.compute_matrix();
                    let model_sphere = Sphere {
                        center: model.transform_point3a(model_aabb.center),
                        radius: (Vec3A::from(transform.scale) * model_aabb.half_extents).length(),
                    };
                    // Do quick sphere-based frustum culling
                    if !frustum.intersects_sphere(&model_sphere, false) {
                        return;
                    }
                    // If we have an aabb, do aabb-based frustum culling
                    if !frustum.intersects_obb(model_aabb, &model, false) {
                        return;
                    }
                }

                computed_visibility.is_visible = true;
                let cell = thread_queues.get_or_default();
                let mut queue = cell.take();
                queue.push(entity);
                cell.set(queue);
            },
        );

        for cell in thread_queues.iter_mut() {
            visible_entities.entities.append(cell.get_mut());
        }
    }
}

#[cfg(test)]
mod test {
    use bevy_app::prelude::*;
    use bevy_ecs::prelude::*;

    use super::*;

    use bevy_hierarchy::{parent_update_system, BuildWorldChildren, Children, Parent};

    #[test]
    fn did_propagate() {
        let mut world = World::default();

        let mut update_stage = SystemStage::parallel();
        update_stage.add_system(parent_update_system);
        update_stage.add_system(visibility_propagate_system.after(parent_update_system));

        let mut schedule = Schedule::default();
        schedule.add_stage("update", update_stage);

        // Root entity
        world.spawn().insert(Visibility::default());

        let mut children = Vec::new();
        world
            .spawn()
            .insert(Visibility {
                self_visible: false,
                inherited: false,
            })
            .with_children(|parent| {
                children.push(parent.spawn().insert(Visibility::default()).id());
                children.push(parent.spawn().insert(Visibility::default()).id());
            });
        schedule.run(&mut world);

        assert_eq!(
            *world.get::<Visibility>(children[0]).unwrap(),
            Visibility {
                self_visible: true,
                inherited: false,
            }
        );

        assert_eq!(
            *world.get::<Visibility>(children[1]).unwrap(),
            Visibility {
                self_visible: true,
                inherited: false,
            }
        );
    }

    #[test]
    fn correct_visibility_when_no_children() {
        let mut app = App::new();

        app.add_system(parent_update_system);
        app.add_system(visibility_propagate_system.after(parent_update_system));

        let parent = app
            .world
            .spawn()
            .insert(Visibility {
                self_visible: false,
                inherited: false,
            })
            .insert(GlobalTransform::default())
            .id();

        let child = app
            .world
            .spawn()
            .insert_bundle((Visibility::default(), Parent(parent)))
            .id();

        let grandchild = app
            .world
            .spawn()
            .insert_bundle((Visibility::default(), Parent(child)))
            .id();

        app.update();

        // check the `Children` structure is spawned
        assert_eq!(&**app.world.get::<Children>(parent).unwrap(), &[child]);
        assert_eq!(&**app.world.get::<Children>(child).unwrap(), &[grandchild]);
        // Note that at this point, the `GlobalTransform`s will not have updated yet, due to `Commands` delay
        app.update();

        let mut state = app.world.query::<&Visibility>();
        for visibility in state.iter(&app.world) {
            assert!(!visibility.is_visible());
        }
    }

    #[test]
    #[should_panic]
    fn panic_when_hierarchy_cycle() {
        let mut world = World::default();
        // This test is run on a single thread in order to avoid breaking the global task pool by panicking
        // This fixes the flaky tests reported in https://github.com/bevyengine/bevy/issues/4996
        let mut update_stage = SystemStage::single_threaded();

        update_stage.add_system(parent_update_system);
        update_stage.add_system(visibility_propagate_system.after(parent_update_system));

        let child = world.spawn().insert(Visibility::default()).id();

        let grandchild = world
            .spawn()
            .insert_bundle((Visibility::default(), Parent(child)))
            .id();
        world
            .spawn()
            .insert_bundle((Visibility::default(), Children::with(&[child])));
        world.entity_mut(child).insert(Parent(grandchild));

        update_stage.run(&mut world);
    }
}<|MERGE_RESOLUTION|>--- conflicted
+++ resolved
@@ -123,12 +123,9 @@
     UpdateOrthographicFrusta,
     UpdatePerspectiveFrusta,
     UpdateProjectionFrusta,
-<<<<<<< HEAD
     VisibilityPropagate,
-=======
     /// Label for the [`check_visibility()`] system updating each frame the [`ComputedVisibility`]
     /// of each entity and the [`VisibleEntities`] of each view.
->>>>>>> 8f721d8d
     CheckVisibility,
 }
 
@@ -209,7 +206,6 @@
     }
 }
 
-<<<<<<< HEAD
 fn visibility_propagate_system(
     mut root_query: Query<(Option<&Children>, &mut Visibility, Entity), Without<Parent>>,
     mut visibility_query: Query<(&mut Visibility, &Parent)>,
@@ -263,13 +259,11 @@
     Ok(())
 }
 
-=======
 /// System updating the visibility of entities each frame.
 ///
 /// The system is labelled with [`VisibilitySystems::CheckVisibility`]. Each frame, it updates the
 /// [`ComputedVisibility`] of all entities, and for each view also compute the [`VisibleEntities`]
 /// for that view.
->>>>>>> 8f721d8d
 pub fn check_visibility(
     mut thread_queues: Local<ThreadLocal<Cell<Vec<Entity>>>>,
     mut view_query: Query<(&mut VisibleEntities, &Frustum, Option<&RenderLayers>), With<Camera>>,
