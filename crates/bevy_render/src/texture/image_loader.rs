<<<<<<< HEAD
use bevy_asset::{io::Reader, AssetLoader, AssetLoaderError, AsyncReadExt, LoadContext};
=======
use bevy_asset::{io::Reader, AssetLoader, AsyncReadExt, LoadContext};
>>>>>>> 5bab8631
use bevy_ecs::prelude::{FromWorld, World};
use thiserror::Error;

use crate::{
    renderer::RenderDevice,
    texture::{Image, ImageFormat, ImageType, TextureError},
};

use super::CompressedImageFormats;
use serde::{Deserialize, Serialize};

/// Loader for images that can be read by the `image` crate.
#[derive(Clone)]
pub struct ImageLoader {
    supported_compressed_formats: CompressedImageFormats,
}

pub(crate) const IMG_FILE_EXTENSIONS: &[&str] = &[
    #[cfg(feature = "basis-universal")]
    "basis",
    #[cfg(feature = "bmp")]
    "bmp",
    #[cfg(feature = "png")]
    "png",
    #[cfg(feature = "dds")]
    "dds",
    #[cfg(feature = "tga")]
    "tga",
    #[cfg(feature = "jpeg")]
    "jpg",
    #[cfg(feature = "jpeg")]
    "jpeg",
    #[cfg(feature = "ktx2")]
    "ktx2",
    #[cfg(feature = "webp")]
    "webp",
    #[cfg(feature = "pnm")]
    "pam",
    #[cfg(feature = "pnm")]
    "pbm",
    #[cfg(feature = "pnm")]
    "pgm",
    #[cfg(feature = "pnm")]
    "ppm",
];

#[derive(Serialize, Deserialize, Default)]
pub enum ImageFormatSetting {
    #[default]
    FromExtension,
    Format(ImageFormat),
}

#[derive(Serialize, Deserialize)]
pub struct ImageLoaderSettings {
    pub format: ImageFormatSetting,
    pub is_srgb: bool,
}

impl Default for ImageLoaderSettings {
    fn default() -> Self {
        Self {
            format: ImageFormatSetting::default(),
            is_srgb: true,
        }
    }
}

#[derive(Debug, Error)]
pub enum ImageLoaderError {
    #[error("Could load shader: {0}")]
    IO(#[from] std::io::Error),
    #[error("Could not load texture file: {0}")]
    FileTexture(#[from] FileTextureError),
}

impl AssetLoader for ImageLoader {
    type Asset = Image;
    type Settings = ImageLoaderSettings;
    type Error = ImageLoaderError;
    fn load<'a>(
        &'a self,
        reader: &'a mut Reader,
        settings: &'a ImageLoaderSettings,
        load_context: &'a mut LoadContext,
<<<<<<< HEAD
    ) -> bevy_utils::BoxedFuture<'a, Result<Image, AssetLoaderError>> {
=======
    ) -> bevy_utils::BoxedFuture<'a, Result<Image, Self::Error>> {
>>>>>>> 5bab8631
        Box::pin(async move {
            // use the file extension for the image type
            let ext = load_context.path().extension().unwrap().to_str().unwrap();

            let mut bytes = Vec::new();
            reader.read_to_end(&mut bytes).await?;
            let image_type = match settings.format {
                ImageFormatSetting::FromExtension => ImageType::Extension(ext),
                ImageFormatSetting::Format(format) => ImageType::Format(format),
            };
            Ok(Image::from_buffer(
                &bytes,
                image_type,
                self.supported_compressed_formats,
                settings.is_srgb,
            )
            .map_err(|err| FileTextureError {
                error: err,
                path: format!("{}", load_context.path().display()),
            })
            .map_err(|_| AssetLoaderError::Unknown)?)
        })
    }

    fn extensions(&self) -> &[&str] {
        IMG_FILE_EXTENSIONS
    }
}

impl FromWorld for ImageLoader {
    fn from_world(world: &mut World) -> Self {
        let supported_compressed_formats = match world.get_resource::<RenderDevice>() {
            Some(render_device) => CompressedImageFormats::from_features(render_device.features()),

            None => CompressedImageFormats::NONE,
        };
        Self {
            supported_compressed_formats,
        }
    }
}

/// An error that occurs when loading a texture from a file.
#[derive(Error, Debug)]
pub struct FileTextureError {
    error: TextureError,
    path: String,
}
impl std::fmt::Display for FileTextureError {
    fn fmt(&self, f: &mut std::fmt::Formatter<'_>) -> std::result::Result<(), std::fmt::Error> {
        write!(
            f,
            "Error reading image file {}: {}, this is an error in `bevy_render`.",
            self.path, self.error
        )
    }
}<|MERGE_RESOLUTION|>--- conflicted
+++ resolved
@@ -1,8 +1,4 @@
-<<<<<<< HEAD
-use bevy_asset::{io::Reader, AssetLoader, AssetLoaderError, AsyncReadExt, LoadContext};
-=======
 use bevy_asset::{io::Reader, AssetLoader, AsyncReadExt, LoadContext};
->>>>>>> 5bab8631
 use bevy_ecs::prelude::{FromWorld, World};
 use thiserror::Error;
 
@@ -88,11 +84,7 @@
         reader: &'a mut Reader,
         settings: &'a ImageLoaderSettings,
         load_context: &'a mut LoadContext,
-<<<<<<< HEAD
-    ) -> bevy_utils::BoxedFuture<'a, Result<Image, AssetLoaderError>> {
-=======
     ) -> bevy_utils::BoxedFuture<'a, Result<Image, Self::Error>> {
->>>>>>> 5bab8631
         Box::pin(async move {
             // use the file extension for the image type
             let ext = load_context.path().extension().unwrap().to_str().unwrap();
@@ -112,8 +104,7 @@
             .map_err(|err| FileTextureError {
                 error: err,
                 path: format!("{}", load_context.path().display()),
-            })
-            .map_err(|_| AssetLoaderError::Unknown)?)
+            })?)
         })
     }
 
