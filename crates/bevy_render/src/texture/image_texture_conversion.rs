use crate::texture::{Image, TextureFormatPixelInfo};
use image::{DynamicImage, ImageBuffer};
use thiserror::Error;
use wgpu::{Extent3d, TextureDimension, TextureFormat};

impl Image {
    /// Converts a [`DynamicImage`] to an [`Image`].
    pub fn from_dynamic(dyn_img: DynamicImage, is_srgb: bool) -> Image {
        use bevy_core::cast_slice;
        let width;
        let height;

        let data: Vec<u8>;
        let format: TextureFormat;

        match dyn_img {
            DynamicImage::ImageLuma8(image) => {
                let i = DynamicImage::ImageLuma8(image).into_rgba8();
                width = i.width();
                height = i.height();
                format = if is_srgb {
                    TextureFormat::Rgba8UnormSrgb
                } else {
                    TextureFormat::Rgba8Unorm
                };

                data = i.into_raw();
            }
            DynamicImage::ImageLumaA8(image) => {
                let i = DynamicImage::ImageLumaA8(image).into_rgba8();
                width = i.width();
                height = i.height();
                format = if is_srgb {
                    TextureFormat::Rgba8UnormSrgb
                } else {
                    TextureFormat::Rgba8Unorm
                };

                data = i.into_raw();
            }
            DynamicImage::ImageRgb8(image) => {
                let i = DynamicImage::ImageRgb8(image).into_rgba8();
                width = i.width();
                height = i.height();
                format = if is_srgb {
                    TextureFormat::Rgba8UnormSrgb
                } else {
                    TextureFormat::Rgba8Unorm
                };

                data = i.into_raw();
            }
            DynamicImage::ImageRgba8(image) => {
                width = image.width();
                height = image.height();
                format = if is_srgb {
                    TextureFormat::Rgba8UnormSrgb
                } else {
                    TextureFormat::Rgba8Unorm
                };

                data = image.into_raw();
            }
            DynamicImage::ImageLuma16(image) => {
                width = image.width();
                height = image.height();
                format = TextureFormat::R16Uint;

                let raw_data = image.into_raw();

                data = cast_slice(&raw_data).to_owned();
            }
            DynamicImage::ImageLumaA16(image) => {
                width = image.width();
                height = image.height();
                format = TextureFormat::Rg16Uint;

                let raw_data = image.into_raw();

                data = cast_slice(&raw_data).to_owned();
            }
            DynamicImage::ImageRgb16(image) => {
                let i = DynamicImage::ImageRgb16(image).into_rgba16();
                width = i.width();
                height = i.height();
                format = TextureFormat::Rgba16Unorm;

                let raw_data = i.into_raw();

                data = cast_slice(&raw_data).to_owned();
            }
            DynamicImage::ImageRgba16(image) => {
                width = image.width();
                height = image.height();
                format = TextureFormat::Rgba16Unorm;

                let raw_data = image.into_raw();

                data = cast_slice(&raw_data).to_owned();
            }
            DynamicImage::ImageRgb32F(image) => {
                width = image.width();
                height = image.height();
                format = TextureFormat::Rgba32Float;

                let mut local_data =
                    Vec::with_capacity(width as usize * height as usize * format.pixel_size());

                for pixel in image.into_raw().chunks_exact(3) {
                    // TODO: use the array_chunks method once stabilised
                    // https://github.com/rust-lang/rust/issues/74985
                    let r = pixel[0];
                    let g = pixel[1];
                    let b = pixel[2];
                    let a = 1f32;

                    local_data.extend_from_slice(&r.to_ne_bytes());
                    local_data.extend_from_slice(&g.to_ne_bytes());
                    local_data.extend_from_slice(&b.to_ne_bytes());
                    local_data.extend_from_slice(&a.to_ne_bytes());
                }

                data = local_data;
            }
            DynamicImage::ImageRgba32F(image) => {
                width = image.width();
                height = image.height();
                format = TextureFormat::Rgba32Float;

                let raw_data = image.into_raw();

                data = cast_slice(&raw_data).to_owned();
            }
            // DynamicImage is now non exhaustive, catch future variants and convert them
            _ => {
                let image = dyn_img.into_rgba8();
                width = image.width();
                height = image.height();
                format = TextureFormat::Rgba8UnormSrgb;

                data = image.into_raw();
            }
        }

        Image::new(
            Extent3d {
                width,
                height,
                depth_or_array_layers: 1,
            },
            TextureDimension::D2,
            data,
            format,
        )
    }

    /// Convert a [`Image`] to a [`DynamicImage`]. Useful for editing image
    /// data. Not all [`TextureFormat`] are covered, therefore it will return an
    /// error if the format is unsupported. Supported formats are:
    /// - `TextureFormat::R8Unorm`
    /// - `TextureFormat::Rg8Unorm`
    /// - `TextureFormat::Rgba8UnormSrgb`
    /// - `TextureFormat::Bgra8UnormSrgb`
    ///
    /// To convert [`Image`] to a different format see: [`Image::convert`].
    pub fn try_into_dynamic(self) -> Result<DynamicImage, IntoDynamicImageError> {
        match self.texture_descriptor.format {
            TextureFormat::R8Unorm => ImageBuffer::from_raw(
                self.texture_descriptor.size.width,
                self.texture_descriptor.size.height,
                self.data,
            )
            .map(DynamicImage::ImageLuma8),
            TextureFormat::Rg8Unorm => ImageBuffer::from_raw(
                self.texture_descriptor.size.width,
                self.texture_descriptor.size.height,
                self.data,
            )
            .map(DynamicImage::ImageLumaA8),
            TextureFormat::Rgba8UnormSrgb => ImageBuffer::from_raw(
                self.texture_descriptor.size.width,
                self.texture_descriptor.size.height,
                self.data,
            )
            .map(DynamicImage::ImageRgba8),
            // This format is commonly used as the format for the swapchain texture
            // This conversion is added here to support screenshots
            TextureFormat::Bgra8UnormSrgb | TextureFormat::Bgra8Unorm => ImageBuffer::from_raw(
                self.texture_descriptor.size.width,
                self.texture_descriptor.size.height,
                {
                    let mut data = self.data;
                    for bgra in data.chunks_exact_mut(4) {
                        bgra.swap(0, 2);
                    }
                    data
                },
            )
            .map(DynamicImage::ImageRgba8),
            // Throw and error if conversion isn't supported
            texture_format => return Err(IntoDynamicImageError::UnsupportedFormat(texture_format)),
        }
<<<<<<< HEAD
        .ok_or_else(|| IntoDynamicImageError::UknownConversionError(self.texture_descriptor.format))
=======
        .ok_or(IntoDynamicImageError::UnknownConversionError(
            self.texture_descriptor.format,
        ))
>>>>>>> 5bab8631
    }
}

/// Errors that occur while converting an [`Image`] into a [`DynamicImage`]
#[derive(Error, Debug)]
pub enum IntoDynamicImageError {
    /// Conversion into dynamic image not supported for source format.
    #[error("Conversion into dynamic image not supported for {0:?}.")]
    UnsupportedFormat(TextureFormat),

    /// Encountered an unknown error during conversion.
    #[error("Failed to convert into {0:?}.")]
<<<<<<< HEAD
    UknownConversionError(TextureFormat),
=======
    UnknownConversionError(TextureFormat),
>>>>>>> 5bab8631
}

#[cfg(test)]
mod test {
    use image::{GenericImage, Rgba};

    use super::*;

    #[test]
    fn two_way_conversion() {
        // Check to see if color is preserved through an rgba8 conversion and back.
        let mut initial = DynamicImage::new_rgba8(1, 1);
        initial.put_pixel(0, 0, Rgba::from([132, 3, 7, 200]));

        let image = Image::from_dynamic(initial.clone(), true);

        // NOTE: Fails if `is_srbg = false` or the dynamic image is of the type rgb8.
        assert_eq!(initial, image.try_into_dynamic().unwrap());
    }
}<|MERGE_RESOLUTION|>--- conflicted
+++ resolved
@@ -200,13 +200,9 @@
             // Throw and error if conversion isn't supported
             texture_format => return Err(IntoDynamicImageError::UnsupportedFormat(texture_format)),
         }
-<<<<<<< HEAD
-        .ok_or_else(|| IntoDynamicImageError::UknownConversionError(self.texture_descriptor.format))
-=======
         .ok_or(IntoDynamicImageError::UnknownConversionError(
             self.texture_descriptor.format,
         ))
->>>>>>> 5bab8631
     }
 }
 
@@ -219,11 +215,7 @@
 
     /// Encountered an unknown error during conversion.
     #[error("Failed to convert into {0:?}.")]
-<<<<<<< HEAD
-    UknownConversionError(TextureFormat),
-=======
     UnknownConversionError(TextureFormat),
->>>>>>> 5bab8631
 }
 
 #[cfg(test)]
