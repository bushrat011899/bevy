use alloc::{
    boxed::Box, collections::BTreeSet, format, string::String, string::ToString, vec, vec::Vec,
};
use bevy_utils::{default, AHasher, HashMap, HashSet};
use core::fmt::{Debug, Write};
<<<<<<< HEAD
use core::hash::BuildHasherDefault;
=======

#[cfg(feature = "trace")]
use bevy_utils::tracing::info_span;
use bevy_utils::{
    default,
    tracing::{error, info, warn},
    HashMap, HashSet,
};
>>>>>>> c4a24d5b
use disqualified::ShortName;
use fixedbitset::FixedBitSet;
use log::{error, info, warn};
use thiserror::Error;
#[cfg(feature = "trace")]
use tracing::info_span;

use crate::{
    self as bevy_ecs,
    component::{ComponentId, Components, Tick},
    prelude::Component,
    result::Result,
    schedule::*,
    system::{IntoSystem, Resource, ScheduleSystem, System},
    world::World,
};

use crate::{query::AccessConflicts, storage::SparseSetIndex};
pub use stepping::Stepping;
use Direction::{Incoming, Outgoing};

/// Resource that stores [`Schedule`]s mapped to [`ScheduleLabel`]s excluding the current running [`Schedule`].
#[derive(Default, Resource)]
pub struct Schedules {
    inner: HashMap<InternedScheduleLabel, Schedule>,
    /// List of [`ComponentId`]s to ignore when reporting system order ambiguity conflicts
    pub ignored_scheduling_ambiguities: BTreeSet<ComponentId>,
}

impl Schedules {
    /// Constructs an empty `Schedules` with zero initial capacity.
    pub fn new() -> Self {
        Self {
            inner: HashMap::default(),
            ignored_scheduling_ambiguities: BTreeSet::new(),
        }
    }

    /// Inserts a labeled schedule into the map.
    ///
    /// If the map already had an entry for `label`, `schedule` is inserted,
    /// and the old schedule is returned. Otherwise, `None` is returned.
    pub fn insert(&mut self, schedule: Schedule) -> Option<Schedule> {
        self.inner.insert(schedule.label, schedule)
    }

    /// Removes the schedule corresponding to the `label` from the map, returning it if it existed.
    pub fn remove(&mut self, label: impl ScheduleLabel) -> Option<Schedule> {
        self.inner.remove(&label.intern())
    }

    /// Removes the (schedule, label) pair corresponding to the `label` from the map, returning it if it existed.
    pub fn remove_entry(
        &mut self,
        label: impl ScheduleLabel,
    ) -> Option<(InternedScheduleLabel, Schedule)> {
        self.inner.remove_entry(&label.intern())
    }

    /// Does a schedule with the provided label already exist?
    pub fn contains(&self, label: impl ScheduleLabel) -> bool {
        self.inner.contains_key(&label.intern())
    }

    /// Returns a reference to the schedule associated with `label`, if it exists.
    pub fn get(&self, label: impl ScheduleLabel) -> Option<&Schedule> {
        self.inner.get(&label.intern())
    }

    /// Returns a mutable reference to the schedule associated with `label`, if it exists.
    pub fn get_mut(&mut self, label: impl ScheduleLabel) -> Option<&mut Schedule> {
        self.inner.get_mut(&label.intern())
    }

    /// Returns a mutable reference to the schedules associated with `label`, creating one if it doesn't already exist.
    pub fn entry(&mut self, label: impl ScheduleLabel) -> &mut Schedule {
        self.inner
            .entry(label.intern())
            .or_insert_with(|| Schedule::new(label))
    }

    /// Returns an iterator over all schedules. Iteration order is undefined.
    pub fn iter(&self) -> impl Iterator<Item = (&dyn ScheduleLabel, &Schedule)> {
        self.inner
            .iter()
            .map(|(label, schedule)| (&**label, schedule))
    }
    /// Returns an iterator over mutable references to all schedules. Iteration order is undefined.
    pub fn iter_mut(&mut self) -> impl Iterator<Item = (&dyn ScheduleLabel, &mut Schedule)> {
        self.inner
            .iter_mut()
            .map(|(label, schedule)| (&**label, schedule))
    }

    /// Iterates the change ticks of all systems in all stored schedules and clamps any older than
    /// [`MAX_CHANGE_AGE`](crate::change_detection::MAX_CHANGE_AGE).
    /// This prevents overflow and thus prevents false positives.
    pub(crate) fn check_change_ticks(&mut self, change_tick: Tick) {
        #[cfg(feature = "trace")]
        let _all_span = info_span!("check stored schedule ticks").entered();
        // label used when trace feature is enabled
        #[allow(unused_variables)]
        for (label, schedule) in &mut self.inner {
            #[cfg(feature = "trace")]
            let name = format!("{label:?}");
            #[cfg(feature = "trace")]
            let _one_span = info_span!("check schedule ticks", name = &name).entered();
            schedule.check_change_ticks(change_tick);
        }
    }

    /// Applies the provided [`ScheduleBuildSettings`] to all schedules.
    pub fn configure_schedules(&mut self, schedule_build_settings: ScheduleBuildSettings) {
        for (_, schedule) in &mut self.inner {
            schedule.set_build_settings(schedule_build_settings.clone());
        }
    }

    /// Ignore system order ambiguities caused by conflicts on [`Component`]s of type `T`.
    pub fn allow_ambiguous_component<T: Component>(&mut self, world: &mut World) {
        self.ignored_scheduling_ambiguities
            .insert(world.register_component::<T>());
    }

    /// Ignore system order ambiguities caused by conflicts on [`Resource`]s of type `T`.
    pub fn allow_ambiguous_resource<T: Resource>(&mut self, world: &mut World) {
        self.ignored_scheduling_ambiguities
            .insert(world.components.register_resource::<T>());
    }

    /// Iterate through the [`ComponentId`]'s that will be ignored.
    pub fn iter_ignored_ambiguities(&self) -> impl Iterator<Item = &ComponentId> + '_ {
        self.ignored_scheduling_ambiguities.iter()
    }

    /// Prints the names of the components and resources with [`info`]
    ///
    /// May panic or retrieve incorrect names if [`Components`] is not from the same
    /// world
    pub fn print_ignored_ambiguities(&self, components: &Components) {
        let mut message =
            "System order ambiguities caused by conflicts on the following types are ignored:\n"
                .to_string();
        for id in self.iter_ignored_ambiguities() {
            writeln!(message, "{}", components.get_name(*id).unwrap()).unwrap();
        }

        info!("{}", message);
    }

    /// Adds one or more systems to the [`Schedule`] matching the provided [`ScheduleLabel`].
    pub fn add_systems<M>(
        &mut self,
        schedule: impl ScheduleLabel,
        systems: impl IntoSystemConfigs<M>,
    ) -> &mut Self {
        self.entry(schedule).add_systems(systems);

        self
    }

    /// Configures a collection of system sets in the provided schedule, adding any sets that do not exist.
    #[track_caller]
    pub fn configure_sets(
        &mut self,
        schedule: impl ScheduleLabel,
        sets: impl IntoSystemSetConfigs,
    ) -> &mut Self {
        self.entry(schedule).configure_sets(sets);

        self
    }

    /// Suppress warnings and errors that would result from systems in these sets having ambiguities
    /// (conflicting access but indeterminate order) with systems in `set`.
    ///
    /// When possible, do this directly in the `.add_systems(Update, a.ambiguous_with(b))` call.
    /// However, sometimes two independent plugins `A` and `B` are reported as ambiguous, which you
    /// can only suppress as the consumer of both.
    #[track_caller]
    pub fn ignore_ambiguity<M1, M2, S1, S2>(
        &mut self,
        schedule: impl ScheduleLabel,
        a: S1,
        b: S2,
    ) -> &mut Self
    where
        S1: IntoSystemSet<M1>,
        S2: IntoSystemSet<M2>,
    {
        self.entry(schedule).ignore_ambiguity(a, b);

        self
    }
}

fn make_executor(kind: ExecutorKind) -> Box<dyn SystemExecutor> {
    match kind {
        ExecutorKind::Simple => Box::new(SimpleExecutor::new()),
        ExecutorKind::SingleThreaded => Box::new(SingleThreadedExecutor::new()),
        #[cfg(feature = "std")]
        ExecutorKind::MultiThreaded => Box::new(MultiThreadedExecutor::new()),
    }
}

/// Chain systems into dependencies
#[derive(PartialEq)]
pub enum Chain {
    /// Run nodes in order. If there are deferred parameters in preceding systems a
    /// [`ApplyDeferred`] will be added on the edge.
    Yes,
    /// Run nodes in order. This will not add [`ApplyDeferred`] between nodes.
    YesIgnoreDeferred,
    /// Nodes are allowed to run in any order.
    No,
}

/// A collection of systems, and the metadata and executor needed to run them
/// in a certain order under certain conditions.
///
/// # Example
/// Here is an example of a `Schedule` running a "Hello world" system:
/// ```
/// # use bevy_ecs::prelude::*;
/// fn hello_world() { println!("Hello world!") }
///
/// fn main() {
///     let mut world = World::new();
///     let mut schedule = Schedule::default();
///     schedule.add_systems(hello_world);
///
///     schedule.run(&mut world);
/// }
/// ```
///
/// A schedule can also run several systems in an ordered way:
/// ```
/// # use bevy_ecs::prelude::*;
/// fn system_one() { println!("System 1 works!") }
/// fn system_two() { println!("System 2 works!") }
/// fn system_three() { println!("System 3 works!") }
///
/// fn main() {
///     let mut world = World::new();
///     let mut schedule = Schedule::default();
///     schedule.add_systems((
///         system_two,
///         system_one.before(system_two),
///         system_three.after(system_two),
///     ));
///
///     schedule.run(&mut world);
/// }
/// ```
pub struct Schedule {
    label: InternedScheduleLabel,
    graph: ScheduleGraph,
    executable: SystemSchedule,
    executor: Box<dyn SystemExecutor>,
    executor_initialized: bool,
}

#[derive(ScheduleLabel, Hash, PartialEq, Eq, Debug, Clone)]
struct DefaultSchedule;

impl Default for Schedule {
    /// Creates a schedule with a default label. Only use in situations where
    /// you don't care about the [`ScheduleLabel`]. Inserting a default schedule
    /// into the world risks overwriting another schedule. For most situations
    /// you should use [`Schedule::new`].
    fn default() -> Self {
        Self::new(DefaultSchedule)
    }
}

impl Schedule {
    /// Constructs an empty `Schedule`.
    pub fn new(label: impl ScheduleLabel) -> Self {
        Self {
            label: label.intern(),
            graph: ScheduleGraph::new(),
            executable: SystemSchedule::new(),
            executor: make_executor(ExecutorKind::default()),
            executor_initialized: false,
        }
    }

    /// Get the `InternedScheduleLabel` for this `Schedule`.
    pub fn label(&self) -> InternedScheduleLabel {
        self.label
    }

    /// Add a collection of systems to the schedule.
    pub fn add_systems<M>(&mut self, systems: impl IntoSystemConfigs<M>) -> &mut Self {
        self.graph.process_configs(systems.into_configs(), false);
        self
    }

    /// Suppress warnings and errors that would result from systems in these sets having ambiguities
    /// (conflicting access but indeterminate order) with systems in `set`.
    #[track_caller]
    pub fn ignore_ambiguity<M1, M2, S1, S2>(&mut self, a: S1, b: S2) -> &mut Self
    where
        S1: IntoSystemSet<M1>,
        S2: IntoSystemSet<M2>,
    {
        let a = a.into_system_set();
        let b = b.into_system_set();

        let Some(&a_id) = self.graph.system_set_ids.get(&a.intern()) else {
            panic!(
                "Could not mark system as ambiguous, `{:?}` was not found in the schedule.
                Did you try to call `ambiguous_with` before adding the system to the world?",
                a
            );
        };
        let Some(&b_id) = self.graph.system_set_ids.get(&b.intern()) else {
            panic!(
                "Could not mark system as ambiguous, `{:?}` was not found in the schedule.
                Did you try to call `ambiguous_with` before adding the system to the world?",
                b
            );
        };

        self.graph.ambiguous_with.add_edge(a_id, b_id);

        self
    }

    /// Configures a collection of system sets in this schedule, adding them if they does not exist.
    #[track_caller]
    pub fn configure_sets(&mut self, sets: impl IntoSystemSetConfigs) -> &mut Self {
        self.graph.configure_sets(sets);
        self
    }

    /// Changes miscellaneous build settings.
    pub fn set_build_settings(&mut self, settings: ScheduleBuildSettings) -> &mut Self {
        self.graph.settings = settings;
        self
    }

    /// Returns the schedule's current `ScheduleBuildSettings`.
    pub fn get_build_settings(&self) -> ScheduleBuildSettings {
        self.graph.settings.clone()
    }

    /// Returns the schedule's current execution strategy.
    pub fn get_executor_kind(&self) -> ExecutorKind {
        self.executor.kind()
    }

    /// Sets the schedule's execution strategy.
    pub fn set_executor_kind(&mut self, executor: ExecutorKind) -> &mut Self {
        if executor != self.executor.kind() {
            self.executor = make_executor(executor);
            self.executor_initialized = false;
        }
        self
    }

    /// Set whether the schedule applies deferred system buffers on final time or not. This is a catch-all
    /// in case a system uses commands but was not explicitly ordered before an instance of
    /// [`ApplyDeferred`]. By default this
    /// setting is true, but may be disabled if needed.
    pub fn set_apply_final_deferred(&mut self, apply_final_deferred: bool) -> &mut Self {
        self.executor.set_apply_final_deferred(apply_final_deferred);
        self
    }

    /// Runs all systems in this schedule on the `world`, using its current execution strategy.
    pub fn run(&mut self, world: &mut World) {
        #[cfg(feature = "trace")]
        let _span = info_span!("schedule", name = ?self.label).entered();

        world.check_change_ticks();
        self.initialize(world)
            .unwrap_or_else(|e| panic!("Error when initializing schedule {:?}: {e}", self.label));

        #[cfg(not(feature = "bevy_debug_stepping"))]
        self.executor.run(&mut self.executable, world, None);

        #[cfg(feature = "bevy_debug_stepping")]
        {
            let skip_systems = match world.get_resource_mut::<Stepping>() {
                None => None,
                Some(mut stepping) => stepping.skipped_systems(self),
            };

            self.executor
                .run(&mut self.executable, world, skip_systems.as_ref());
        }
    }

    /// Initializes any newly-added systems and conditions, rebuilds the executable schedule,
    /// and re-initializes the executor.
    ///
    /// Moves all systems and run conditions out of the [`ScheduleGraph`].
    pub fn initialize(&mut self, world: &mut World) -> Result<(), ScheduleBuildError> {
        if self.graph.changed {
            self.graph.initialize(world);
            let ignored_ambiguities = world
                .get_resource_or_init::<Schedules>()
                .ignored_scheduling_ambiguities
                .clone();
            self.graph.update_schedule(
                &mut self.executable,
                world.components(),
                &ignored_ambiguities,
                self.label,
            )?;
            self.graph.changed = false;
            self.executor_initialized = false;
        }

        if !self.executor_initialized {
            self.executor.init(&self.executable);
            self.executor_initialized = true;
        }

        Ok(())
    }

    /// Returns the [`ScheduleGraph`].
    pub fn graph(&self) -> &ScheduleGraph {
        &self.graph
    }

    /// Returns a mutable reference to the [`ScheduleGraph`].
    pub fn graph_mut(&mut self) -> &mut ScheduleGraph {
        &mut self.graph
    }

    /// Returns the [`SystemSchedule`].
    pub(crate) fn executable(&self) -> &SystemSchedule {
        &self.executable
    }

    /// Iterates the change ticks of all systems in the schedule and clamps any older than
    /// [`MAX_CHANGE_AGE`](crate::change_detection::MAX_CHANGE_AGE).
    /// This prevents overflow and thus prevents false positives.
    pub(crate) fn check_change_ticks(&mut self, change_tick: Tick) {
        for system in &mut self.executable.systems {
            if !is_apply_deferred(system) {
                system.check_change_tick(change_tick);
            }
        }

        for conditions in &mut self.executable.system_conditions {
            for system in conditions {
                system.check_change_tick(change_tick);
            }
        }

        for conditions in &mut self.executable.set_conditions {
            for system in conditions {
                system.check_change_tick(change_tick);
            }
        }
    }

    /// Directly applies any accumulated [`Deferred`](crate::system::Deferred) system parameters (like [`Commands`](crate::prelude::Commands)) to the `world`.
    ///
    /// Like always, deferred system parameters are applied in the "topological sort order" of the schedule graph.
    /// As a result, buffers from one system are only guaranteed to be applied before those of other systems
    /// if there is an explicit system ordering between the two systems.
    ///
    /// This is used in rendering to extract data from the main world, storing the data in system buffers,
    /// before applying their buffers in a different world.
    pub fn apply_deferred(&mut self, world: &mut World) {
        for system in &mut self.executable.systems {
            system.apply_deferred(world);
        }
    }

    /// Returns an iterator over all systems in this schedule.
    ///
    /// Note: this method will return [`ScheduleNotInitialized`] if the
    /// schedule has never been initialized or run.
    pub fn systems(
        &self,
    ) -> Result<impl Iterator<Item = (NodeId, &ScheduleSystem)> + Sized, ScheduleNotInitialized>
    {
        if !self.executor_initialized {
            return Err(ScheduleNotInitialized);
        }

        let iter = self
            .executable
            .system_ids
            .iter()
            .zip(&self.executable.systems)
            .map(|(node_id, system)| (*node_id, system));

        Ok(iter)
    }

    /// Returns the number of systems in this schedule.
    pub fn systems_len(&self) -> usize {
        if !self.executor_initialized {
            self.graph.systems.len()
        } else {
            self.executable.systems.len()
        }
    }
}

/// A directed acyclic graph structure.
#[derive(Default)]
pub struct Dag {
    /// A directed graph.
    graph: DiGraph,
    /// A cached topological ordering of the graph.
    topsort: Vec<NodeId>,
}

impl Dag {
    fn new() -> Self {
        Self {
            graph: DiGraph::default(),
            topsort: Vec::new(),
        }
    }

    /// The directed graph of the stored systems, connected by their ordering dependencies.
    pub fn graph(&self) -> &DiGraph {
        &self.graph
    }

    /// A cached topological ordering of the graph.
    ///
    /// The order is determined by the ordering dependencies between systems.
    pub fn cached_topsort(&self) -> &[NodeId] {
        &self.topsort
    }
}

/// A [`SystemSet`] with metadata, stored in a [`ScheduleGraph`].
struct SystemSetNode {
    inner: InternedSystemSet,
}

impl SystemSetNode {
    pub fn new(set: InternedSystemSet) -> Self {
        Self { inner: set }
    }

    pub fn name(&self) -> String {
        format!("{:?}", &self.inner)
    }

    pub fn is_system_type(&self) -> bool {
        self.inner.system_type().is_some()
    }

    pub fn is_anonymous(&self) -> bool {
        self.inner.is_anonymous()
    }
}

/// A [`ScheduleSystem`] stored in a [`ScheduleGraph`].
struct SystemNode {
    inner: Option<ScheduleSystem>,
}

impl SystemNode {
    pub fn new(system: ScheduleSystem) -> Self {
        Self {
            inner: Some(system),
        }
    }

    pub fn get(&self) -> Option<&ScheduleSystem> {
        self.inner.as_ref()
    }

    pub fn get_mut(&mut self) -> Option<&mut ScheduleSystem> {
        self.inner.as_mut()
    }
}

/// Metadata for a [`Schedule`].
///
/// The order isn't optimized; calling `ScheduleGraph::build_schedule` will return a
/// `SystemSchedule` where the order is optimized for execution.
#[derive(Default)]
pub struct ScheduleGraph {
    /// List of systems in the schedule
    systems: Vec<SystemNode>,
    /// List of conditions for each system, in the same order as `systems`
    system_conditions: Vec<Vec<BoxedCondition>>,
    /// List of system sets in the schedule
    system_sets: Vec<SystemSetNode>,
    /// List of conditions for each system set, in the same order as `system_sets`
    system_set_conditions: Vec<Vec<BoxedCondition>>,
    /// Map from system set to node id
    system_set_ids: HashMap<InternedSystemSet, NodeId>,
    /// Systems that have not been initialized yet; for system sets, we store the index of the first uninitialized condition
    /// (all the conditions after that index still need to be initialized)
    uninit: Vec<(NodeId, usize)>,
    /// Directed acyclic graph of the hierarchy (which systems/sets are children of which sets)
    hierarchy: Dag,
    /// Directed acyclic graph of the dependency (which systems/sets have to run before which other systems/sets)
    dependency: Dag,
    ambiguous_with: UnGraph,
    ambiguous_with_all: HashSet<NodeId>,
    conflicting_systems: Vec<(NodeId, NodeId, Vec<ComponentId>)>,
    anonymous_sets: usize,
    changed: bool,
    settings: ScheduleBuildSettings,
    /// Dependency edges that will **not** automatically insert an instance of `apply_deferred` on the edge.
    no_sync_edges: BTreeSet<(NodeId, NodeId)>,
    auto_sync_node_ids: HashMap<u32, NodeId>,
}

impl ScheduleGraph {
    /// Creates an empty [`ScheduleGraph`] with default settings.
    pub fn new() -> Self {
        Self {
            systems: Vec::new(),
            system_conditions: Vec::new(),
            system_sets: Vec::new(),
            system_set_conditions: Vec::new(),
            system_set_ids: HashMap::default(),
            uninit: Vec::new(),
            hierarchy: Dag::new(),
            dependency: Dag::new(),
            ambiguous_with: UnGraph::default(),
            ambiguous_with_all: HashSet::default(),
            conflicting_systems: Vec::new(),
            anonymous_sets: 0,
            changed: false,
            settings: default(),
            no_sync_edges: BTreeSet::new(),
            auto_sync_node_ids: HashMap::default(),
        }
    }

    /// Returns the system at the given [`NodeId`], if it exists.
    pub fn get_system_at(&self, id: NodeId) -> Option<&ScheduleSystem> {
        if !id.is_system() {
            return None;
        }
        self.systems
            .get(id.index())
            .and_then(|system| system.inner.as_ref())
    }

    /// Returns `true` if the given system set is part of the graph. Otherwise, returns `false`.
    pub fn contains_set(&self, set: impl SystemSet) -> bool {
        self.system_set_ids.contains_key(&set.intern())
    }

    /// Returns the system at the given [`NodeId`].
    ///
    /// Panics if it doesn't exist.
    #[track_caller]
    pub fn system_at(&self, id: NodeId) -> &ScheduleSystem {
        self.get_system_at(id)
            .ok_or_else(|| format!("system with id {id:?} does not exist in this Schedule"))
            .unwrap()
    }

    /// Returns the set at the given [`NodeId`], if it exists.
    pub fn get_set_at(&self, id: NodeId) -> Option<&dyn SystemSet> {
        if !id.is_set() {
            return None;
        }
        self.system_sets.get(id.index()).map(|set| &*set.inner)
    }

    /// Returns the set at the given [`NodeId`].
    ///
    /// Panics if it doesn't exist.
    #[track_caller]
    pub fn set_at(&self, id: NodeId) -> &dyn SystemSet {
        self.get_set_at(id)
            .ok_or_else(|| format!("set with id {id:?} does not exist in this Schedule"))
            .unwrap()
    }

    /// Returns an iterator over all systems in this schedule, along with the conditions for each system.
    pub fn systems(&self) -> impl Iterator<Item = (NodeId, &ScheduleSystem, &[BoxedCondition])> {
        self.systems
            .iter()
            .zip(self.system_conditions.iter())
            .enumerate()
            .filter_map(|(i, (system_node, condition))| {
                let system = system_node.inner.as_ref()?;
                Some((NodeId::System(i), system, condition.as_slice()))
            })
    }

    /// Returns an iterator over all system sets in this schedule, along with the conditions for each
    /// system set.
    pub fn system_sets(&self) -> impl Iterator<Item = (NodeId, &dyn SystemSet, &[BoxedCondition])> {
        self.system_set_ids.iter().map(|(_, &node_id)| {
            let set_node = &self.system_sets[node_id.index()];
            let set = &*set_node.inner;
            let conditions = self.system_set_conditions[node_id.index()].as_slice();
            (node_id, set, conditions)
        })
    }

    /// Returns the [`Dag`] of the hierarchy.
    ///
    /// The hierarchy is a directed acyclic graph of the systems and sets,
    /// where an edge denotes that a system or set is the child of another set.
    pub fn hierarchy(&self) -> &Dag {
        &self.hierarchy
    }

    /// Returns the [`Dag`] of the dependencies in the schedule.
    ///
    /// Nodes in this graph are systems and sets, and edges denote that
    /// a system or set has to run before another system or set.
    pub fn dependency(&self) -> &Dag {
        &self.dependency
    }

    /// Returns the list of systems that conflict with each other, i.e. have ambiguities in their access.
    ///
    /// If the `Vec<ComponentId>` is empty, the systems conflict on [`World`] access.
    /// Must be called after [`ScheduleGraph::build_schedule`] to be non-empty.
    pub fn conflicting_systems(&self) -> &[(NodeId, NodeId, Vec<ComponentId>)] {
        &self.conflicting_systems
    }

    fn process_config<T: ProcessNodeConfig>(
        &mut self,
        config: NodeConfig<T>,
        collect_nodes: bool,
    ) -> ProcessConfigsResult {
        ProcessConfigsResult {
            densely_chained: true,
            nodes: collect_nodes
                .then_some(T::process_config(self, config))
                .into_iter()
                .collect(),
        }
    }

    fn apply_collective_conditions<T: ProcessNodeConfig>(
        &mut self,
        configs: &mut [NodeConfigs<T>],
        collective_conditions: Vec<BoxedCondition>,
    ) {
        if !collective_conditions.is_empty() {
            if let [config] = configs {
                for condition in collective_conditions {
                    config.run_if_dyn(condition);
                }
            } else {
                let set = self.create_anonymous_set();
                for config in configs.iter_mut() {
                    config.in_set_inner(set.intern());
                }
                let mut set_config = SystemSetConfig::new(set.intern());
                set_config.conditions.extend(collective_conditions);
                self.configure_set_inner(set_config).unwrap();
            }
        }
    }

    /// Adds the config nodes to the graph.
    ///
    /// `collect_nodes` controls whether the `NodeId`s of the processed config nodes are stored in the returned [`ProcessConfigsResult`].
    /// `process_config` is the function which processes each individual config node and returns a corresponding `NodeId`.
    ///
    /// The fields on the returned [`ProcessConfigsResult`] are:
    /// - `nodes`: a vector of all node ids contained in the nested `NodeConfigs`
    /// - `densely_chained`: a boolean that is true if all nested nodes are linearly chained (with successive `after` orderings) in the order they are defined
    #[track_caller]
    fn process_configs<T: ProcessNodeConfig>(
        &mut self,
        configs: NodeConfigs<T>,
        collect_nodes: bool,
    ) -> ProcessConfigsResult {
        match configs {
            NodeConfigs::NodeConfig(config) => self.process_config(config, collect_nodes),
            NodeConfigs::Configs {
                mut configs,
                collective_conditions,
                chained,
            } => {
                self.apply_collective_conditions(&mut configs, collective_conditions);

                let ignore_deferred = matches!(chained, Chain::YesIgnoreDeferred);
                let chained = matches!(chained, Chain::Yes | Chain::YesIgnoreDeferred);

                // Densely chained if
                // * chained and all configs in the chain are densely chained, or
                // * unchained with a single densely chained config
                let mut densely_chained = chained || configs.len() == 1;
                let mut configs = configs.into_iter();
                let mut nodes = Vec::new();

                let Some(first) = configs.next() else {
                    return ProcessConfigsResult {
                        nodes: Vec::new(),
                        densely_chained,
                    };
                };
                let mut previous_result = self.process_configs(first, collect_nodes || chained);
                densely_chained &= previous_result.densely_chained;

                for current in configs {
                    let current_result = self.process_configs(current, collect_nodes || chained);
                    densely_chained &= current_result.densely_chained;

                    if chained {
                        // if the current result is densely chained, we only need to chain the first node
                        let current_nodes = if current_result.densely_chained {
                            &current_result.nodes[..1]
                        } else {
                            &current_result.nodes
                        };
                        // if the previous result was densely chained, we only need to chain the last node
                        let previous_nodes = if previous_result.densely_chained {
                            &previous_result.nodes[previous_result.nodes.len() - 1..]
                        } else {
                            &previous_result.nodes
                        };

                        for previous_node in previous_nodes {
                            for current_node in current_nodes {
                                self.dependency
                                    .graph
                                    .add_edge(*previous_node, *current_node);

                                if ignore_deferred {
                                    self.no_sync_edges.insert((*previous_node, *current_node));
                                }
                            }
                        }
                    }
                    if collect_nodes {
                        nodes.append(&mut previous_result.nodes);
                    }

                    previous_result = current_result;
                }
                if collect_nodes {
                    nodes.append(&mut previous_result.nodes);
                }

                ProcessConfigsResult {
                    nodes,
                    densely_chained,
                }
            }
        }
    }

    /// Add a [`SystemConfig`] to the graph, including its dependencies and conditions.
    fn add_system_inner(&mut self, config: SystemConfig) -> Result<NodeId, ScheduleBuildError> {
        let id = NodeId::System(self.systems.len());

        // graph updates are immediate
        self.update_graphs(id, config.graph_info)?;

        // system init has to be deferred (need `&mut World`)
        self.uninit.push((id, 0));
        self.systems.push(SystemNode::new(config.node));
        self.system_conditions.push(config.conditions);

        Ok(id)
    }

    #[track_caller]
    fn configure_sets(&mut self, sets: impl IntoSystemSetConfigs) {
        self.process_configs(sets.into_configs(), false);
    }

    /// Add a single `SystemSetConfig` to the graph, including its dependencies and conditions.
    fn configure_set_inner(&mut self, set: SystemSetConfig) -> Result<NodeId, ScheduleBuildError> {
        let SystemSetConfig {
            node: set,
            graph_info,
            mut conditions,
        } = set;

        let id = match self.system_set_ids.get(&set) {
            Some(&id) => id,
            None => self.add_set(set),
        };

        // graph updates are immediate
        self.update_graphs(id, graph_info)?;

        // system init has to be deferred (need `&mut World`)
        let system_set_conditions = &mut self.system_set_conditions[id.index()];
        self.uninit.push((id, system_set_conditions.len()));
        system_set_conditions.append(&mut conditions);

        Ok(id)
    }

    fn add_set(&mut self, set: InternedSystemSet) -> NodeId {
        let id = NodeId::Set(self.system_sets.len());
        self.system_sets.push(SystemSetNode::new(set));
        self.system_set_conditions.push(Vec::new());
        self.system_set_ids.insert(set, id);
        id
    }

    /// Checks that a system set isn't included in itself.
    /// If not present, add the set to the graph.
    fn check_hierarchy_set(
        &mut self,
        id: &NodeId,
        set: InternedSystemSet,
    ) -> Result<(), ScheduleBuildError> {
        match self.system_set_ids.get(&set) {
            Some(set_id) => {
                if id == set_id {
                    return Err(ScheduleBuildError::HierarchyLoop(self.get_node_name(id)));
                }
            }
            None => {
                self.add_set(set);
            }
        }

        Ok(())
    }

    fn create_anonymous_set(&mut self) -> AnonymousSet {
        let id = self.anonymous_sets;
        self.anonymous_sets += 1;
        AnonymousSet::new(id)
    }

    /// Check that no set is included in itself.
    /// Add all the sets from the [`GraphInfo`]'s hierarchy to the graph.
    fn check_hierarchy_sets(
        &mut self,
        id: &NodeId,
        graph_info: &GraphInfo,
    ) -> Result<(), ScheduleBuildError> {
        for &set in &graph_info.hierarchy {
            self.check_hierarchy_set(id, set)?;
        }

        Ok(())
    }

    /// Checks that no system set is dependent on itself.
    /// Add all the sets from the [`GraphInfo`]'s dependencies to the graph.
    fn check_edges(
        &mut self,
        id: &NodeId,
        graph_info: &GraphInfo,
    ) -> Result<(), ScheduleBuildError> {
        for Dependency { kind: _, set } in &graph_info.dependencies {
            match self.system_set_ids.get(set) {
                Some(set_id) => {
                    if id == set_id {
                        return Err(ScheduleBuildError::DependencyLoop(self.get_node_name(id)));
                    }
                }
                None => {
                    self.add_set(*set);
                }
            }
        }

        if let Ambiguity::IgnoreWithSet(ambiguous_with) = &graph_info.ambiguous_with {
            for set in ambiguous_with {
                if !self.system_set_ids.contains_key(set) {
                    self.add_set(*set);
                }
            }
        }

        Ok(())
    }

    /// Update the internal graphs (hierarchy, dependency, ambiguity) by adding a single [`GraphInfo`]
    fn update_graphs(
        &mut self,
        id: NodeId,
        graph_info: GraphInfo,
    ) -> Result<(), ScheduleBuildError> {
        self.check_hierarchy_sets(&id, &graph_info)?;
        self.check_edges(&id, &graph_info)?;
        self.changed = true;

        let GraphInfo {
            hierarchy: sets,
            dependencies,
            ambiguous_with,
            ..
        } = graph_info;

        self.hierarchy.graph.add_node(id);
        self.dependency.graph.add_node(id);

        for set in sets.into_iter().map(|set| self.system_set_ids[&set]) {
            self.hierarchy.graph.add_edge(set, id);

            // ensure set also appears in dependency graph
            self.dependency.graph.add_node(set);
        }

        for (kind, set) in dependencies
            .into_iter()
            .map(|Dependency { kind, set }| (kind, self.system_set_ids[&set]))
        {
            let (lhs, rhs) = match kind {
                DependencyKind::Before => (id, set),
                DependencyKind::BeforeNoSync => {
                    self.no_sync_edges.insert((id, set));
                    (id, set)
                }
                DependencyKind::After => (set, id),
                DependencyKind::AfterNoSync => {
                    self.no_sync_edges.insert((set, id));
                    (set, id)
                }
            };
            self.dependency.graph.add_edge(lhs, rhs);

            // ensure set also appears in hierarchy graph
            self.hierarchy.graph.add_node(set);
        }

        match ambiguous_with {
            Ambiguity::Check => (),
            Ambiguity::IgnoreWithSet(ambiguous_with) => {
                for set in ambiguous_with
                    .into_iter()
                    .map(|set| self.system_set_ids[&set])
                {
                    self.ambiguous_with.add_edge(id, set);
                }
            }
            Ambiguity::IgnoreAll => {
                self.ambiguous_with_all.insert(id);
            }
        }

        Ok(())
    }

    /// Initializes any newly-added systems and conditions by calling [`System::initialize`]
    pub fn initialize(&mut self, world: &mut World) {
        for (id, i) in self.uninit.drain(..) {
            match id {
                NodeId::System(index) => {
                    self.systems[index].get_mut().unwrap().initialize(world);
                    for condition in &mut self.system_conditions[index] {
                        condition.initialize(world);
                    }
                }
                NodeId::Set(index) => {
                    for condition in self.system_set_conditions[index].iter_mut().skip(i) {
                        condition.initialize(world);
                    }
                }
            }
        }
    }

    /// Build a [`SystemSchedule`] optimized for scheduler access from the [`ScheduleGraph`].
    ///
    /// This method also
    /// - checks for dependency or hierarchy cycles
    /// - checks for system access conflicts and reports ambiguities
    pub fn build_schedule(
        &mut self,
        components: &Components,
        schedule_label: InternedScheduleLabel,
        ignored_ambiguities: &BTreeSet<ComponentId>,
    ) -> Result<SystemSchedule, ScheduleBuildError> {
        // check hierarchy for cycles
        self.hierarchy.topsort =
            self.topsort_graph(&self.hierarchy.graph, ReportCycles::Hierarchy)?;

        let hier_results = check_graph(&self.hierarchy.graph, &self.hierarchy.topsort);
        self.optionally_check_hierarchy_conflicts(&hier_results.transitive_edges, schedule_label)?;

        // remove redundant edges
        self.hierarchy.graph = hier_results.transitive_reduction;

        // check dependencies for cycles
        self.dependency.topsort =
            self.topsort_graph(&self.dependency.graph, ReportCycles::Dependency)?;

        // check for systems or system sets depending on sets they belong to
        let dep_results = check_graph(&self.dependency.graph, &self.dependency.topsort);
        self.check_for_cross_dependencies(&dep_results, &hier_results.connected)?;

        // map all system sets to their systems
        // go in reverse topological order (bottom-up) for efficiency
        let (set_systems, set_system_bitsets) =
            self.map_sets_to_systems(&self.hierarchy.topsort, &self.hierarchy.graph);
        self.check_order_but_intersect(&dep_results.connected, &set_system_bitsets)?;

        // check that there are no edges to system-type sets that have multiple instances
        self.check_system_type_set_ambiguity(&set_systems)?;

        let mut dependency_flattened = self.get_dependency_flattened(&set_systems);

        // modify graph with auto sync points
        if self.settings.auto_insert_apply_deferred {
            dependency_flattened = self.auto_insert_apply_deferred(&mut dependency_flattened)?;
        }

        // topsort
        let mut dependency_flattened_dag = Dag {
            topsort: self.topsort_graph(&dependency_flattened, ReportCycles::Dependency)?,
            graph: dependency_flattened,
        };

        let flat_results = check_graph(
            &dependency_flattened_dag.graph,
            &dependency_flattened_dag.topsort,
        );

        // remove redundant edges
        dependency_flattened_dag.graph = flat_results.transitive_reduction;

        // flatten: combine `in_set` with `ambiguous_with` information
        let ambiguous_with_flattened = self.get_ambiguous_with_flattened(&set_systems);

        // check for conflicts
        let conflicting_systems = self.get_conflicting_systems(
            &flat_results.disconnected,
            &ambiguous_with_flattened,
            ignored_ambiguities,
        );
        self.optionally_check_conflicts(&conflicting_systems, components, schedule_label)?;
        self.conflicting_systems = conflicting_systems;

        // build the schedule
        Ok(self.build_schedule_inner(dependency_flattened_dag, hier_results.reachable))
    }

    // modify the graph to have sync nodes for any dependents after a system with deferred system params
    fn auto_insert_apply_deferred(
        &mut self,
        dependency_flattened: &mut DiGraph,
    ) -> Result<DiGraph, ScheduleBuildError> {
        let mut sync_point_graph = dependency_flattened.clone();
        let topo = self.topsort_graph(dependency_flattened, ReportCycles::Dependency)?;

        // calculate the number of sync points each sync point is from the beginning of the graph
        // use the same sync point if the distance is the same
        let mut distances: HashMap<usize, Option<u32>> =
            HashMap::with_capacity_and_hasher(topo.len(), Default::default());
        for node in &topo {
            let add_sync_after = self.systems[node.index()].get().unwrap().has_deferred();

            for target in dependency_flattened.neighbors_directed(*node, Outgoing) {
                let add_sync_on_edge = add_sync_after
                    && !is_apply_deferred(self.systems[target.index()].get().unwrap())
                    && !self.no_sync_edges.contains(&(*node, target));

                let weight = if add_sync_on_edge { 1 } else { 0 };

                let distance = distances
                    .get(&target.index())
                    .unwrap_or(&None)
                    .or(Some(0))
                    .map(|distance| {
                        distance.max(
                            distances.get(&node.index()).unwrap_or(&None).unwrap_or(0) + weight,
                        )
                    });

                distances.insert(target.index(), distance);

                if add_sync_on_edge {
                    let sync_point = self.get_sync_point(distances[&target.index()].unwrap());
                    sync_point_graph.add_edge(*node, sync_point);
                    sync_point_graph.add_edge(sync_point, target);

                    // edge is now redundant
                    sync_point_graph.remove_edge(*node, target);
                }
            }
        }

        Ok(sync_point_graph)
    }

    /// add an [`ApplyDeferred`] system with no config
    fn add_auto_sync(&mut self) -> NodeId {
        let id = NodeId::System(self.systems.len());

        self.systems
            .push(SystemNode::new(ScheduleSystem::Infallible(Box::new(
                IntoSystem::into_system(ApplyDeferred),
            ))));
        self.system_conditions.push(Vec::new());

        // ignore ambiguities with auto sync points
        // They aren't under user control, so no one should know or care.
        self.ambiguous_with_all.insert(id);

        id
    }

    /// Returns the `NodeId` of the cached auto sync point. Will create
    /// a new one if needed.
    fn get_sync_point(&mut self, distance: u32) -> NodeId {
        self.auto_sync_node_ids
            .get(&distance)
            .copied()
            .or_else(|| {
                let node_id = self.add_auto_sync();
                self.auto_sync_node_ids.insert(distance, node_id);
                Some(node_id)
            })
            .unwrap()
    }

    /// Return a map from system set `NodeId` to a list of system `NodeId`s that are included in the set.
    /// Also return a map from system set `NodeId` to a `FixedBitSet` of system `NodeId`s that are included in the set,
    /// where the bitset order is the same as `self.systems`
    fn map_sets_to_systems(
        &self,
        hierarchy_topsort: &[NodeId],
        hierarchy_graph: &DiGraph,
    ) -> (HashMap<NodeId, Vec<NodeId>>, HashMap<NodeId, FixedBitSet>) {
        let mut set_systems: HashMap<NodeId, Vec<NodeId>> =
            HashMap::with_capacity_and_hasher(self.system_sets.len(), Default::default());
        let mut set_system_bitsets =
            HashMap::with_capacity_and_hasher(self.system_sets.len(), Default::default());
        for &id in hierarchy_topsort.iter().rev() {
            if id.is_system() {
                continue;
            }

            let mut systems = Vec::new();
            let mut system_bitset = FixedBitSet::with_capacity(self.systems.len());

            for child in hierarchy_graph.neighbors_directed(id, Outgoing) {
                match child {
                    NodeId::System(_) => {
                        systems.push(child);
                        system_bitset.insert(child.index());
                    }
                    NodeId::Set(_) => {
                        let child_systems = set_systems.get(&child).unwrap();
                        let child_system_bitset = set_system_bitsets.get(&child).unwrap();
                        systems.extend_from_slice(child_systems);
                        system_bitset.union_with(child_system_bitset);
                    }
                }
            }

            set_systems.insert(id, systems);
            set_system_bitsets.insert(id, system_bitset);
        }
        (set_systems, set_system_bitsets)
    }

    fn get_dependency_flattened(&mut self, set_systems: &HashMap<NodeId, Vec<NodeId>>) -> DiGraph {
        // flatten: combine `in_set` with `before` and `after` information
        // have to do it like this to preserve transitivity
        let mut dependency_flattened = self.dependency.graph.clone();
        let mut temp = Vec::new();
        for (&set, systems) in set_systems {
            if systems.is_empty() {
                // collapse dependencies for empty sets
                for a in dependency_flattened.neighbors_directed(set, Incoming) {
                    for b in dependency_flattened.neighbors_directed(set, Outgoing) {
                        if self.no_sync_edges.contains(&(a, set))
                            && self.no_sync_edges.contains(&(set, b))
                        {
                            self.no_sync_edges.insert((a, b));
                        }

                        temp.push((a, b));
                    }
                }
            } else {
                for a in dependency_flattened.neighbors_directed(set, Incoming) {
                    for &sys in systems {
                        if self.no_sync_edges.contains(&(a, set)) {
                            self.no_sync_edges.insert((a, sys));
                        }
                        temp.push((a, sys));
                    }
                }

                for b in dependency_flattened.neighbors_directed(set, Outgoing) {
                    for &sys in systems {
                        if self.no_sync_edges.contains(&(set, b)) {
                            self.no_sync_edges.insert((sys, b));
                        }
                        temp.push((sys, b));
                    }
                }
            }

            dependency_flattened.remove_node(set);
            for (a, b) in temp.drain(..) {
                dependency_flattened.add_edge(a, b);
            }
        }

        dependency_flattened
    }

    fn get_ambiguous_with_flattened(&self, set_systems: &HashMap<NodeId, Vec<NodeId>>) -> UnGraph {
        let mut ambiguous_with_flattened = UnGraph::default();
        for (lhs, rhs) in self.ambiguous_with.all_edges() {
            match (lhs, rhs) {
                (NodeId::System(_), NodeId::System(_)) => {
                    ambiguous_with_flattened.add_edge(lhs, rhs);
                }
                (NodeId::Set(_), NodeId::System(_)) => {
                    for &lhs_ in set_systems.get(&lhs).unwrap_or(&Vec::new()) {
                        ambiguous_with_flattened.add_edge(lhs_, rhs);
                    }
                }
                (NodeId::System(_), NodeId::Set(_)) => {
                    for &rhs_ in set_systems.get(&rhs).unwrap_or(&Vec::new()) {
                        ambiguous_with_flattened.add_edge(lhs, rhs_);
                    }
                }
                (NodeId::Set(_), NodeId::Set(_)) => {
                    for &lhs_ in set_systems.get(&lhs).unwrap_or(&Vec::new()) {
                        for &rhs_ in set_systems.get(&rhs).unwrap_or(&vec![]) {
                            ambiguous_with_flattened.add_edge(lhs_, rhs_);
                        }
                    }
                }
            }
        }

        ambiguous_with_flattened
    }

    fn get_conflicting_systems(
        &self,
        flat_results_disconnected: &Vec<(NodeId, NodeId)>,
        ambiguous_with_flattened: &UnGraph,
        ignored_ambiguities: &BTreeSet<ComponentId>,
    ) -> Vec<(NodeId, NodeId, Vec<ComponentId>)> {
        let mut conflicting_systems = Vec::new();
        for &(a, b) in flat_results_disconnected {
            if ambiguous_with_flattened.contains_edge(a, b)
                || self.ambiguous_with_all.contains(&a)
                || self.ambiguous_with_all.contains(&b)
            {
                continue;
            }

            let system_a = self.systems[a.index()].get().unwrap();
            let system_b = self.systems[b.index()].get().unwrap();
            if system_a.is_exclusive() || system_b.is_exclusive() {
                conflicting_systems.push((a, b, Vec::new()));
            } else {
                let access_a = system_a.component_access();
                let access_b = system_b.component_access();
                if !access_a.is_compatible(access_b) {
                    match access_a.get_conflicts(access_b) {
                        AccessConflicts::Individual(conflicts) => {
                            let conflicts: Vec<_> = conflicts
                                .ones()
                                .map(ComponentId::get_sparse_set_index)
                                .filter(|id| !ignored_ambiguities.contains(id))
                                .collect();
                            if !conflicts.is_empty() {
                                conflicting_systems.push((a, b, conflicts));
                            }
                        }
                        AccessConflicts::All => {
                            // there is no specific component conflicting, but the systems are overall incompatible
                            // for example 2 systems with `Query<EntityMut>`
                            conflicting_systems.push((a, b, Vec::new()));
                        }
                    }
                }
            }
        }

        conflicting_systems
    }

    fn build_schedule_inner(
        &self,
        dependency_flattened_dag: Dag,
        hier_results_reachable: FixedBitSet,
    ) -> SystemSchedule {
        let dg_system_ids = dependency_flattened_dag.topsort.clone();
        let dg_system_idx_map = dg_system_ids
            .iter()
            .cloned()
            .enumerate()
            .map(|(i, id)| (id, i))
            .collect::<HashMap<_, _>>();

        let hg_systems = self
            .hierarchy
            .topsort
            .iter()
            .cloned()
            .enumerate()
            .filter(|&(_i, id)| id.is_system())
            .collect::<Vec<_>>();

        let (hg_set_with_conditions_idxs, hg_set_ids): (Vec<_>, Vec<_>) = self
            .hierarchy
            .topsort
            .iter()
            .cloned()
            .enumerate()
            .filter(|&(_i, id)| {
                // ignore system sets that have no conditions
                // ignore system type sets (already covered, they don't have conditions)
                id.is_set() && !self.system_set_conditions[id.index()].is_empty()
            })
            .unzip();

        let sys_count = self.systems.len();
        let set_with_conditions_count = hg_set_ids.len();
        let hg_node_count = self.hierarchy.graph.node_count();

        // get the number of dependencies and the immediate dependents of each system
        // (needed by multi_threaded executor to run systems in the correct order)
        let mut system_dependencies = Vec::with_capacity(sys_count);
        let mut system_dependents = Vec::with_capacity(sys_count);
        for &sys_id in &dg_system_ids {
            let num_dependencies = dependency_flattened_dag
                .graph
                .neighbors_directed(sys_id, Incoming)
                .count();

            let dependents = dependency_flattened_dag
                .graph
                .neighbors_directed(sys_id, Outgoing)
                .map(|dep_id| dg_system_idx_map[&dep_id])
                .collect::<Vec<_>>();

            system_dependencies.push(num_dependencies);
            system_dependents.push(dependents);
        }

        // get the rows and columns of the hierarchy graph's reachability matrix
        // (needed to we can evaluate conditions in the correct order)
        let mut systems_in_sets_with_conditions =
            vec![FixedBitSet::with_capacity(sys_count); set_with_conditions_count];
        for (i, &row) in hg_set_with_conditions_idxs.iter().enumerate() {
            let bitset = &mut systems_in_sets_with_conditions[i];
            for &(col, sys_id) in &hg_systems {
                let idx = dg_system_idx_map[&sys_id];
                let is_descendant = hier_results_reachable[index(row, col, hg_node_count)];
                bitset.set(idx, is_descendant);
            }
        }

        let mut sets_with_conditions_of_systems =
            vec![FixedBitSet::with_capacity(set_with_conditions_count); sys_count];
        for &(col, sys_id) in &hg_systems {
            let i = dg_system_idx_map[&sys_id];
            let bitset = &mut sets_with_conditions_of_systems[i];
            for (idx, &row) in hg_set_with_conditions_idxs
                .iter()
                .enumerate()
                .take_while(|&(_idx, &row)| row < col)
            {
                let is_ancestor = hier_results_reachable[index(row, col, hg_node_count)];
                bitset.set(idx, is_ancestor);
            }
        }

        SystemSchedule {
            systems: Vec::with_capacity(sys_count),
            system_conditions: Vec::with_capacity(sys_count),
            set_conditions: Vec::with_capacity(set_with_conditions_count),
            system_ids: dg_system_ids,
            set_ids: hg_set_ids,
            system_dependencies,
            system_dependents,
            sets_with_conditions_of_systems,
            systems_in_sets_with_conditions,
        }
    }

    /// Updates the `SystemSchedule` from the `ScheduleGraph`.
    fn update_schedule(
        &mut self,
        schedule: &mut SystemSchedule,
        components: &Components,
        ignored_ambiguities: &BTreeSet<ComponentId>,
        schedule_label: InternedScheduleLabel,
    ) -> Result<(), ScheduleBuildError> {
        if !self.uninit.is_empty() {
            return Err(ScheduleBuildError::Uninitialized);
        }

        // move systems out of old schedule
        for ((id, system), conditions) in schedule
            .system_ids
            .drain(..)
            .zip(schedule.systems.drain(..))
            .zip(schedule.system_conditions.drain(..))
        {
            self.systems[id.index()].inner = Some(system);
            self.system_conditions[id.index()] = conditions;
        }

        for (id, conditions) in schedule
            .set_ids
            .drain(..)
            .zip(schedule.set_conditions.drain(..))
        {
            self.system_set_conditions[id.index()] = conditions;
        }

        *schedule = self.build_schedule(components, schedule_label, ignored_ambiguities)?;

        // move systems into new schedule
        for &id in &schedule.system_ids {
            let system = self.systems[id.index()].inner.take().unwrap();
            let conditions = core::mem::take(&mut self.system_conditions[id.index()]);
            schedule.systems.push(system);
            schedule.system_conditions.push(conditions);
        }

        for &id in &schedule.set_ids {
            let conditions = core::mem::take(&mut self.system_set_conditions[id.index()]);
            schedule.set_conditions.push(conditions);
        }

        Ok(())
    }
}

/// Values returned by [`ScheduleGraph::process_configs`]
struct ProcessConfigsResult {
    /// All nodes contained inside this `process_configs` call's [`NodeConfigs`] hierarchy,
    /// if `ancestor_chained` is true
    nodes: Vec<NodeId>,
    /// True if and only if all nodes are "densely chained", meaning that all nested nodes
    /// are linearly chained (as if `after` system ordering had been applied between each node)
    /// in the order they are defined
    densely_chained: bool,
}

/// Trait used by [`ScheduleGraph::process_configs`] to process a single [`NodeConfig`].
trait ProcessNodeConfig: Sized {
    /// Process a single [`NodeConfig`].
    fn process_config(schedule_graph: &mut ScheduleGraph, config: NodeConfig<Self>) -> NodeId;
}

impl ProcessNodeConfig for ScheduleSystem {
    fn process_config(schedule_graph: &mut ScheduleGraph, config: NodeConfig<Self>) -> NodeId {
        schedule_graph.add_system_inner(config).unwrap()
    }
}

impl ProcessNodeConfig for InternedSystemSet {
    fn process_config(schedule_graph: &mut ScheduleGraph, config: NodeConfig<Self>) -> NodeId {
        schedule_graph.configure_set_inner(config).unwrap()
    }
}

/// Used to select the appropriate reporting function.
enum ReportCycles {
    Hierarchy,
    Dependency,
}

// methods for reporting errors
impl ScheduleGraph {
    fn get_node_name(&self, id: &NodeId) -> String {
        self.get_node_name_inner(id, self.settings.report_sets)
    }

    #[inline]
    fn get_node_name_inner(&self, id: &NodeId, report_sets: bool) -> String {
        let name = match id {
            NodeId::System(_) => {
                let name = self.systems[id.index()].get().unwrap().name().to_string();
                if report_sets {
                    let sets = self.names_of_sets_containing_node(id);
                    if sets.is_empty() {
                        name
                    } else if sets.len() == 1 {
                        format!("{name} (in set {})", sets[0])
                    } else {
                        format!("{name} (in sets {})", sets.join(", "))
                    }
                } else {
                    name
                }
            }
            NodeId::Set(_) => {
                let set = &self.system_sets[id.index()];
                if set.is_anonymous() {
                    self.anonymous_set_name(id)
                } else {
                    set.name()
                }
            }
        };
        if self.settings.use_shortnames {
            ShortName(&name).to_string()
        } else {
            name
        }
    }

    fn anonymous_set_name(&self, id: &NodeId) -> String {
        format!(
            "({})",
            self.hierarchy
                .graph
                .edges_directed(*id, Outgoing)
                // never get the sets of the members or this will infinite recurse when the report_sets setting is on.
                .map(|(_, member_id)| self.get_node_name_inner(&member_id, false))
                .reduce(|a, b| format!("{a}, {b}"))
                .unwrap_or_default()
        )
    }

    fn get_node_kind(&self, id: &NodeId) -> &'static str {
        match id {
            NodeId::System(_) => "system",
            NodeId::Set(_) => "system set",
        }
    }

    /// If [`ScheduleBuildSettings::hierarchy_detection`] is [`LogLevel::Ignore`] this check
    /// is skipped.
    fn optionally_check_hierarchy_conflicts(
        &self,
        transitive_edges: &[(NodeId, NodeId)],
        schedule_label: InternedScheduleLabel,
    ) -> Result<(), ScheduleBuildError> {
        if self.settings.hierarchy_detection == LogLevel::Ignore || transitive_edges.is_empty() {
            return Ok(());
        }

        let message = self.get_hierarchy_conflicts_error_message(transitive_edges);
        match self.settings.hierarchy_detection {
            LogLevel::Ignore => unreachable!(),
            LogLevel::Warn => {
                error!(
                    "Schedule {schedule_label:?} has redundant edges:\n {}",
                    message
                );
                Ok(())
            }
            LogLevel::Error => Err(ScheduleBuildError::HierarchyRedundancy(message)),
        }
    }

    fn get_hierarchy_conflicts_error_message(
        &self,
        transitive_edges: &[(NodeId, NodeId)],
    ) -> String {
        let mut message = String::from("hierarchy contains redundant edge(s)");
        for (parent, child) in transitive_edges {
            writeln!(
                message,
                " -- {} `{}` cannot be child of set `{}`, longer path exists",
                self.get_node_kind(child),
                self.get_node_name(child),
                self.get_node_name(parent),
            )
            .unwrap();
        }

        message
    }

    /// Tries to topologically sort `graph`.
    ///
    /// If the graph is acyclic, returns [`Ok`] with the list of [`NodeId`] in a valid
    /// topological order. If the graph contains cycles, returns [`Err`] with the list of
    /// strongly-connected components that contain cycles (also in a valid topological order).
    ///
    /// # Errors
    ///
    /// If the graph contain cycles, then an error is returned.
    fn topsort_graph(
        &self,
        graph: &DiGraph,
        report: ReportCycles,
    ) -> Result<Vec<NodeId>, ScheduleBuildError> {
        // Tarjan's SCC algorithm returns elements in *reverse* topological order.
        let mut top_sorted_nodes = Vec::with_capacity(graph.node_count());
        let mut sccs_with_cycles = Vec::new();

        for scc in graph.iter_sccs() {
            // A strongly-connected component is a group of nodes who can all reach each other
            // through one or more paths. If an SCC contains more than one node, there must be
            // at least one cycle within them.
            top_sorted_nodes.extend_from_slice(&scc);
            if scc.len() > 1 {
                sccs_with_cycles.push(scc);
            }
        }

        if sccs_with_cycles.is_empty() {
            // reverse to get topological order
            top_sorted_nodes.reverse();
            Ok(top_sorted_nodes)
        } else {
            let mut cycles = Vec::new();
            for scc in &sccs_with_cycles {
                cycles.append(&mut simple_cycles_in_component(graph, scc));
            }

            let error = match report {
                ReportCycles::Hierarchy => ScheduleBuildError::HierarchyCycle(
                    self.get_hierarchy_cycles_error_message(&cycles),
                ),
                ReportCycles::Dependency => ScheduleBuildError::DependencyCycle(
                    self.get_dependency_cycles_error_message(&cycles),
                ),
            };

            Err(error)
        }
    }

    /// Logs details of cycles in the hierarchy graph.
    fn get_hierarchy_cycles_error_message(&self, cycles: &[Vec<NodeId>]) -> String {
        let mut message = format!("schedule has {} in_set cycle(s):\n", cycles.len());
        for (i, cycle) in cycles.iter().enumerate() {
            let mut names = cycle.iter().map(|id| self.get_node_name(id));
            let first_name = names.next().unwrap();
            writeln!(
                message,
                "cycle {}: set `{first_name}` contains itself",
                i + 1,
            )
            .unwrap();
            writeln!(message, "set `{first_name}`").unwrap();
            for name in names.chain(core::iter::once(first_name)) {
                writeln!(message, " ... which contains set `{name}`").unwrap();
            }
            writeln!(message).unwrap();
        }

        message
    }

    /// Logs details of cycles in the dependency graph.
    fn get_dependency_cycles_error_message(&self, cycles: &[Vec<NodeId>]) -> String {
        let mut message = format!("schedule has {} before/after cycle(s):\n", cycles.len());
        for (i, cycle) in cycles.iter().enumerate() {
            let mut names = cycle
                .iter()
                .map(|id| (self.get_node_kind(id), self.get_node_name(id)));
            let (first_kind, first_name) = names.next().unwrap();
            writeln!(
                message,
                "cycle {}: {first_kind} `{first_name}` must run before itself",
                i + 1,
            )
            .unwrap();
            writeln!(message, "{first_kind} `{first_name}`").unwrap();
            for (kind, name) in names.chain(core::iter::once((first_kind, first_name))) {
                writeln!(message, " ... which must run before {kind} `{name}`").unwrap();
            }
            writeln!(message).unwrap();
        }

        message
    }

    fn check_for_cross_dependencies(
        &self,
        dep_results: &CheckGraphResults,
        hier_results_connected: &HashSet<(NodeId, NodeId)>,
    ) -> Result<(), ScheduleBuildError> {
        for &(a, b) in &dep_results.connected {
            if hier_results_connected.contains(&(a, b)) || hier_results_connected.contains(&(b, a))
            {
                let name_a = self.get_node_name(&a);
                let name_b = self.get_node_name(&b);
                return Err(ScheduleBuildError::CrossDependency(name_a, name_b));
            }
        }

        Ok(())
    }

    fn check_order_but_intersect(
        &self,
        dep_results_connected: &HashSet<(NodeId, NodeId)>,
        set_system_bitsets: &HashMap<NodeId, FixedBitSet>,
    ) -> Result<(), ScheduleBuildError> {
        // check that there is no ordering between system sets that intersect
        for (a, b) in dep_results_connected {
            if !(a.is_set() && b.is_set()) {
                continue;
            }

            let a_systems = set_system_bitsets.get(a).unwrap();
            let b_systems = set_system_bitsets.get(b).unwrap();

            if !a_systems.is_disjoint(b_systems) {
                return Err(ScheduleBuildError::SetsHaveOrderButIntersect(
                    self.get_node_name(a),
                    self.get_node_name(b),
                ));
            }
        }

        Ok(())
    }

    fn check_system_type_set_ambiguity(
        &self,
        set_systems: &HashMap<NodeId, Vec<NodeId>>,
    ) -> Result<(), ScheduleBuildError> {
        for (&id, systems) in set_systems {
            let set = &self.system_sets[id.index()];
            if set.is_system_type() {
                let instances = systems.len();
                let ambiguous_with = self.ambiguous_with.edges(id);
                let before = self.dependency.graph.edges_directed(id, Incoming);
                let after = self.dependency.graph.edges_directed(id, Outgoing);
                let relations = before.count() + after.count() + ambiguous_with.count();
                if instances > 1 && relations > 0 {
                    return Err(ScheduleBuildError::SystemTypeSetAmbiguity(
                        self.get_node_name(&id),
                    ));
                }
            }
        }
        Ok(())
    }

    /// if [`ScheduleBuildSettings::ambiguity_detection`] is [`LogLevel::Ignore`], this check is skipped
    fn optionally_check_conflicts(
        &self,
        conflicts: &[(NodeId, NodeId, Vec<ComponentId>)],
        components: &Components,
        schedule_label: InternedScheduleLabel,
    ) -> Result<(), ScheduleBuildError> {
        if self.settings.ambiguity_detection == LogLevel::Ignore || conflicts.is_empty() {
            return Ok(());
        }

        let message = self.get_conflicts_error_message(conflicts, components);
        match self.settings.ambiguity_detection {
            LogLevel::Ignore => Ok(()),
            LogLevel::Warn => {
                warn!("Schedule {schedule_label:?} has ambiguities.\n{}", message);
                Ok(())
            }
            LogLevel::Error => Err(ScheduleBuildError::Ambiguity(message)),
        }
    }

    fn get_conflicts_error_message(
        &self,
        ambiguities: &[(NodeId, NodeId, Vec<ComponentId>)],
        components: &Components,
    ) -> String {
        let n_ambiguities = ambiguities.len();

        let mut message = format!(
                "{n_ambiguities} pairs of systems with conflicting data access have indeterminate execution order. \
                Consider adding `before`, `after`, or `ambiguous_with` relationships between these:\n",
            );

        for (name_a, name_b, conflicts) in self.conflicts_to_string(ambiguities, components) {
            writeln!(message, " -- {name_a} and {name_b}").unwrap();

            if !conflicts.is_empty() {
                writeln!(message, "    conflict on: {conflicts:?}").unwrap();
            } else {
                // one or both systems must be exclusive
                let world = core::any::type_name::<World>();
                writeln!(message, "    conflict on: {world}").unwrap();
            }
        }

        message
    }

    /// convert conflicts to human readable format
    pub fn conflicts_to_string<'a>(
        &'a self,
        ambiguities: &'a [(NodeId, NodeId, Vec<ComponentId>)],
        components: &'a Components,
    ) -> impl Iterator<Item = (String, String, Vec<&'a str>)> + 'a {
        ambiguities
            .iter()
            .map(move |(system_a, system_b, conflicts)| {
                let name_a = self.get_node_name(system_a);
                let name_b = self.get_node_name(system_b);

                debug_assert!(system_a.is_system(), "{name_a} is not a system.");
                debug_assert!(system_b.is_system(), "{name_b} is not a system.");

                let conflict_names: Vec<_> = conflicts
                    .iter()
                    .map(|id| components.get_name(*id).unwrap())
                    .collect();

                (name_a, name_b, conflict_names)
            })
    }

    fn traverse_sets_containing_node(&self, id: NodeId, f: &mut impl FnMut(NodeId) -> bool) {
        for (set_id, _) in self.hierarchy.graph.edges_directed(id, Incoming) {
            if f(set_id) {
                self.traverse_sets_containing_node(set_id, f);
            }
        }
    }

    fn names_of_sets_containing_node(&self, id: &NodeId) -> Vec<String> {
        let mut sets = <HashSet<_>>::default();
        self.traverse_sets_containing_node(*id, &mut |set_id| {
            !self.system_sets[set_id.index()].is_system_type() && sets.insert(set_id)
        });
        let mut sets: Vec<_> = sets
            .into_iter()
            .map(|set_id| self.get_node_name(&set_id))
            .collect();
        sets.sort();
        sets
    }
}

/// Category of errors encountered during schedule construction.
#[derive(Error, Debug)]
#[non_exhaustive]
pub enum ScheduleBuildError {
    /// A system set contains itself.
    #[error("System set `{0}` contains itself.")]
    HierarchyLoop(String),
    /// The hierarchy of system sets contains a cycle.
    #[error("System set hierarchy contains cycle(s).\n{0}")]
    HierarchyCycle(String),
    /// The hierarchy of system sets contains redundant edges.
    ///
    /// This error is disabled by default, but can be opted-in using [`ScheduleBuildSettings`].
    #[error("System set hierarchy contains redundant edges.\n{0}")]
    HierarchyRedundancy(String),
    /// A system (set) has been told to run before itself.
    #[error("System set `{0}` depends on itself.")]
    DependencyLoop(String),
    /// The dependency graph contains a cycle.
    #[error("System dependencies contain cycle(s).\n{0}")]
    DependencyCycle(String),
    /// Tried to order a system (set) relative to a system set it belongs to.
    #[error("`{0}` and `{1}` have both `in_set` and `before`-`after` relationships (these might be transitive). This combination is unsolvable as a system cannot run before or after a set it belongs to.")]
    CrossDependency(String, String),
    /// Tried to order system sets that share systems.
    #[error("`{0}` and `{1}` have a `before`-`after` relationship (which may be transitive) but share systems.")]
    SetsHaveOrderButIntersect(String, String),
    /// Tried to order a system (set) relative to all instances of some system function.
    #[error("Tried to order against `{0}` in a schedule that has more than one `{0}` instance. `{0}` is a `SystemTypeSet` and cannot be used for ordering if ambiguous. Use a different set without this restriction.")]
    SystemTypeSetAmbiguity(String),
    /// Systems with conflicting access have indeterminate run order.
    ///
    /// This error is disabled by default, but can be opted-in using [`ScheduleBuildSettings`].
    #[error("Systems with conflicting access have indeterminate run order.\n{0}")]
    Ambiguity(String),
    /// Tried to run a schedule before all of its systems have been initialized.
    #[error("Systems in schedule have not been initialized.")]
    Uninitialized,
}

/// Specifies how schedule construction should respond to detecting a certain kind of issue.
#[derive(Debug, Clone, PartialEq)]
pub enum LogLevel {
    /// Occurrences are completely ignored.
    Ignore,
    /// Occurrences are logged only.
    Warn,
    /// Occurrences are logged and result in errors.
    Error,
}

/// Specifies miscellaneous settings for schedule construction.
#[derive(Clone, Debug)]
pub struct ScheduleBuildSettings {
    /// Determines whether the presence of ambiguities (systems with conflicting access but indeterminate order)
    /// is only logged or also results in an [`Ambiguity`](ScheduleBuildError::Ambiguity) error.
    ///
    /// Defaults to [`LogLevel::Ignore`].
    pub ambiguity_detection: LogLevel,
    /// Determines whether the presence of redundant edges in the hierarchy of system sets is only
    /// logged or also results in a [`HierarchyRedundancy`](ScheduleBuildError::HierarchyRedundancy)
    /// error.
    ///
    /// Defaults to [`LogLevel::Warn`].
    pub hierarchy_detection: LogLevel,
    /// Auto insert [`ApplyDeferred`] systems into the schedule,
    /// when there are [`Deferred`](crate::prelude::Deferred)
    /// in one system and there are ordering dependencies on that system. [`Commands`](crate::system::Commands) is one
    /// such deferred buffer.
    ///
    /// You may want to disable this if you only want to sync deferred params at the end of the schedule,
    /// or want to manually insert all your sync points.
    ///
    /// Defaults to `true`
    pub auto_insert_apply_deferred: bool,
    /// If set to true, node names will be shortened instead of the fully qualified type path.
    ///
    /// Defaults to `true`.
    pub use_shortnames: bool,
    /// If set to true, report all system sets the conflicting systems are part of.
    ///
    /// Defaults to `true`.
    pub report_sets: bool,
}

impl Default for ScheduleBuildSettings {
    fn default() -> Self {
        Self::new()
    }
}

impl ScheduleBuildSettings {
    /// Default build settings.
    /// See the field-level documentation for the default value of each field.
    pub const fn new() -> Self {
        Self {
            ambiguity_detection: LogLevel::Ignore,
            hierarchy_detection: LogLevel::Warn,
            auto_insert_apply_deferred: true,
            use_shortnames: true,
            report_sets: true,
        }
    }
}

/// Error to denote that [`Schedule::initialize`] or [`Schedule::run`] has not yet been called for
/// this schedule.
#[derive(Error, Debug)]
#[error("executable schedule has not been built")]
pub struct ScheduleNotInitialized;

#[cfg(test)]
mod tests {
    use bevy_ecs_macros::ScheduleLabel;

    use crate::{
        self as bevy_ecs,
        prelude::{Res, Resource},
        schedule::{
            tests::ResMut, IntoSystemConfigs, IntoSystemSetConfigs, Schedule,
            ScheduleBuildSettings, SystemSet,
        },
        system::Commands,
        world::World,
    };

    use super::Schedules;

    #[derive(Resource)]
    struct Resource1;

    #[derive(Resource)]
    struct Resource2;

    // regression test for https://github.com/bevyengine/bevy/issues/9114
    #[test]
    fn ambiguous_with_not_breaking_run_conditions() {
        #[derive(SystemSet, Debug, Clone, PartialEq, Eq, Hash)]
        struct Set;

        let mut world = World::new();
        let mut schedule = Schedule::default();

        schedule.configure_sets(Set.run_if(|| false));
        schedule.add_systems(
            (|| panic!("This system must not run"))
                .ambiguous_with(|| ())
                .in_set(Set),
        );
        schedule.run(&mut world);
    }

    #[test]
    fn inserts_a_sync_point() {
        let mut schedule = Schedule::default();
        let mut world = World::default();
        schedule.add_systems(
            (
                |mut commands: Commands| commands.insert_resource(Resource1),
                |_: Res<Resource1>| {},
            )
                .chain(),
        );
        schedule.run(&mut world);

        // inserted a sync point
        assert_eq!(schedule.executable.systems.len(), 3);
    }

    #[test]
    fn merges_sync_points_into_one() {
        let mut schedule = Schedule::default();
        let mut world = World::default();
        // insert two parallel command systems, it should only create one sync point
        schedule.add_systems(
            (
                (
                    |mut commands: Commands| commands.insert_resource(Resource1),
                    |mut commands: Commands| commands.insert_resource(Resource2),
                ),
                |_: Res<Resource1>, _: Res<Resource2>| {},
            )
                .chain(),
        );
        schedule.run(&mut world);

        // inserted sync points
        assert_eq!(schedule.executable.systems.len(), 4);

        // merges sync points on rebuild
        schedule.add_systems(((
            (
                |mut commands: Commands| commands.insert_resource(Resource1),
                |mut commands: Commands| commands.insert_resource(Resource2),
            ),
            |_: Res<Resource1>, _: Res<Resource2>| {},
        )
            .chain(),));
        schedule.run(&mut world);

        assert_eq!(schedule.executable.systems.len(), 7);
    }

    #[test]
    fn adds_multiple_consecutive_syncs() {
        let mut schedule = Schedule::default();
        let mut world = World::default();
        // insert two consecutive command systems, it should create two sync points
        schedule.add_systems(
            (
                |mut commands: Commands| commands.insert_resource(Resource1),
                |mut commands: Commands| commands.insert_resource(Resource2),
                |_: Res<Resource1>, _: Res<Resource2>| {},
            )
                .chain(),
        );
        schedule.run(&mut world);

        assert_eq!(schedule.executable.systems.len(), 5);
    }

    #[test]
    fn disable_auto_sync_points() {
        let mut schedule = Schedule::default();
        schedule.set_build_settings(ScheduleBuildSettings {
            auto_insert_apply_deferred: false,
            ..Default::default()
        });
        let mut world = World::default();
        schedule.add_systems(
            (
                |mut commands: Commands| commands.insert_resource(Resource1),
                |res: Option<Res<Resource1>>| assert!(res.is_none()),
            )
                .chain(),
        );
        schedule.run(&mut world);

        assert_eq!(schedule.executable.systems.len(), 2);
    }

    mod no_sync_edges {
        use super::*;

        fn insert_resource(mut commands: Commands) {
            commands.insert_resource(Resource1);
        }

        fn resource_does_not_exist(res: Option<Res<Resource1>>) {
            assert!(res.is_none());
        }

        #[derive(SystemSet, Hash, PartialEq, Eq, Debug, Clone)]
        enum Sets {
            A,
            B,
        }

        fn check_no_sync_edges(add_systems: impl FnOnce(&mut Schedule)) {
            let mut schedule = Schedule::default();
            let mut world = World::default();
            add_systems(&mut schedule);

            schedule.run(&mut world);

            assert_eq!(schedule.executable.systems.len(), 2);
        }

        #[test]
        fn system_to_system_after() {
            check_no_sync_edges(|schedule| {
                schedule.add_systems((
                    insert_resource,
                    resource_does_not_exist.after_ignore_deferred(insert_resource),
                ));
            });
        }

        #[test]
        fn system_to_system_before() {
            check_no_sync_edges(|schedule| {
                schedule.add_systems((
                    insert_resource.before_ignore_deferred(resource_does_not_exist),
                    resource_does_not_exist,
                ));
            });
        }

        #[test]
        fn set_to_system_after() {
            check_no_sync_edges(|schedule| {
                schedule
                    .add_systems((insert_resource, resource_does_not_exist.in_set(Sets::A)))
                    .configure_sets(Sets::A.after_ignore_deferred(insert_resource));
            });
        }

        #[test]
        fn set_to_system_before() {
            check_no_sync_edges(|schedule| {
                schedule
                    .add_systems((insert_resource.in_set(Sets::A), resource_does_not_exist))
                    .configure_sets(Sets::A.before_ignore_deferred(resource_does_not_exist));
            });
        }

        #[test]
        fn set_to_set_after() {
            check_no_sync_edges(|schedule| {
                schedule
                    .add_systems((
                        insert_resource.in_set(Sets::A),
                        resource_does_not_exist.in_set(Sets::B),
                    ))
                    .configure_sets(Sets::B.after_ignore_deferred(Sets::A));
            });
        }

        #[test]
        fn set_to_set_before() {
            check_no_sync_edges(|schedule| {
                schedule
                    .add_systems((
                        insert_resource.in_set(Sets::A),
                        resource_does_not_exist.in_set(Sets::B),
                    ))
                    .configure_sets(Sets::A.before_ignore_deferred(Sets::B));
            });
        }
    }

    mod no_sync_chain {
        use super::*;

        #[derive(Resource)]
        struct Ra;

        #[derive(Resource)]
        struct Rb;

        #[derive(Resource)]
        struct Rc;

        fn run_schedule(expected_num_systems: usize, add_systems: impl FnOnce(&mut Schedule)) {
            let mut schedule = Schedule::default();
            let mut world = World::default();
            add_systems(&mut schedule);

            schedule.run(&mut world);

            assert_eq!(schedule.executable.systems.len(), expected_num_systems);
        }

        #[test]
        fn only_chain_outside() {
            run_schedule(5, |schedule: &mut Schedule| {
                schedule.add_systems(
                    (
                        (
                            |mut commands: Commands| commands.insert_resource(Ra),
                            |mut commands: Commands| commands.insert_resource(Rb),
                        ),
                        (
                            |res_a: Option<Res<Ra>>, res_b: Option<Res<Rb>>| {
                                assert!(res_a.is_some());
                                assert!(res_b.is_some());
                            },
                            |res_a: Option<Res<Ra>>, res_b: Option<Res<Rb>>| {
                                assert!(res_a.is_some());
                                assert!(res_b.is_some());
                            },
                        ),
                    )
                        .chain(),
                );
            });

            run_schedule(4, |schedule: &mut Schedule| {
                schedule.add_systems(
                    (
                        (
                            |mut commands: Commands| commands.insert_resource(Ra),
                            |mut commands: Commands| commands.insert_resource(Rb),
                        ),
                        (
                            |res_a: Option<Res<Ra>>, res_b: Option<Res<Rb>>| {
                                assert!(res_a.is_none());
                                assert!(res_b.is_none());
                            },
                            |res_a: Option<Res<Ra>>, res_b: Option<Res<Rb>>| {
                                assert!(res_a.is_none());
                                assert!(res_b.is_none());
                            },
                        ),
                    )
                        .chain_ignore_deferred(),
                );
            });
        }

        #[test]
        fn chain_first() {
            run_schedule(6, |schedule: &mut Schedule| {
                schedule.add_systems(
                    (
                        (
                            |mut commands: Commands| commands.insert_resource(Ra),
                            |mut commands: Commands, res_a: Option<Res<Ra>>| {
                                commands.insert_resource(Rb);
                                assert!(res_a.is_some());
                            },
                        )
                            .chain(),
                        (
                            |res_a: Option<Res<Ra>>, res_b: Option<Res<Rb>>| {
                                assert!(res_a.is_some());
                                assert!(res_b.is_some());
                            },
                            |res_a: Option<Res<Ra>>, res_b: Option<Res<Rb>>| {
                                assert!(res_a.is_some());
                                assert!(res_b.is_some());
                            },
                        ),
                    )
                        .chain(),
                );
            });

            run_schedule(5, |schedule: &mut Schedule| {
                schedule.add_systems(
                    (
                        (
                            |mut commands: Commands| commands.insert_resource(Ra),
                            |mut commands: Commands, res_a: Option<Res<Ra>>| {
                                commands.insert_resource(Rb);
                                assert!(res_a.is_some());
                            },
                        )
                            .chain(),
                        (
                            |res_a: Option<Res<Ra>>, res_b: Option<Res<Rb>>| {
                                assert!(res_a.is_some());
                                assert!(res_b.is_none());
                            },
                            |res_a: Option<Res<Ra>>, res_b: Option<Res<Rb>>| {
                                assert!(res_a.is_some());
                                assert!(res_b.is_none());
                            },
                        ),
                    )
                        .chain_ignore_deferred(),
                );
            });
        }

        #[test]
        fn chain_second() {
            run_schedule(6, |schedule: &mut Schedule| {
                schedule.add_systems(
                    (
                        (
                            |mut commands: Commands| commands.insert_resource(Ra),
                            |mut commands: Commands| commands.insert_resource(Rb),
                        ),
                        (
                            |mut commands: Commands,
                             res_a: Option<Res<Ra>>,
                             res_b: Option<Res<Rb>>| {
                                commands.insert_resource(Rc);
                                assert!(res_a.is_some());
                                assert!(res_b.is_some());
                            },
                            |res_a: Option<Res<Ra>>,
                             res_b: Option<Res<Rb>>,
                             res_c: Option<Res<Rc>>| {
                                assert!(res_a.is_some());
                                assert!(res_b.is_some());
                                assert!(res_c.is_some());
                            },
                        )
                            .chain(),
                    )
                        .chain(),
                );
            });

            run_schedule(5, |schedule: &mut Schedule| {
                schedule.add_systems(
                    (
                        (
                            |mut commands: Commands| commands.insert_resource(Ra),
                            |mut commands: Commands| commands.insert_resource(Rb),
                        ),
                        (
                            |mut commands: Commands,
                             res_a: Option<Res<Ra>>,
                             res_b: Option<Res<Rb>>| {
                                commands.insert_resource(Rc);
                                assert!(res_a.is_none());
                                assert!(res_b.is_none());
                            },
                            |res_a: Option<Res<Ra>>,
                             res_b: Option<Res<Rb>>,
                             res_c: Option<Res<Rc>>| {
                                assert!(res_a.is_some());
                                assert!(res_b.is_some());
                                assert!(res_c.is_some());
                            },
                        )
                            .chain(),
                    )
                        .chain_ignore_deferred(),
                );
            });
        }

        #[test]
        fn chain_all() {
            run_schedule(7, |schedule: &mut Schedule| {
                schedule.add_systems(
                    (
                        (
                            |mut commands: Commands| commands.insert_resource(Ra),
                            |mut commands: Commands, res_a: Option<Res<Ra>>| {
                                commands.insert_resource(Rb);
                                assert!(res_a.is_some());
                            },
                        )
                            .chain(),
                        (
                            |mut commands: Commands,
                             res_a: Option<Res<Ra>>,
                             res_b: Option<Res<Rb>>| {
                                commands.insert_resource(Rc);
                                assert!(res_a.is_some());
                                assert!(res_b.is_some());
                            },
                            |res_a: Option<Res<Ra>>,
                             res_b: Option<Res<Rb>>,
                             res_c: Option<Res<Rc>>| {
                                assert!(res_a.is_some());
                                assert!(res_b.is_some());
                                assert!(res_c.is_some());
                            },
                        )
                            .chain(),
                    )
                        .chain(),
                );
            });

            run_schedule(6, |schedule: &mut Schedule| {
                schedule.add_systems(
                    (
                        (
                            |mut commands: Commands| commands.insert_resource(Ra),
                            |mut commands: Commands, res_a: Option<Res<Ra>>| {
                                commands.insert_resource(Rb);
                                assert!(res_a.is_some());
                            },
                        )
                            .chain(),
                        (
                            |mut commands: Commands,
                             res_a: Option<Res<Ra>>,
                             res_b: Option<Res<Rb>>| {
                                commands.insert_resource(Rc);
                                assert!(res_a.is_some());
                                assert!(res_b.is_none());
                            },
                            |res_a: Option<Res<Ra>>,
                             res_b: Option<Res<Rb>>,
                             res_c: Option<Res<Rc>>| {
                                assert!(res_a.is_some());
                                assert!(res_b.is_some());
                                assert!(res_c.is_some());
                            },
                        )
                            .chain(),
                    )
                        .chain_ignore_deferred(),
                );
            });
        }
    }

    #[derive(ScheduleLabel, Hash, Debug, Clone, PartialEq, Eq)]
    struct TestSchedule;

    #[derive(Resource)]
    struct CheckSystemRan(usize);

    #[test]
    fn add_systems_to_existing_schedule() {
        let mut schedules = Schedules::default();
        let schedule = Schedule::new(TestSchedule);

        schedules.insert(schedule);
        schedules.add_systems(TestSchedule, |mut ran: ResMut<CheckSystemRan>| ran.0 += 1);

        let mut world = World::new();

        world.insert_resource(CheckSystemRan(0));
        world.insert_resource(schedules);
        world.run_schedule(TestSchedule);

        let value = world
            .get_resource::<CheckSystemRan>()
            .expect("CheckSystemRan Resource Should Exist");
        assert_eq!(value.0, 1);
    }

    #[test]
    fn add_systems_to_non_existing_schedule() {
        let mut schedules = Schedules::default();

        schedules.add_systems(TestSchedule, |mut ran: ResMut<CheckSystemRan>| ran.0 += 1);

        let mut world = World::new();

        world.insert_resource(CheckSystemRan(0));
        world.insert_resource(schedules);
        world.run_schedule(TestSchedule);

        let value = world
            .get_resource::<CheckSystemRan>()
            .expect("CheckSystemRan Resource Should Exist");
        assert_eq!(value.0, 1);
    }

    #[derive(SystemSet, Debug, Hash, Clone, PartialEq, Eq)]
    enum TestSet {
        First,
        Second,
    }

    #[test]
    fn configure_set_on_existing_schedule() {
        let mut schedules = Schedules::default();
        let schedule = Schedule::new(TestSchedule);

        schedules.insert(schedule);

        schedules.configure_sets(TestSchedule, (TestSet::First, TestSet::Second).chain());
        schedules.add_systems(
            TestSchedule,
            (|mut ran: ResMut<CheckSystemRan>| {
                assert_eq!(ran.0, 0);
                ran.0 += 1;
            })
            .in_set(TestSet::First),
        );

        schedules.add_systems(
            TestSchedule,
            (|mut ran: ResMut<CheckSystemRan>| {
                assert_eq!(ran.0, 1);
                ran.0 += 1;
            })
            .in_set(TestSet::Second),
        );

        let mut world = World::new();

        world.insert_resource(CheckSystemRan(0));
        world.insert_resource(schedules);
        world.run_schedule(TestSchedule);

        let value = world
            .get_resource::<CheckSystemRan>()
            .expect("CheckSystemRan Resource Should Exist");
        assert_eq!(value.0, 2);
    }

    #[test]
    fn configure_set_on_new_schedule() {
        let mut schedules = Schedules::default();

        schedules.configure_sets(TestSchedule, (TestSet::First, TestSet::Second).chain());
        schedules.add_systems(
            TestSchedule,
            (|mut ran: ResMut<CheckSystemRan>| {
                assert_eq!(ran.0, 0);
                ran.0 += 1;
            })
            .in_set(TestSet::First),
        );

        schedules.add_systems(
            TestSchedule,
            (|mut ran: ResMut<CheckSystemRan>| {
                assert_eq!(ran.0, 1);
                ran.0 += 1;
            })
            .in_set(TestSet::Second),
        );

        let mut world = World::new();

        world.insert_resource(CheckSystemRan(0));
        world.insert_resource(schedules);
        world.run_schedule(TestSchedule);

        let value = world
            .get_resource::<CheckSystemRan>()
            .expect("CheckSystemRan Resource Should Exist");
        assert_eq!(value.0, 2);
    }
}<|MERGE_RESOLUTION|>--- conflicted
+++ resolved
@@ -1,20 +1,8 @@
 use alloc::{
     boxed::Box, collections::BTreeSet, format, string::String, string::ToString, vec, vec::Vec,
 };
-use bevy_utils::{default, AHasher, HashMap, HashSet};
+use bevy_utils::{default, HashMap, HashSet};
 use core::fmt::{Debug, Write};
-<<<<<<< HEAD
-use core::hash::BuildHasherDefault;
-=======
-
-#[cfg(feature = "trace")]
-use bevy_utils::tracing::info_span;
-use bevy_utils::{
-    default,
-    tracing::{error, info, warn},
-    HashMap, HashSet,
-};
->>>>>>> c4a24d5b
 use disqualified::ShortName;
 use fixedbitset::FixedBitSet;
 use log::{error, info, warn};
