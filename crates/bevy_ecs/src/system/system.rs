--- conflicted
+++ resolved
@@ -1,23 +1,14 @@
 use bevy_utils::tracing::warn;
 use core::fmt::Debug;
 
-<<<<<<< HEAD
 use crate::{
     archetype::ArchetypeComponentId,
     component::{ComponentId, Tick},
     query::Access,
     schedule::InternedSystemSet,
+    system::{input::SystemInput, SystemIn},
     world::{unsafe_world_cell::UnsafeWorldCell, DeferredWorld, World},
 };
-=======
-use crate::component::Tick;
-use crate::schedule::InternedSystemSet;
-use crate::system::input::SystemInput;
-use crate::system::SystemIn;
-use crate::world::unsafe_world_cell::UnsafeWorldCell;
-use crate::world::DeferredWorld;
-use crate::{archetype::ArchetypeComponentId, component::ComponentId, query::Access, world::World};
->>>>>>> 0ebd7fcd
 
 use alloc::borrow::Cow;
 use core::any::TypeId;
@@ -211,17 +202,12 @@
     }
 }
 
-<<<<<<< HEAD
-impl<In: 'static, Out: 'static> Debug for dyn System<In = In, Out = Out> {
-    fn fmt(&self, f: &mut core::fmt::Formatter<'_>) -> core::fmt::Result {
-=======
 impl<In, Out> Debug for dyn System<In = In, Out = Out>
 where
     In: SystemInput + 'static,
     Out: 'static,
 {
-    fn fmt(&self, f: &mut std::fmt::Formatter<'_>) -> std::fmt::Result {
->>>>>>> 0ebd7fcd
+    fn fmt(&self, f: &mut core::fmt::Formatter<'_>) -> core::fmt::Result {
         f.debug_struct("System")
             .field("name", &self.name())
             .field("is_exclusive", &self.is_exclusive())
