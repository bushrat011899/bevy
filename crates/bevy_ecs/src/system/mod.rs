//! Tools for controlling behavior in an ECS application.
//!
//! Systems define how an ECS based application behaves.
//! Systems are added to a [`Schedule`](crate::schedule::Schedule), which is then run.
//! A system is usually written as a normal function, which is automatically converted into a system.
//!
//! System functions can have parameters, through which one can query and mutate Bevy ECS state.
//! Only types that implement [`SystemParam`] can be used, automatically fetching data from
//! the [`World`].
//!
//! System functions often look like this:
//!
//! ```
//! # use bevy_ecs::prelude::*;
//! #
//! # #[derive(Component)]
//! # struct Player { alive: bool }
//! # #[derive(Component)]
//! # struct Score(u32);
//! # #[derive(Resource)]
//! # struct Round(u32);
//! #
//! fn update_score_system(
//!     mut query: Query<(&Player, &mut Score)>,
//!     mut round: ResMut<Round>,
//! ) {
//!     for (player, mut score) in &mut query {
//!         if player.alive {
//!             score.0 += round.0;
//!         }
//!     }
//!     round.0 += 1;
//! }
//! # bevy_ecs::system::assert_is_system(update_score_system);
//! ```
//!
//! # System ordering
//!
//! By default, the execution of systems is parallel and not deterministic.
//! Not all systems can run together: if a system mutably accesses data,
//! no other system that reads or writes that data can be run at the same time.
//! These systems are said to be **incompatible**.
//!
//! The relative order in which incompatible systems are run matters.
//! When this is not specified, a **system order ambiguity** exists in your schedule.
//! You can **explicitly order** systems:
//!
//! - by calling the `.before(this_system)` or `.after(that_system)` methods when adding them to your schedule
//! - by adding them to a [`SystemSet`], and then using `.configure_sets(ThisSet.before(ThatSet))` syntax to configure many systems at once
//! - through the use of `.add_systems((system_a, system_b, system_c).chain())`
//!
//! [`SystemSet`]: crate::schedule::SystemSet
//!
//! ## Example
//!
//! ```
//! # use bevy_ecs::prelude::*;
//! # let mut schedule = Schedule::default();
//! # let mut world = World::new();
//! // Configure these systems to run in order using `chain()`.
//! schedule.add_systems((print_first, print_last).chain());
//! // Prints "HelloWorld!"
//! schedule.run(&mut world);
//!
//! // Configure this system to run in between the other two systems
//! // using explicit dependencies.
//! schedule.add_systems(print_mid.after(print_first).before(print_last));
//! // Prints "Hello, World!"
//! schedule.run(&mut world);
//!
//! fn print_first() {
//!     print!("Hello");
//! }
//! fn print_mid() {
//!     print!(", ");
//! }
//! fn print_last() {
//!     println!("World!");
//! }
//! ```
//!
//! # System parameter list
//! Following is the complete list of accepted types as system parameters:
//!
//! - [`Query`]
//! - [`Res`] and `Option<Res>`
//! - [`ResMut`] and `Option<ResMut>`
//! - [`Commands`]
//! - [`Local`]
//! - [`EventReader`](crate::event::EventReader)
//! - [`EventWriter`](crate::event::EventWriter)
//! - [`NonSend`] and `Option<NonSend>`
//! - [`NonSendMut`] and `Option<NonSendMut>`
//! - [`RemovedComponents`](crate::removal_detection::RemovedComponents)
//! - [`SystemName`]
//! - [`SystemChangeTick`]
//! - [`Archetypes`](crate::archetype::Archetypes) (Provides Archetype metadata)
//! - [`Bundles`](crate::bundle::Bundles) (Provides Bundles metadata)
//! - [`Components`](crate::component::Components) (Provides Components metadata)
//! - [`Entities`](crate::entity::Entities) (Provides Entities metadata)
//! - All tuples between 1 to 16 elements where each element implements [`SystemParam`]
//! - [`()` (unit primitive type)](https://doc.rust-lang.org/stable/std/primitive.unit.html)

mod adapter_system;
mod builder;
mod combinator;
mod commands;
mod exclusive_function_system;
mod exclusive_system_param;
mod function_system;
mod input;
mod observer_system;
mod query;
#[allow(clippy::module_inception)]
mod system;
mod system_name;
mod system_param;
mod system_registry;

use alloc::borrow::Cow;
use core::any::TypeId;

pub use adapter_system::*;
pub use builder::*;
pub use combinator::*;
pub use commands::*;
pub use exclusive_function_system::*;
pub use exclusive_system_param::*;
pub use function_system::*;
pub use input::*;
pub use observer_system::*;
pub use query::*;
pub use system::*;
pub use system_name::*;
pub use system_param::*;
pub use system_registry::*;

use crate::world::World;

/// Conversion trait to turn something into a [`System`].
///
/// Use this to get a system from a function. Also note that every system implements this trait as
/// well.
///
/// # Examples
///
/// ```
/// use bevy_ecs::prelude::*;
///
/// fn my_system_function(a_usize_local: Local<usize>) {}
///
/// let system = IntoSystem::into_system(my_system_function);
/// ```
// This trait has to be generic because we have potentially overlapping impls, in particular
// because Rust thinks a type could impl multiple different `FnMut` combinations
// even though none can currently
#[diagnostic::on_unimplemented(
    message = "`{Self}` is not a valid system with input `{In}` and output `{Out}`",
    label = "invalid system"
)]
pub trait IntoSystem<In: SystemInput, Out, Marker>: Sized {
    /// The type of [`System`] that this instance converts into.
    type System: System<In = In, Out = Out>;

    /// Turns this value into its corresponding [`System`].
    fn into_system(this: Self) -> Self::System;

    /// Pass the output of this system `A` into a second system `B`, creating a new compound system.
    ///
    /// The second system must have [`In<T>`](crate::system::In) as its first parameter,
    /// where `T` is the return type of the first system.
    fn pipe<B, BIn, BOut, MarkerB>(self, system: B) -> PipeSystem<Self::System, B::System>
    where
        Out: 'static,
        B: IntoSystem<BIn, BOut, MarkerB>,
        for<'a> BIn: SystemInput<Inner<'a> = Out>,
    {
        let system_a = IntoSystem::into_system(self);
        let system_b = IntoSystem::into_system(system);
        let name = format!("Pipe({}, {})", system_a.name(), system_b.name());
        PipeSystem::new(system_a, system_b, Cow::Owned(name))
    }

    /// Pass the output of this system into the passed function `f`, creating a new system that
    /// outputs the value returned from the function.
    ///
    /// ```
    /// # use bevy_ecs::prelude::*;
    /// # let mut schedule = Schedule::default();
    /// // Ignores the output of a system that may fail.
    /// schedule.add_systems(my_system.map(drop));
    /// # let mut world = World::new();
    /// # world.insert_resource(T);
    /// # schedule.run(&mut world);
    ///
    /// # #[derive(Resource)] struct T;
    /// # type Err = ();
    /// fn my_system(res: Res<T>) -> Result<(), Err> {
    ///     // ...
    ///     # Err(())
    /// }
    /// ```
    fn map<T, F>(self, f: F) -> AdapterSystem<F, Self::System>
    where
        F: Send + Sync + 'static + FnMut(Out) -> T,
    {
        let system = Self::into_system(self);
        let name = system.name();
        AdapterSystem::new(f, system, name)
    }

    /// Get the [`TypeId`] of the [`System`] produced after calling [`into_system`](`IntoSystem::into_system`).
    #[inline]
    fn system_type_id(&self) -> TypeId {
        TypeId::of::<Self::System>()
    }
}

// All systems implicitly implement IntoSystem.
impl<T: System> IntoSystem<T::In, T::Out, ()> for T {
    type System = T;
    fn into_system(this: Self) -> Self {
        this
    }
}

/// Ensure that a given function is a [system](System).
///
/// This should be used when writing doc examples,
/// to confirm that systems used in an example are
/// valid systems.
///
/// # Examples
///
/// The following example will panic when run since the
/// system's parameters mutably access the same component
/// multiple times.
///
/// ```should_panic
/// # use bevy_ecs::{prelude::*, system::assert_is_system};
/// #
/// # #[derive(Component)]
/// # struct Transform;
/// #
/// fn my_system(query1: Query<&mut Transform>, query2: Query<&mut Transform>) {
///     // ...
/// }
///
/// assert_is_system(my_system);
/// ```
pub fn assert_is_system<In: SystemInput, Out: 'static, Marker>(
    system: impl IntoSystem<In, Out, Marker>,
) {
    let mut system = IntoSystem::into_system(system);

    // Initialize the system, which will panic if the system has access conflicts.
    let mut world = World::new();
    system.initialize(&mut world);
}

/// Ensure that a given function is a [read-only system](ReadOnlySystem).
///
/// This should be used when writing doc examples,
/// to confirm that systems used in an example are
/// valid systems.
///
/// # Examples
///
/// The following example will fail to compile
/// since the system accesses a component mutably.
///
/// ```compile_fail
/// # use bevy_ecs::{prelude::*, system::assert_is_read_only_system};
/// #
/// # #[derive(Component)]
/// # struct Transform;
/// #
/// fn my_system(query: Query<&mut Transform>) {
///     // ...
/// }
///
/// assert_is_read_only_system(my_system);
/// ```
pub fn assert_is_read_only_system<In, Out, Marker, S>(system: S)
where
    In: SystemInput,
    Out: 'static,
    S: IntoSystem<In, Out, Marker>,
    S::System: ReadOnlySystem,
{
    assert_is_system(system);
}

/// Ensures that the provided system doesn't conflict with itself.
///
/// This function will panic if the provided system conflict with itself.
///
/// Note: this will run the system on an empty world.
pub fn assert_system_does_not_conflict<Out, Params, S: IntoSystem<(), Out, Params>>(sys: S) {
    let mut world = World::new();
    let mut system = IntoSystem::into_system(sys);
    system.initialize(&mut world);
    system.run((), &mut world);
}

<<<<<<< HEAD
impl<T> core::ops::Deref for In<T> {
    type Target = T;

    fn deref(&self) -> &Self::Target {
        &self.0
    }
}

impl<T> core::ops::DerefMut for In<T> {
    fn deref_mut(&mut self) -> &mut Self::Target {
        &mut self.0
    }
}

=======
>>>>>>> 0ebd7fcd
#[cfg(test)]
mod tests {
    use bevy_utils::default;
    use core::any::TypeId;

    use crate::{
        self as bevy_ecs,
        archetype::{ArchetypeComponentId, Archetypes},
        bundle::Bundles,
        change_detection::DetectChanges,
        component::{Component, Components, Tick},
        entity::{Entities, Entity},
        prelude::{AnyOf, EntityRef},
        query::{Added, Changed, Or, With, Without},
        removal_detection::RemovedComponents,
        schedule::{
            apply_deferred, common_conditions::resource_exists, Condition, IntoSystemConfigs,
            Schedule,
        },
        system::{
            Commands, In, IntoSystem, Local, NonSend, NonSendMut, ParamSet, Query, Res, ResMut,
            Resource, StaticSystemParam, System, SystemState,
        },
        world::{EntityMut, FromWorld, World},
    };

    #[derive(Resource, PartialEq, Debug)]
    enum SystemRan {
        Yes,
        No,
    }

    #[derive(Component, Resource, Debug, Eq, PartialEq, Default)]
    struct A;
    #[derive(Component, Resource)]
    struct B;
    #[derive(Component, Resource)]
    struct C;
    #[derive(Component, Resource)]
    struct D;
    #[derive(Component, Resource)]
    struct E;
    #[derive(Component, Resource)]
    struct F;

    #[derive(Component, Debug)]
    struct W<T>(T);

    #[test]
    fn simple_system() {
        fn sys(query: Query<&A>) {
            for a in &query {
                println!("{a:?}");
            }
        }

        let mut system = IntoSystem::into_system(sys);
        let mut world = World::new();
        world.spawn(A);

        system.initialize(&mut world);
        system.run((), &mut world);
    }

    fn run_system<Marker, S: IntoSystem<(), (), Marker>>(world: &mut World, system: S) {
        let mut schedule = Schedule::default();
        schedule.add_systems(system);
        schedule.run(world);
    }

    #[test]
    fn get_many_is_ordered() {
        use crate::system::Resource;
        const ENTITIES_COUNT: usize = 1000;

        #[derive(Resource)]
        struct EntitiesArray(Vec<Entity>);

        fn query_system(
            mut ran: ResMut<SystemRan>,
            entities_array: Res<EntitiesArray>,
            q: Query<&W<usize>>,
        ) {
            let entities_array: [Entity; ENTITIES_COUNT] =
                entities_array.0.clone().try_into().unwrap();

            for (i, w) in (0..ENTITIES_COUNT).zip(q.get_many(entities_array).unwrap()) {
                assert_eq!(i, w.0);
            }

            *ran = SystemRan::Yes;
        }

        fn query_system_mut(
            mut ran: ResMut<SystemRan>,
            entities_array: Res<EntitiesArray>,
            mut q: Query<&mut W<usize>>,
        ) {
            let entities_array: [Entity; ENTITIES_COUNT] =
                entities_array.0.clone().try_into().unwrap();

            #[allow(unused_mut)]
            for (i, mut w) in (0..ENTITIES_COUNT).zip(q.get_many_mut(entities_array).unwrap()) {
                assert_eq!(i, w.0);
            }

            *ran = SystemRan::Yes;
        }

        let mut world = World::default();
        world.insert_resource(SystemRan::No);
        let entity_ids = (0..ENTITIES_COUNT)
            .map(|i| world.spawn(W(i)).id())
            .collect();
        world.insert_resource(EntitiesArray(entity_ids));

        run_system(&mut world, query_system);
        assert_eq!(*world.resource::<SystemRan>(), SystemRan::Yes);

        world.insert_resource(SystemRan::No);
        run_system(&mut world, query_system_mut);
        assert_eq!(*world.resource::<SystemRan>(), SystemRan::Yes);
    }

    #[test]
    fn or_param_set_system() {
        // Regression test for issue #762
        fn query_system(
            mut ran: ResMut<SystemRan>,
            mut set: ParamSet<(
                Query<(), Or<(Changed<A>, Changed<B>)>>,
                Query<(), Or<(Added<A>, Added<B>)>>,
            )>,
        ) {
            let changed = set.p0().iter().count();
            let added = set.p1().iter().count();

            assert_eq!(changed, 1);
            assert_eq!(added, 1);

            *ran = SystemRan::Yes;
        }

        let mut world = World::default();
        world.insert_resource(SystemRan::No);
        world.spawn((A, B));

        run_system(&mut world, query_system);

        assert_eq!(*world.resource::<SystemRan>(), SystemRan::Yes);
    }

    #[test]
    fn changed_resource_system() {
        use crate::system::Resource;

        #[derive(Resource)]
        struct Flipper(bool);

        #[derive(Resource)]
        struct Added(usize);

        #[derive(Resource)]
        struct Changed(usize);

        fn incr_e_on_flip(
            value: Res<Flipper>,
            mut changed: ResMut<Changed>,
            mut added: ResMut<Added>,
        ) {
            if value.is_added() {
                added.0 += 1;
            }

            if value.is_changed() {
                changed.0 += 1;
            }
        }

        let mut world = World::default();
        world.insert_resource(Flipper(false));
        world.insert_resource(Added(0));
        world.insert_resource(Changed(0));

        let mut schedule = Schedule::default();

        schedule.add_systems((incr_e_on_flip, apply_deferred, World::clear_trackers).chain());

        schedule.run(&mut world);
        assert_eq!(world.resource::<Added>().0, 1);
        assert_eq!(world.resource::<Changed>().0, 1);

        schedule.run(&mut world);
        assert_eq!(world.resource::<Added>().0, 1);
        assert_eq!(world.resource::<Changed>().0, 1);

        world.resource_mut::<Flipper>().0 = true;
        schedule.run(&mut world);
        assert_eq!(world.resource::<Added>().0, 1);
        assert_eq!(world.resource::<Changed>().0, 2);
    }

    #[test]
    #[should_panic = "error[B0001]"]
    fn option_has_no_filter_with() {
        fn sys(_: Query<(Option<&A>, &mut B)>, _: Query<&mut B, Without<A>>) {}
        let mut world = World::default();
        run_system(&mut world, sys);
    }

    #[test]
    fn option_doesnt_remove_unrelated_filter_with() {
        fn sys(_: Query<(Option<&A>, &mut B, &A)>, _: Query<&mut B, Without<A>>) {}
        let mut world = World::default();
        run_system(&mut world, sys);
    }

    #[test]
    fn any_of_working() {
        fn sys(_: Query<AnyOf<(&mut A, &B)>>) {}
        let mut world = World::default();
        run_system(&mut world, sys);
    }

    #[test]
    fn any_of_with_and_without_common() {
        fn sys(_: Query<(&mut D, &C, AnyOf<(&A, &B)>)>, _: Query<&mut D, Without<C>>) {}
        let mut world = World::default();
        run_system(&mut world, sys);
    }

    #[test]
    #[should_panic = "&bevy_ecs::system::tests::A conflicts with a previous access in this query."]
    fn any_of_with_mut_and_ref() {
        fn sys(_: Query<AnyOf<(&mut A, &A)>>) {}
        let mut world = World::default();
        run_system(&mut world, sys);
    }

    #[test]
    #[should_panic = "&mut bevy_ecs::system::tests::A conflicts with a previous access in this query."]
    fn any_of_with_ref_and_mut() {
        fn sys(_: Query<AnyOf<(&A, &mut A)>>) {}
        let mut world = World::default();
        run_system(&mut world, sys);
    }

    #[test]
    #[should_panic = "&bevy_ecs::system::tests::A conflicts with a previous access in this query."]
    fn any_of_with_mut_and_option() {
        fn sys(_: Query<AnyOf<(&mut A, Option<&A>)>>) {}
        let mut world = World::default();
        run_system(&mut world, sys);
    }

    #[test]
    fn any_of_with_entity_and_mut() {
        fn sys(_: Query<AnyOf<(Entity, &mut A)>>) {}
        let mut world = World::default();
        run_system(&mut world, sys);
    }

    #[test]
    fn any_of_with_empty_and_mut() {
        fn sys(_: Query<AnyOf<((), &mut A)>>) {}
        let mut world = World::default();
        run_system(&mut world, sys);
    }

    #[test]
    #[should_panic = "error[B0001]"]
    fn any_of_has_no_filter_with() {
        fn sys(_: Query<(AnyOf<(&A, ())>, &mut B)>, _: Query<&mut B, Without<A>>) {}
        let mut world = World::default();
        run_system(&mut world, sys);
    }

    #[test]
    #[should_panic = "&mut bevy_ecs::system::tests::A conflicts with a previous access in this query."]
    fn any_of_with_conflicting() {
        fn sys(_: Query<AnyOf<(&mut A, &mut A)>>) {}
        let mut world = World::default();
        run_system(&mut world, sys);
    }

    #[test]
    fn any_of_has_filter_with_when_both_have_it() {
        fn sys(_: Query<(AnyOf<(&A, &A)>, &mut B)>, _: Query<&mut B, Without<A>>) {}
        let mut world = World::default();
        run_system(&mut world, sys);
    }

    #[test]
    fn any_of_doesnt_remove_unrelated_filter_with() {
        fn sys(_: Query<(AnyOf<(&A, ())>, &mut B, &A)>, _: Query<&mut B, Without<A>>) {}
        let mut world = World::default();
        run_system(&mut world, sys);
    }

    #[test]
    fn any_of_and_without() {
        fn sys(_: Query<(AnyOf<(&A, &B)>, &mut C)>, _: Query<&mut C, (Without<A>, Without<B>)>) {}
        let mut world = World::default();
        run_system(&mut world, sys);
    }

    #[test]
    #[should_panic = "error[B0001]"]
    fn or_has_no_filter_with() {
        fn sys(_: Query<&mut B, Or<(With<A>, With<B>)>>, _: Query<&mut B, Without<A>>) {}
        let mut world = World::default();
        run_system(&mut world, sys);
    }

    #[test]
    fn or_has_filter_with_when_both_have_it() {
        fn sys(_: Query<&mut B, Or<(With<A>, With<A>)>>, _: Query<&mut B, Without<A>>) {}
        let mut world = World::default();
        run_system(&mut world, sys);
    }

    #[test]
    fn or_has_filter_with() {
        fn sys(
            _: Query<&mut C, Or<(With<A>, With<B>)>>,
            _: Query<&mut C, (Without<A>, Without<B>)>,
        ) {
        }
        let mut world = World::default();
        run_system(&mut world, sys);
    }

    #[test]
    fn or_expanded_with_and_without_common() {
        fn sys(_: Query<&mut D, (With<A>, Or<(With<B>, With<C>)>)>, _: Query<&mut D, Without<A>>) {}
        let mut world = World::default();
        run_system(&mut world, sys);
    }

    #[test]
    fn or_expanded_nested_with_and_without_common() {
        fn sys(
            _: Query<&mut E, (Or<((With<B>, With<C>), (With<C>, With<D>))>, With<A>)>,
            _: Query<&mut E, (Without<B>, Without<D>)>,
        ) {
        }
        let mut world = World::default();
        run_system(&mut world, sys);
    }

    #[test]
    #[should_panic = "error[B0001]"]
    fn or_expanded_nested_with_and_disjoint_without() {
        fn sys(
            _: Query<&mut E, (Or<((With<B>, With<C>), (With<C>, With<D>))>, With<A>)>,
            _: Query<&mut E, Without<D>>,
        ) {
        }
        let mut world = World::default();
        run_system(&mut world, sys);
    }

    #[test]
    #[should_panic = "error[B0001]"]
    fn or_expanded_nested_or_with_and_disjoint_without() {
        fn sys(
            _: Query<&mut D, Or<(Or<(With<A>, With<B>)>, Or<(With<A>, With<C>)>)>>,
            _: Query<&mut D, Without<A>>,
        ) {
        }
        let mut world = World::default();
        run_system(&mut world, sys);
    }

    #[test]
    fn or_expanded_nested_with_and_common_nested_without() {
        fn sys(
            _: Query<&mut D, Or<((With<A>, With<B>), (With<B>, With<C>))>>,
            _: Query<&mut D, Or<(Without<D>, Without<B>)>>,
        ) {
        }
        let mut world = World::default();
        run_system(&mut world, sys);
    }

    #[test]
    fn or_with_without_and_compatible_with_without() {
        fn sys(
            _: Query<&mut C, Or<(With<A>, Without<B>)>>,
            _: Query<&mut C, (With<B>, Without<A>)>,
        ) {
        }
        let mut world = World::default();
        run_system(&mut world, sys);
    }

    #[test]
    #[should_panic = "error[B0001]"]
    fn with_and_disjoint_or_empty_without() {
        fn sys(_: Query<&mut B, With<A>>, _: Query<&mut B, Or<((), Without<A>)>>) {}
        let mut world = World::default();
        run_system(&mut world, sys);
    }

    #[test]
    #[should_panic = "error[B0001]"]
    fn or_expanded_with_and_disjoint_nested_without() {
        fn sys(
            _: Query<&mut D, Or<(With<A>, With<B>)>>,
            _: Query<&mut D, Or<(Without<A>, Without<B>)>>,
        ) {
        }
        let mut world = World::default();
        run_system(&mut world, sys);
    }

    #[test]
    #[should_panic = "error[B0001]"]
    fn or_expanded_nested_with_and_disjoint_nested_without() {
        fn sys(
            _: Query<&mut D, Or<((With<A>, With<B>), (With<B>, With<C>))>>,
            _: Query<&mut D, Or<(Without<A>, Without<B>)>>,
        ) {
        }
        let mut world = World::default();
        run_system(&mut world, sys);
    }

    #[test]
    fn or_doesnt_remove_unrelated_filter_with() {
        fn sys(_: Query<&mut B, (Or<(With<A>, With<B>)>, With<A>)>, _: Query<&mut B, Without<A>>) {}
        let mut world = World::default();
        run_system(&mut world, sys);
    }

    #[test]
    #[should_panic]
    fn conflicting_query_mut_system() {
        fn sys(_q1: Query<&mut A>, _q2: Query<&mut A>) {}

        let mut world = World::default();
        run_system(&mut world, sys);
    }

    #[test]
    fn disjoint_query_mut_system() {
        fn sys(_q1: Query<&mut A, With<B>>, _q2: Query<&mut A, Without<B>>) {}

        let mut world = World::default();
        run_system(&mut world, sys);
    }

    #[test]
    fn disjoint_query_mut_read_component_system() {
        fn sys(_q1: Query<(&mut A, &B)>, _q2: Query<&mut A, Without<B>>) {}

        let mut world = World::default();
        run_system(&mut world, sys);
    }

    #[test]
    #[should_panic]
    fn conflicting_query_immut_system() {
        fn sys(_q1: Query<&A>, _q2: Query<&mut A>) {}

        let mut world = World::default();
        run_system(&mut world, sys);
    }

    #[test]
    #[should_panic]
    fn changed_trackers_or_conflict() {
        fn sys(_: Query<&mut A>, _: Query<(), Or<(Changed<A>,)>>) {}

        let mut world = World::default();
        run_system(&mut world, sys);
    }

    #[test]
    fn query_set_system() {
        fn sys(mut _set: ParamSet<(Query<&mut A>, Query<&A>)>) {}
        let mut world = World::default();
        run_system(&mut world, sys);
    }

    #[test]
    #[should_panic]
    fn conflicting_query_with_query_set_system() {
        fn sys(_query: Query<&mut A>, _set: ParamSet<(Query<&mut A>, Query<&B>)>) {}

        let mut world = World::default();
        run_system(&mut world, sys);
    }

    #[test]
    #[should_panic]
    fn conflicting_query_sets_system() {
        fn sys(_set_1: ParamSet<(Query<&mut A>,)>, _set_2: ParamSet<(Query<&mut A>, Query<&B>)>) {}

        let mut world = World::default();
        run_system(&mut world, sys);
    }

    #[derive(Default, Resource)]
    struct BufferRes {
        _buffer: Vec<u8>,
    }

    fn test_for_conflicting_resources<Marker, S: IntoSystem<(), (), Marker>>(sys: S) {
        let mut world = World::default();
        world.insert_resource(BufferRes::default());
        world.insert_resource(A);
        world.insert_resource(B);
        run_system(&mut world, sys);
    }

    #[test]
    #[should_panic]
    fn conflicting_system_resources() {
        fn sys(_: ResMut<BufferRes>, _: Res<BufferRes>) {}
        test_for_conflicting_resources(sys);
    }

    #[test]
    #[should_panic]
    fn conflicting_system_resources_reverse_order() {
        fn sys(_: Res<BufferRes>, _: ResMut<BufferRes>) {}
        test_for_conflicting_resources(sys);
    }

    #[test]
    #[should_panic]
    fn conflicting_system_resources_multiple_mutable() {
        fn sys(_: ResMut<BufferRes>, _: ResMut<BufferRes>) {}
        test_for_conflicting_resources(sys);
    }

    #[test]
    fn nonconflicting_system_resources() {
        fn sys(_: Local<BufferRes>, _: ResMut<BufferRes>, _: Local<A>, _: ResMut<A>) {}
        test_for_conflicting_resources(sys);
    }

    #[test]
    fn local_system() {
        let mut world = World::default();
        world.insert_resource(ProtoFoo { value: 1 });
        world.insert_resource(SystemRan::No);

        struct Foo {
            value: u32,
        }

        #[derive(Resource)]
        struct ProtoFoo {
            value: u32,
        }

        impl FromWorld for Foo {
            fn from_world(world: &mut World) -> Self {
                Foo {
                    value: world.resource::<ProtoFoo>().value + 1,
                }
            }
        }

        fn sys(local: Local<Foo>, mut system_ran: ResMut<SystemRan>) {
            assert_eq!(local.value, 2);
            *system_ran = SystemRan::Yes;
        }

        run_system(&mut world, sys);

        // ensure the system actually ran
        assert_eq!(*world.resource::<SystemRan>(), SystemRan::Yes);
    }

    #[test]
    fn non_send_option_system() {
        let mut world = World::default();

        world.insert_resource(SystemRan::No);
        #[allow(dead_code)]
        struct NotSend1(alloc::rc::Rc<i32>);
        #[allow(dead_code)]
        struct NotSend2(alloc::rc::Rc<i32>);
        world.insert_non_send_resource(NotSend1(alloc::rc::Rc::new(0)));

        fn sys(
            op: Option<NonSend<NotSend1>>,
            mut _op2: Option<NonSendMut<NotSend2>>,
            mut system_ran: ResMut<SystemRan>,
        ) {
            op.expect("NonSend should exist");
            *system_ran = SystemRan::Yes;
        }

        run_system(&mut world, sys);
        // ensure the system actually ran
        assert_eq!(*world.resource::<SystemRan>(), SystemRan::Yes);
    }

    #[test]
    fn non_send_system() {
        let mut world = World::default();

        world.insert_resource(SystemRan::No);
        #[allow(dead_code)]
        struct NotSend1(alloc::rc::Rc<i32>);
        #[allow(dead_code)]
        struct NotSend2(alloc::rc::Rc<i32>);

        world.insert_non_send_resource(NotSend1(alloc::rc::Rc::new(1)));
        world.insert_non_send_resource(NotSend2(alloc::rc::Rc::new(2)));

        fn sys(
            _op: NonSend<NotSend1>,
            mut _op2: NonSendMut<NotSend2>,
            mut system_ran: ResMut<SystemRan>,
        ) {
            *system_ran = SystemRan::Yes;
        }

        run_system(&mut world, sys);
        assert_eq!(*world.resource::<SystemRan>(), SystemRan::Yes);
    }

    #[test]
    fn removal_tracking() {
        let mut world = World::new();

        let entity_to_despawn = world.spawn(W(1)).id();
        let entity_to_remove_w_from = world.spawn(W(2)).id();
        let spurious_entity = world.spawn_empty().id();

        // Track which entities we want to operate on
        #[derive(Resource)]
        struct Despawned(Entity);
        world.insert_resource(Despawned(entity_to_despawn));

        #[derive(Resource)]
        struct Removed(Entity);
        world.insert_resource(Removed(entity_to_remove_w_from));

        // Verify that all the systems actually ran
        #[derive(Default, Resource)]
        struct NSystems(usize);
        world.insert_resource(NSystems::default());

        // First, check that removal detection is triggered if and only if we despawn an entity with the correct component
        world.entity_mut(entity_to_despawn).despawn();
        world.entity_mut(spurious_entity).despawn();

        fn validate_despawn(
            mut removed_i32: RemovedComponents<W<i32>>,
            despawned: Res<Despawned>,
            mut n_systems: ResMut<NSystems>,
        ) {
            assert_eq!(
                removed_i32.read().collect::<Vec<_>>(),
                &[despawned.0],
                "despawning causes the correct entity to show up in the 'RemovedComponent' system parameter."
            );

            n_systems.0 += 1;
        }

        run_system(&mut world, validate_despawn);

        // Reset the trackers to clear the buffer of removed components
        // Ordinarily, this is done in a system added by MinimalPlugins
        world.clear_trackers();

        // Then, try removing a component
        world.spawn(W(3));
        world.spawn(W(4));
        world.entity_mut(entity_to_remove_w_from).remove::<W<i32>>();

        fn validate_remove(
            mut removed_i32: RemovedComponents<W<i32>>,
            despawned: Res<Despawned>,
            removed: Res<Removed>,
            mut n_systems: ResMut<NSystems>,
        ) {
            // The despawned entity from the previous frame was
            // double buffered so we now have it in this system as well.
            assert_eq!(
                removed_i32.read().collect::<Vec<_>>(),
                &[despawned.0, removed.0],
                "removing a component causes the correct entity to show up in the 'RemovedComponent' system parameter."
            );

            n_systems.0 += 1;
        }

        run_system(&mut world, validate_remove);

        // Verify that both systems actually ran
        assert_eq!(world.resource::<NSystems>().0, 2);
    }

    #[test]
    fn world_collections_system() {
        let mut world = World::default();
        world.insert_resource(SystemRan::No);
        world.spawn((W(42), W(true)));
        fn sys(
            archetypes: &Archetypes,
            components: &Components,
            entities: &Entities,
            bundles: &Bundles,
            query: Query<Entity, With<W<i32>>>,
            mut system_ran: ResMut<SystemRan>,
        ) {
            assert_eq!(query.iter().count(), 1, "entity exists");
            for entity in &query {
                let location = entities.get(entity).unwrap();
                let archetype = archetypes.get(location.archetype_id).unwrap();
                let archetype_components = archetype.components().collect::<Vec<_>>();
                let bundle_id = bundles
                    .get_id(TypeId::of::<(W<i32>, W<bool>)>())
                    .expect("Bundle used to spawn entity should exist");
                let bundle_info = bundles.get(bundle_id).unwrap();
                let mut bundle_components = bundle_info.contributed_components().to_vec();
                bundle_components.sort();
                for component_id in &bundle_components {
                    assert!(
                        components.get_info(*component_id).is_some(),
                        "every bundle component exists in Components"
                    );
                }
                assert_eq!(
                    bundle_components, archetype_components,
                    "entity's bundle components exactly match entity's archetype components"
                );
            }
            *system_ran = SystemRan::Yes;
        }

        run_system(&mut world, sys);

        // ensure the system actually ran
        assert_eq!(*world.resource::<SystemRan>(), SystemRan::Yes);
    }

    #[test]
    fn get_system_conflicts() {
        fn sys_x(_: Res<A>, _: Res<B>, _: Query<(&C, &D)>) {}

        fn sys_y(_: Res<A>, _: ResMut<B>, _: Query<(&C, &mut D)>) {}

        let mut world = World::default();
        let mut x = IntoSystem::into_system(sys_x);
        let mut y = IntoSystem::into_system(sys_y);
        x.initialize(&mut world);
        y.initialize(&mut world);

        let conflicts = x.component_access().get_conflicts(y.component_access());
        let b_id = world
            .components()
            .get_resource_id(TypeId::of::<B>())
            .unwrap();
        let d_id = world.components().get_id(TypeId::of::<D>()).unwrap();
        assert_eq!(conflicts, vec![b_id, d_id].into());
    }

    #[test]
    fn query_is_empty() {
        fn without_filter(not_empty: Query<&A>, empty: Query<&B>) {
            assert!(!not_empty.is_empty());
            assert!(empty.is_empty());
        }

        fn with_filter(not_empty: Query<&A, With<C>>, empty: Query<&A, With<D>>) {
            assert!(!not_empty.is_empty());
            assert!(empty.is_empty());
        }

        let mut world = World::default();
        world.spawn(A).insert(C);

        let mut without_filter = IntoSystem::into_system(without_filter);
        without_filter.initialize(&mut world);
        without_filter.run((), &mut world);

        let mut with_filter = IntoSystem::into_system(with_filter);
        with_filter.initialize(&mut world);
        with_filter.run((), &mut world);
    }

    #[test]
    #[allow(clippy::too_many_arguments)]
    fn can_have_16_parameters() {
        fn sys_x(
            _: Res<A>,
            _: Res<B>,
            _: Res<C>,
            _: Res<D>,
            _: Res<E>,
            _: Res<F>,
            _: Query<&A>,
            _: Query<&B>,
            _: Query<&C>,
            _: Query<&D>,
            _: Query<&E>,
            _: Query<&F>,
            _: Query<(&A, &B)>,
            _: Query<(&C, &D)>,
            _: Query<(&E, &F)>,
        ) {
        }
        fn sys_y(
            _: (
                Res<A>,
                Res<B>,
                Res<C>,
                Res<D>,
                Res<E>,
                Res<F>,
                Query<&A>,
                Query<&B>,
                Query<&C>,
                Query<&D>,
                Query<&E>,
                Query<&F>,
                Query<(&A, &B)>,
                Query<(&C, &D)>,
                Query<(&E, &F)>,
            ),
        ) {
        }
        let mut world = World::default();
        let mut x = IntoSystem::into_system(sys_x);
        let mut y = IntoSystem::into_system(sys_y);
        x.initialize(&mut world);
        y.initialize(&mut world);
    }

    #[test]
    fn read_system_state() {
        #[derive(Eq, PartialEq, Debug, Resource)]
        struct A(usize);

        #[derive(Component, Eq, PartialEq, Debug)]
        struct B(usize);

        let mut world = World::default();
        world.insert_resource(A(42));
        world.spawn(B(7));

        let mut system_state: SystemState<(Res<A>, Query<&B>, ParamSet<(Query<&C>, Query<&D>)>)> =
            SystemState::new(&mut world);
        let (a, query, _) = system_state.get(&world);
        assert_eq!(*a, A(42), "returned resource matches initial value");
        assert_eq!(
            *query.single(),
            B(7),
            "returned component matches initial value"
        );
    }

    #[test]
    fn write_system_state() {
        #[derive(Resource, Eq, PartialEq, Debug)]
        struct A(usize);

        #[derive(Component, Eq, PartialEq, Debug)]
        struct B(usize);

        let mut world = World::default();
        world.insert_resource(A(42));
        world.spawn(B(7));

        let mut system_state: SystemState<(ResMut<A>, Query<&mut B>)> =
            SystemState::new(&mut world);

        // The following line shouldn't compile because the parameters used are not ReadOnlySystemParam
        // let (a, query) = system_state.get(&world);

        let (a, mut query) = system_state.get_mut(&mut world);
        assert_eq!(*a, A(42), "returned resource matches initial value");
        assert_eq!(
            *query.single_mut(),
            B(7),
            "returned component matches initial value"
        );
    }

    #[test]
    fn system_state_change_detection() {
        #[derive(Component, Eq, PartialEq, Debug)]
        struct A(usize);

        let mut world = World::default();
        let entity = world.spawn(A(1)).id();

        let mut system_state: SystemState<Query<&A, Changed<A>>> = SystemState::new(&mut world);
        {
            let query = system_state.get(&world);
            assert_eq!(*query.single(), A(1));
        }

        {
            let query = system_state.get(&world);
            assert!(query.get_single().is_err());
        }

        world.entity_mut(entity).get_mut::<A>().unwrap().0 = 2;
        {
            let query = system_state.get(&world);
            assert_eq!(*query.single(), A(2));
        }
    }

    #[test]
    #[should_panic]
    fn system_state_invalid_world() {
        let mut world = World::default();
        let mut system_state = SystemState::<Query<&A>>::new(&mut world);
        let mismatched_world = World::default();
        system_state.get(&mismatched_world);
    }

    #[test]
    fn system_state_archetype_update() {
        #[derive(Component, Eq, PartialEq, Debug)]
        struct A(usize);

        #[derive(Component, Eq, PartialEq, Debug)]
        struct B(usize);

        let mut world = World::default();
        world.spawn(A(1));

        let mut system_state = SystemState::<Query<&A>>::new(&mut world);
        {
            let query = system_state.get(&world);
            assert_eq!(
                query.iter().collect::<Vec<_>>(),
                vec![&A(1)],
                "exactly one component returned"
            );
        }

        world.spawn((A(2), B(2)));
        {
            let query = system_state.get(&world);
            assert_eq!(
                query.iter().collect::<Vec<_>>(),
                vec![&A(1), &A(2)],
                "components from both archetypes returned"
            );
        }
    }

    /// this test exists to show that read-only world-only queries can return data that lives as long as 'world
    #[test]
    #[allow(unused)]
    fn long_life_test() {
        struct Holder<'w> {
            value: &'w A,
        }

        struct State {
            state: SystemState<Res<'static, A>>,
            state_q: SystemState<Query<'static, 'static, &'static A>>,
        }

        impl State {
            fn hold_res<'w>(&mut self, world: &'w World) -> Holder<'w> {
                let a = self.state.get(world);
                Holder {
                    value: a.into_inner(),
                }
            }
            fn hold_component<'w>(&mut self, world: &'w World, entity: Entity) -> Holder<'w> {
                let q = self.state_q.get(world);
                let a = q.get_inner(entity).unwrap();
                Holder { value: a }
            }
            fn hold_components<'w>(&mut self, world: &'w World) -> Vec<Holder<'w>> {
                let mut components = Vec::new();
                let q = self.state_q.get(world);
                for a in q.iter_inner() {
                    components.push(Holder { value: a });
                }
                components
            }
        }
    }

    #[test]
    fn immutable_mut_test() {
        #[derive(Component, Eq, PartialEq, Debug, Clone, Copy)]
        struct A(usize);

        let mut world = World::default();
        world.spawn(A(1));
        world.spawn(A(2));

        let mut system_state = SystemState::<Query<&mut A>>::new(&mut world);
        {
            let mut query = system_state.get_mut(&mut world);
            assert_eq!(
                query.iter_mut().map(|m| *m).collect::<Vec<A>>(),
                vec![A(1), A(2)],
                "both components returned by iter_mut of &mut"
            );
            assert_eq!(
                query.iter().collect::<Vec<&A>>(),
                vec![&A(1), &A(2)],
                "both components returned by iter of &mut"
            );
        }
    }

    #[test]
    fn convert_mut_to_immut() {
        {
            let mut world = World::new();

            fn mutable_query(mut query: Query<&mut A>) {
                for _ in &mut query {}

                immutable_query(query.to_readonly());
            }

            fn immutable_query(_: Query<&A>) {}

            let mut sys = IntoSystem::into_system(mutable_query);
            sys.initialize(&mut world);
        }

        {
            let mut world = World::new();

            fn mutable_query(mut query: Query<Option<&mut A>>) {
                for _ in &mut query {}

                immutable_query(query.to_readonly());
            }

            fn immutable_query(_: Query<Option<&A>>) {}

            let mut sys = IntoSystem::into_system(mutable_query);
            sys.initialize(&mut world);
        }

        {
            let mut world = World::new();

            fn mutable_query(mut query: Query<(&mut A, &B)>) {
                for _ in &mut query {}

                immutable_query(query.to_readonly());
            }

            fn immutable_query(_: Query<(&A, &B)>) {}

            let mut sys = IntoSystem::into_system(mutable_query);
            sys.initialize(&mut world);
        }

        {
            let mut world = World::new();

            fn mutable_query(mut query: Query<(&mut A, &mut B)>) {
                for _ in &mut query {}

                immutable_query(query.to_readonly());
            }

            fn immutable_query(_: Query<(&A, &B)>) {}

            let mut sys = IntoSystem::into_system(mutable_query);
            sys.initialize(&mut world);
        }

        {
            let mut world = World::new();

            fn mutable_query(mut query: Query<(&mut A, &mut B), With<C>>) {
                for _ in &mut query {}

                immutable_query(query.to_readonly());
            }

            fn immutable_query(_: Query<(&A, &B), With<C>>) {}

            let mut sys = IntoSystem::into_system(mutable_query);
            sys.initialize(&mut world);
        }

        {
            let mut world = World::new();

            fn mutable_query(mut query: Query<(&mut A, &mut B), Without<C>>) {
                for _ in &mut query {}

                immutable_query(query.to_readonly());
            }

            fn immutable_query(_: Query<(&A, &B), Without<C>>) {}

            let mut sys = IntoSystem::into_system(mutable_query);
            sys.initialize(&mut world);
        }

        {
            let mut world = World::new();

            fn mutable_query(mut query: Query<(&mut A, &mut B), Added<C>>) {
                for _ in &mut query {}

                immutable_query(query.to_readonly());
            }

            fn immutable_query(_: Query<(&A, &B), Added<C>>) {}

            let mut sys = IntoSystem::into_system(mutable_query);
            sys.initialize(&mut world);
        }

        {
            let mut world = World::new();

            fn mutable_query(mut query: Query<(&mut A, &mut B), Changed<C>>) {
                for _ in &mut query {}

                immutable_query(query.to_readonly());
            }

            fn immutable_query(_: Query<(&A, &B), Changed<C>>) {}

            let mut sys = IntoSystem::into_system(mutable_query);
            sys.initialize(&mut world);
        }
    }

    #[test]
    fn update_archetype_component_access_works() {
        use std::collections::HashSet;

        fn a_not_b_system(_query: Query<&A, Without<B>>) {}

        let mut world = World::default();
        let mut system = IntoSystem::into_system(a_not_b_system);
        let mut expected_ids = HashSet::<ArchetypeComponentId>::new();
        let a_id = world.init_component::<A>();

        // set up system and verify its access is empty
        system.initialize(&mut world);
        system.update_archetype_component_access(world.as_unsafe_world_cell());
        let archetype_component_access = system.archetype_component_access();
        assert!(expected_ids
            .iter()
            .all(|id| archetype_component_access.has_component_read(*id)));

        // add some entities with archetypes that should match and save their ids
        expected_ids.insert(
            world
                .spawn(A)
                .archetype()
                .get_archetype_component_id(a_id)
                .unwrap(),
        );
        expected_ids.insert(
            world
                .spawn((A, C))
                .archetype()
                .get_archetype_component_id(a_id)
                .unwrap(),
        );

        // add some entities with archetypes that should not match
        world.spawn((A, B));
        world.spawn((B, C));

        // update system and verify its accesses are correct
        system.update_archetype_component_access(world.as_unsafe_world_cell());
        let archetype_component_access = system.archetype_component_access();
        assert!(expected_ids
            .iter()
            .all(|id| archetype_component_access.has_component_read(*id)));

        // one more round
        expected_ids.insert(
            world
                .spawn((A, D))
                .archetype()
                .get_archetype_component_id(a_id)
                .unwrap(),
        );
        world.spawn((A, B, D));
        system.update_archetype_component_access(world.as_unsafe_world_cell());
        let archetype_component_access = system.archetype_component_access();
        assert!(expected_ids
            .iter()
            .all(|id| archetype_component_access.has_component_read(*id)));
    }

    #[test]
    fn commands_param_set() {
        // Regression test for #4676
        let mut world = World::new();
        let entity = world.spawn_empty().id();

        run_system(
            &mut world,
            move |mut commands_set: ParamSet<(Commands, Commands)>| {
                commands_set.p0().entity(entity).insert(A);
                commands_set.p1().entity(entity).insert(B);
            },
        );

        let entity = world.entity(entity);
        assert!(entity.contains::<A>());
        assert!(entity.contains::<B>());
    }

    #[test]
    fn into_iter_impl() {
        let mut world = World::new();
        world.spawn(W(42u32));
        run_system(&mut world, |mut q: Query<&mut W<u32>>| {
            for mut a in &mut q {
                assert_eq!(a.0, 42);
                a.0 = 0;
            }
            for a in &q {
                assert_eq!(a.0, 0);
            }
        });
    }

    #[test]
    #[should_panic = "Encountered a mismatched World."]
    fn query_validates_world_id() {
        let mut world1 = World::new();
        let world2 = World::new();
        let qstate = world1.query::<()>();
        // SAFETY: doesnt access anything
        let query = unsafe {
            Query::new(
                world2.as_unsafe_world_cell_readonly(),
                &qstate,
                Tick::new(0),
                Tick::new(0),
            )
        };
        query.iter();
    }

    #[test]
    #[should_panic]
    fn assert_system_does_not_conflict() {
        fn system(_query: Query<(&mut W<u32>, &mut W<u32>)>) {}
        super::assert_system_does_not_conflict(system);
    }

    #[test]
    #[should_panic(
        expected = "error[B0001]: Query<bevy_ecs::world::entity_ref::EntityMut, ()> in system bevy_ecs::system::tests::assert_world_and_entity_mut_system_does_conflict::system accesses component(s) in a way that conflicts with a previous system parameter. Consider using `Without<T>` to create disjoint Queries or merging conflicting Queries into a `ParamSet`. See: https://bevyengine.org/learn/errors/b0001"
    )]
    fn assert_world_and_entity_mut_system_does_conflict() {
        fn system(_query: &World, _q2: Query<EntityMut>) {}
        super::assert_system_does_not_conflict(system);
    }

    #[test]
    #[should_panic(
        expected = "error[B0001]: Query<bevy_ecs::world::entity_ref::EntityMut, ()> in system bevy_ecs::system::tests::assert_entity_ref_and_entity_mut_system_does_conflict::system accesses component(s) in a way that conflicts with a previous system parameter. Consider using `Without<T>` to create disjoint Queries or merging conflicting Queries into a `ParamSet`. See: https://bevyengine.org/learn/errors/b0001"
    )]
    fn assert_entity_ref_and_entity_mut_system_does_conflict() {
        fn system(_query: Query<EntityRef>, _q2: Query<EntityMut>) {}
        super::assert_system_does_not_conflict(system);
    }

    #[test]
    #[should_panic(
        expected = "error[B0001]: Query<bevy_ecs::world::entity_ref::EntityMut, ()> in system bevy_ecs::system::tests::assert_entity_mut_system_does_conflict::system accesses component(s) in a way that conflicts with a previous system parameter. Consider using `Without<T>` to create disjoint Queries or merging conflicting Queries into a `ParamSet`. See: https://bevyengine.org/learn/errors/b0001"
    )]
    fn assert_entity_mut_system_does_conflict() {
        fn system(_query: Query<EntityMut>, _q2: Query<EntityMut>) {}
        super::assert_system_does_not_conflict(system);
    }

    #[test]
    #[should_panic]
    fn panic_inside_system() {
        let mut world = World::new();
        run_system(&mut world, || panic!("this system panics"));
    }

    #[test]
    fn assert_systems() {
        use core::str::FromStr;

        use crate::{prelude::*, system::assert_is_system};

        /// Mocks a system that returns a value of type `T`.
        fn returning<T>() -> T {
            unimplemented!()
        }

        /// Mocks an exclusive system that takes an input and returns an output.
        fn exclusive_in_out<A, B>(_: In<A>, _: &mut World) -> B {
            unimplemented!()
        }

        fn static_system_param(_: StaticSystemParam<Query<'static, 'static, &W<u32>>>) {
            unimplemented!()
        }

        fn exclusive_with_state(
            _: &mut World,
            _: Local<bool>,
            _: (&mut QueryState<&W<i32>>, &mut SystemState<Query<&W<u32>>>),
            _: (),
        ) {
            unimplemented!()
        }

        fn not(In(val): In<bool>) -> bool {
            !val
        }

        assert_is_system(returning::<Result<u32, std::io::Error>>.map(Result::unwrap));
        assert_is_system(returning::<Option<()>>.map(drop));
        assert_is_system(returning::<&str>.map(u64::from_str).map(Result::unwrap));
        assert_is_system(static_system_param);
        assert_is_system(exclusive_in_out::<(), Result<(), std::io::Error>>.map(bevy_utils::error));
        assert_is_system(exclusive_with_state);
        assert_is_system(returning::<bool>.pipe(exclusive_in_out::<bool, ()>));

        returning::<()>.run_if(returning::<bool>.pipe(not));
    }

    #[test]
    fn pipe_change_detection() {
        #[derive(Resource, Default)]
        struct Flag;

        #[derive(Default)]
        struct Info {
            // If true, the respective system will mutate `Flag`.
            do_first: bool,
            do_second: bool,

            // Will be set to true if the respective system saw that `Flag` changed.
            first_flag: bool,
            second_flag: bool,
        }

        fn first(In(mut info): In<Info>, mut flag: ResMut<Flag>) -> Info {
            if flag.is_changed() {
                info.first_flag = true;
            }
            if info.do_first {
                *flag = Flag;
            }

            info
        }

        fn second(In(mut info): In<Info>, mut flag: ResMut<Flag>) -> Info {
            if flag.is_changed() {
                info.second_flag = true;
            }
            if info.do_second {
                *flag = Flag;
            }

            info
        }

        let mut world = World::new();
        world.init_resource::<Flag>();
        let mut sys = first.pipe(second);
        sys.initialize(&mut world);

        sys.run(default(), &mut world);

        // The second system should observe a change made in the first system.
        let info = sys.run(
            Info {
                do_first: true,
                ..default()
            },
            &mut world,
        );
        assert!(!info.first_flag);
        assert!(info.second_flag);

        // When a change is made in the second system, the first system
        // should observe it the next time they are run.
        let info1 = sys.run(
            Info {
                do_second: true,
                ..default()
            },
            &mut world,
        );
        let info2 = sys.run(default(), &mut world);
        assert!(!info1.first_flag);
        assert!(!info1.second_flag);
        assert!(info2.first_flag);
        assert!(!info2.second_flag);
    }

    #[test]
    fn test_combinator_clone() {
        let mut world = World::new();
        #[derive(Resource)]
        struct A;
        #[derive(Resource)]
        struct B;
        #[derive(Resource, PartialEq, Eq, Debug)]
        struct C(i32);

        world.insert_resource(A);
        world.insert_resource(C(0));
        let mut sched = Schedule::default();
        sched.add_systems(
            (
                |mut res: ResMut<C>| {
                    res.0 += 1;
                },
                |mut res: ResMut<C>| {
                    res.0 += 2;
                },
            )
                .distributive_run_if(resource_exists::<A>.or(resource_exists::<B>)),
        );
        sched.initialize(&mut world).unwrap();
        sched.run(&mut world);
        assert_eq!(world.get_resource(), Some(&C(3)));
    }
}<|MERGE_RESOLUTION|>--- conflicted
+++ resolved
@@ -303,23 +303,6 @@
     system.run((), &mut world);
 }
 
-<<<<<<< HEAD
-impl<T> core::ops::Deref for In<T> {
-    type Target = T;
-
-    fn deref(&self) -> &Self::Target {
-        &self.0
-    }
-}
-
-impl<T> core::ops::DerefMut for In<T> {
-    fn deref_mut(&mut self) -> &mut Self::Target {
-        &mut self.0
-    }
-}
-
-=======
->>>>>>> 0ebd7fcd
 #[cfg(test)]
 mod tests {
     use bevy_utils::default;
