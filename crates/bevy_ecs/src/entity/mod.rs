--- conflicted
+++ resolved
@@ -1006,10 +1006,6 @@
 #[cfg(test)]
 mod tests {
     use super::*;
-<<<<<<< HEAD
-    use core::mem::size_of;
-=======
->>>>>>> 13ca08f3
 
     #[test]
     fn entity_niche_optimization() {
