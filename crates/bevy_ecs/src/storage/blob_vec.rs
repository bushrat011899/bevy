--- conflicted
+++ resolved
@@ -501,12 +501,8 @@
     use crate::{component::Component, ptr::OwningPtr, world::World};
 
     use super::BlobVec;
-<<<<<<< HEAD
     use alloc::rc::Rc;
-    use core::{alloc::Layout, cell::RefCell, mem::align_of};
-=======
-    use std::{alloc::Layout, cell::RefCell, rc::Rc};
->>>>>>> 13ca08f3
+    use core::{alloc::Layout, cell::RefCell};
 
     /// # Safety
     ///
