--- conflicted
+++ resolved
@@ -81,14 +81,8 @@
                 .is_some_and(|info| info.storage_type() == StorageType::Table)
         };
 
-<<<<<<< HEAD
         let Ok(component_accesses) = self.access.access().try_iter_component_access() else {
             // Access is unbounded, pessimistically assume it's sparse.
-=======
-        let (mut component_reads_and_writes, component_reads_and_writes_inverted) =
-            self.access.access().component_reads_and_writes();
-        if component_reads_and_writes_inverted {
->>>>>>> 11db7172
             return false;
         };
 
