//! Provides types used to statically intern immutable values.
//!
//! Interning is a pattern used to save memory by deduplicating identical values,
//! speed up code by shrinking the stack size of large types,
//! and make comparisons for any type as fast as integers.

use alloc::{borrow::ToOwned, boxed::Box};
use bevy_platform_support::{collections::HashSet, hash::FixedHasher};
use core::{fmt::Debug, hash::Hash, ops::Deref};

<<<<<<< HEAD
#[cfg(feature = "std")]
use std::sync::{PoisonError, RwLock};

#[cfg(not(feature = "std"))]
use spin::rwlock::RwLock;
=======
use bevy_platform_support::sync::{PoisonError, RwLock};
use bevy_utils::{FixedHasher, HashSet};
>>>>>>> 04990fcd

/// An interned value. Will stay valid until the end of the program and will not drop.
///
/// For details on interning, see [the module level docs](self).
///
/// # Comparisons
///
/// Interned values use reference equality, meaning they implement [`Eq`]
/// and [`Hash`] regardless of whether `T` implements these traits.
/// Two interned values are only guaranteed to compare equal if they were interned using
/// the same [`Interner`] instance.
// NOTE: This type must NEVER implement Borrow since it does not obey that trait's invariants.
/// ```
/// # use bevy_ecs::intern::*;
/// #[derive(PartialEq, Eq, Hash, Debug)]
/// struct Value(i32);
/// impl Internable for Value {
///     // ...
/// # fn leak(&self) -> &'static Self { Box::leak(Box::new(Value(self.0))) }
/// # fn ref_eq(&self, other: &Self) -> bool { std::ptr::eq(self, other ) }
/// # fn ref_hash<H: std::hash::Hasher>(&self, state: &mut H) { std::ptr::hash(self, state); }
/// }
/// let interner_1 = Interner::new();
/// let interner_2 = Interner::new();
/// // Even though both values are identical, their interned forms do not
/// // compare equal as they use different interner instances.
/// assert_ne!(interner_1.intern(&Value(42)), interner_2.intern(&Value(42)));
/// ```
pub struct Interned<T: ?Sized + 'static>(pub &'static T);

impl<T: ?Sized> Deref for Interned<T> {
    type Target = T;

    fn deref(&self) -> &Self::Target {
        self.0
    }
}

impl<T: ?Sized> Clone for Interned<T> {
    fn clone(&self) -> Self {
        *self
    }
}

impl<T: ?Sized> Copy for Interned<T> {}

// Two Interned<T> should only be equal if they are clones from the same instance.
// Therefore, we only use the pointer to determine equality.
impl<T: ?Sized + Internable> PartialEq for Interned<T> {
    fn eq(&self, other: &Self) -> bool {
        self.0.ref_eq(other.0)
    }
}

impl<T: ?Sized + Internable> Eq for Interned<T> {}

// Important: This must be kept in sync with the PartialEq/Eq implementation
impl<T: ?Sized + Internable> Hash for Interned<T> {
    fn hash<H: core::hash::Hasher>(&self, state: &mut H) {
        self.0.ref_hash(state);
    }
}

impl<T: ?Sized + Debug> Debug for Interned<T> {
    fn fmt(&self, f: &mut core::fmt::Formatter<'_>) -> core::fmt::Result {
        self.0.fmt(f)
    }
}

impl<T> From<&Interned<T>> for Interned<T> {
    fn from(value: &Interned<T>) -> Self {
        *value
    }
}

/// A trait for internable values.
///
/// This is used by [`Interner<T>`] to create static references for values that are interned.
pub trait Internable: Hash + Eq {
    /// Creates a static reference to `self`, possibly leaking memory.
    fn leak(&self) -> &'static Self;

    /// Returns `true` if the two references point to the same value.
    fn ref_eq(&self, other: &Self) -> bool;

    /// Feeds the reference to the hasher.
    fn ref_hash<H: core::hash::Hasher>(&self, state: &mut H);
}

impl Internable for str {
    fn leak(&self) -> &'static Self {
        let str = self.to_owned().into_boxed_str();
        Box::leak(str)
    }

    fn ref_eq(&self, other: &Self) -> bool {
        self.as_ptr() == other.as_ptr() && self.len() == other.len()
    }

    fn ref_hash<H: core::hash::Hasher>(&self, state: &mut H) {
        self.len().hash(state);
        self.as_ptr().hash(state);
    }
}

/// A thread-safe interner which can be used to create [`Interned<T>`] from `&T`
///
/// For details on interning, see [the module level docs](self).
///
/// The implementation ensures that two equal values return two equal [`Interned<T>`] values.
///
/// To use an [`Interner<T>`], `T` must implement [`Internable`].
pub struct Interner<T: ?Sized + 'static>(RwLock<HashSet<&'static T>>);

impl<T: ?Sized> Interner<T> {
    /// Creates a new empty interner
    pub const fn new() -> Self {
        Self(RwLock::new(HashSet::with_hasher(FixedHasher)))
    }
}

impl<T: Internable + ?Sized> Interner<T> {
    /// Return the [`Interned<T>`] corresponding to `value`.
    ///
    /// If it is called the first time for `value`, it will possibly leak the value and return an
    /// [`Interned<T>`] using the obtained static reference. Subsequent calls for the same `value`
    /// will return [`Interned<T>`] using the same static reference.
    pub fn intern(&self, value: &T) -> Interned<T> {
        {
            let set = self.0.read().unwrap_or_else(PoisonError::into_inner);

            if let Some(value) = set.get(value) {
                return Interned(*value);
            }
        }

        {
            let mut set = self.0.write().unwrap_or_else(PoisonError::into_inner);

            if let Some(value) = set.get(value) {
                Interned(*value)
            } else {
                let leaked = value.leak();
                set.insert(leaked);
                Interned(leaked)
            }
        }
    }
}

impl<T: ?Sized> Default for Interner<T> {
    fn default() -> Self {
        Self::new()
    }
}

#[cfg(test)]
mod tests {
    use alloc::{boxed::Box, string::ToString};
    use bevy_platform_support::hash::FixedHasher;
    use core::hash::{BuildHasher, Hash, Hasher};

    use crate::intern::{Internable, Interned, Interner};

    #[test]
    fn zero_sized_type() {
        #[derive(PartialEq, Eq, Hash, Debug)]
        pub struct A;

        impl Internable for A {
            fn leak(&self) -> &'static Self {
                &A
            }

            fn ref_eq(&self, other: &Self) -> bool {
                core::ptr::eq(self, other)
            }

            fn ref_hash<H: Hasher>(&self, state: &mut H) {
                core::ptr::hash(self, state);
            }
        }

        let interner = Interner::default();
        let x = interner.intern(&A);
        let y = interner.intern(&A);
        assert_eq!(x, y);
    }

    #[test]
    fn fieldless_enum() {
        #[derive(PartialEq, Eq, Hash, Debug, Clone)]
        pub enum A {
            X,
            Y,
        }

        impl Internable for A {
            fn leak(&self) -> &'static Self {
                match self {
                    A::X => &A::X,
                    A::Y => &A::Y,
                }
            }

            fn ref_eq(&self, other: &Self) -> bool {
                core::ptr::eq(self, other)
            }

            fn ref_hash<H: Hasher>(&self, state: &mut H) {
                core::ptr::hash(self, state);
            }
        }

        let interner = Interner::default();
        let x = interner.intern(&A::X);
        let y = interner.intern(&A::Y);
        assert_ne!(x, y);
    }

    #[test]
    fn static_sub_strings() {
        let str = "ABC ABC";
        let a = &str[0..3];
        let b = &str[4..7];
        // Same contents
        assert_eq!(a, b);
        let x = Interned(a);
        let y = Interned(b);
        // Different pointers
        assert_ne!(x, y);
        let interner = Interner::default();
        let x = interner.intern(a);
        let y = interner.intern(b);
        // Same pointers returned by interner
        assert_eq!(x, y);
    }

    #[test]
    fn same_interned_instance() {
        let a = Interned("A");
        let b = a;

        assert_eq!(a, b);

        let hash_a = FixedHasher.hash_one(a);
        let hash_b = FixedHasher.hash_one(b);

        assert_eq!(hash_a, hash_b);
    }

    #[test]
    fn same_interned_content() {
        let a = Interned::<str>(Box::leak(Box::new("A".to_string())));
        let b = Interned::<str>(Box::leak(Box::new("A".to_string())));

        assert_ne!(a, b);
    }

    #[test]
    fn different_interned_content() {
        let a = Interned::<str>("A");
        let b = Interned::<str>("B");

        assert_ne!(a, b);
    }
}<|MERGE_RESOLUTION|>--- conflicted
+++ resolved
@@ -5,19 +5,12 @@
 //! and make comparisons for any type as fast as integers.
 
 use alloc::{borrow::ToOwned, boxed::Box};
-use bevy_platform_support::{collections::HashSet, hash::FixedHasher};
+use bevy_platform_support::{
+    collections::HashSet,
+    hash::FixedHasher,
+    sync::{PoisonError, RwLock},
+};
 use core::{fmt::Debug, hash::Hash, ops::Deref};
-
-<<<<<<< HEAD
-#[cfg(feature = "std")]
-use std::sync::{PoisonError, RwLock};
-
-#[cfg(not(feature = "std"))]
-use spin::rwlock::RwLock;
-=======
-use bevy_platform_support::sync::{PoisonError, RwLock};
-use bevy_utils::{FixedHasher, HashSet};
->>>>>>> 04990fcd
 
 /// An interned value. Will stay valid until the end of the program and will not drop.
 ///
