--- conflicted
+++ resolved
@@ -34,14 +34,9 @@
     bundle::{Bundle, BundleInfo, BundleInserter, BundleSpawner, Bundles, InsertMode},
     change_detection::{MutUntyped, TicksMut},
     component::{
-<<<<<<< HEAD
-        Component, ComponentDescriptor, ComponentHooks, ComponentId, ComponentInfo, ComponentTicks,
-        Components, Mutable, RequiredComponents, RequiredComponentsError, Tick,
-=======
         Component, ComponentCloneHandlers, ComponentDescriptor, ComponentHooks, ComponentId,
-        ComponentInfo, ComponentTicks, Components, RequiredComponents, RequiredComponentsError,
-        Tick,
->>>>>>> 5adf831b
+        ComponentInfo, ComponentTicks, Components, Mutable, RequiredComponents,
+        RequiredComponentsError, Tick,
     },
     entity::{AllocAtWithoutReplacement, Entities, Entity, EntityHashSet, EntityLocation},
     event::{Event, EventId, Events, SendBatchIds},
