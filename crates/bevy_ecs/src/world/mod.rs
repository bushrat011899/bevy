//! Defines the [`World`] and APIs for accessing it directly.

pub(crate) mod command_queue;
mod component_constants;
mod deferred_world;
mod entity_ref;
pub mod error;
mod identifier;
mod spawn_batch;
pub mod unsafe_world_cell;

#[cfg(feature = "bevy_reflect")]
pub mod reflect;

pub use crate::{
    change_detection::{Mut, Ref, CHECK_TICK_THRESHOLD},
    world::command_queue::CommandQueue,
};
pub use component_constants::*;
pub use deferred_world::DeferredWorld;
pub use entity_ref::{
    EntityMut, EntityMutExcept, EntityRef, EntityRefExcept, EntityWorldMut, Entry,
    FilteredEntityMut, FilteredEntityRef, OccupiedEntry, VacantEntry,
};
pub use identifier::WorldId;
pub use spawn_batch::*;

use crate::{
    archetype::{ArchetypeId, ArchetypeRow, Archetypes},
    bundle::{Bundle, BundleInfo, BundleInserter, BundleSpawner, Bundles, InsertMode},
    change_detection::{MutUntyped, TicksMut},
    component::{
        Component, ComponentDescriptor, ComponentHooks, ComponentId, ComponentInfo, ComponentTicks,
        Components, Tick,
    },
    entity::{AllocAtWithoutReplacement, Entities, Entity, EntityHashSet, EntityLocation},
    event::{Event, EventId, Events, SendBatchIds},
    observer::Observers,
    query::{DebugCheckedUnwrap, QueryData, QueryEntityError, QueryFilter, QueryState},
    removal_detection::RemovedComponentEvents,
    schedule::{Schedule, ScheduleLabel, Schedules},
    storage::{ResourceData, Storages},
    system::{Commands, Resource},
    world::{command_queue::RawCommandQueue, error::TryRunScheduleError},
};
use bevy_ptr::{OwningPtr, Ptr};
use bevy_utils::tracing::warn;
use core::{
    any::TypeId,
    fmt,
    mem::MaybeUninit,
    sync::atomic::{AtomicU32, Ordering},
};

#[cfg(feature = "track_change_detection")]
use bevy_ptr::UnsafeCellDeref;

use core::panic::Location;

use unsafe_world_cell::{UnsafeEntityCell, UnsafeWorldCell};

/// A [`World`] mutation.
///
/// Should be used with [`Commands::queue`].
///
/// # Usage
///
/// ```
/// # use bevy_ecs::prelude::*;
/// # use bevy_ecs::world::Command;
/// // Our world resource
/// #[derive(Resource, Default)]
/// struct Counter(u64);
///
/// // Our custom command
/// struct AddToCounter(u64);
///
/// impl Command for AddToCounter {
///     fn apply(self, world: &mut World) {
///         let mut counter = world.get_resource_or_insert_with(Counter::default);
///         counter.0 += self.0;
///     }
/// }
///
/// fn some_system(mut commands: Commands) {
///     commands.queue(AddToCounter(42));
/// }
/// ```
pub trait Command: Send + 'static {
    /// Applies this command, causing it to mutate the provided `world`.
    ///
    /// This method is used to define what a command "does" when it is ultimately applied.
    /// Because this method takes `self`, you can store data or settings on the type that implements this trait.
    /// This data is set by the system or other source of the command, and then ultimately read in this method.
    fn apply(self, world: &mut World);
}

/// Stores and exposes operations on [entities](Entity), [components](Component), resources,
/// and their associated metadata.
///
/// Each [`Entity`] has a set of components. Each component can have up to one instance of each
/// component type. Entity components can be created, updated, removed, and queried using a given
/// [`World`].
///
/// For complex access patterns involving [`SystemParam`](crate::system::SystemParam),
/// consider using [`SystemState`](crate::system::SystemState).
///
/// To mutate different parts of the world simultaneously,
/// use [`World::resource_scope`] or [`SystemState`](crate::system::SystemState).
///
/// ## Resources
///
/// Worlds can also store [`Resource`]s,
/// which are unique instances of a given type that don't belong to a specific Entity.
/// There are also *non send resources*, which can only be accessed on the main thread.
/// See [`Resource`] for usage.
pub struct World {
    id: WorldId,
    pub(crate) entities: Entities,
    pub(crate) components: Components,
    pub(crate) archetypes: Archetypes,
    pub(crate) storages: Storages,
    pub(crate) bundles: Bundles,
    pub(crate) observers: Observers,
    pub(crate) removed_components: RemovedComponentEvents,
    pub(crate) change_tick: AtomicU32,
    pub(crate) last_change_tick: Tick,
    pub(crate) last_check_tick: Tick,
    pub(crate) last_trigger_id: u32,
    pub(crate) command_queue: RawCommandQueue,
}

impl Default for World {
    fn default() -> Self {
        let mut world = Self {
            id: WorldId::new().expect("More `bevy` `World`s have been created than is supported"),
            entities: Entities::new(),
            components: Default::default(),
            archetypes: Archetypes::new(),
            storages: Default::default(),
            bundles: Default::default(),
            observers: Observers::default(),
            removed_components: Default::default(),
            // Default value is `1`, and `last_change_tick`s default to `0`, such that changes
            // are detected on first system runs and for direct world queries.
            change_tick: AtomicU32::new(1),
            last_change_tick: Tick::new(0),
            last_check_tick: Tick::new(0),
            last_trigger_id: 0,
            command_queue: RawCommandQueue::new(),
        };
        world.bootstrap();
        world
    }
}

impl Drop for World {
    fn drop(&mut self) {
        // SAFETY: Not passing a pointer so the argument is always valid
        unsafe { self.command_queue.apply_or_drop_queued(None) };
        // SAFETY: Pointers in internal command queue are only invalidated here
        drop(unsafe { Box::from_raw(self.command_queue.bytes.as_ptr()) });
        // SAFETY: Pointers in internal command queue are only invalidated here
        drop(unsafe { Box::from_raw(self.command_queue.cursor.as_ptr()) });
        // SAFETY: Pointers in internal command queue are only invalidated here
        drop(unsafe { Box::from_raw(self.command_queue.panic_recovery.as_ptr()) });
    }
}

impl World {
    /// This performs initialization that _must_ happen for every [`World`] immediately upon creation (such as claiming specific component ids).
    /// This _must_ be run as part of constructing a [`World`], before it is returned to the caller.
    #[inline]
    fn bootstrap(&mut self) {
        assert_eq!(ON_ADD, self.register_component::<OnAdd>());
        assert_eq!(ON_INSERT, self.register_component::<OnInsert>());
        assert_eq!(ON_REPLACE, self.register_component::<OnReplace>());
        assert_eq!(ON_REMOVE, self.register_component::<OnRemove>());
    }
    /// Creates a new empty [`World`].
    ///
    /// # Panics
    ///
    /// If [`usize::MAX`] [`World`]s have been created.
    /// This guarantee allows System Parameters to safely uniquely identify a [`World`],
    /// since its [`WorldId`] is unique
    #[inline]
    pub fn new() -> World {
        World::default()
    }

    /// Retrieves this [`World`]'s unique ID
    #[inline]
    pub fn id(&self) -> WorldId {
        self.id
    }

    /// Creates a new [`UnsafeWorldCell`] view with complete read+write access.
    #[inline]
    pub fn as_unsafe_world_cell(&mut self) -> UnsafeWorldCell<'_> {
        UnsafeWorldCell::new_mutable(self)
    }

    /// Creates a new [`UnsafeWorldCell`] view with only read access to everything.
    #[inline]
    pub fn as_unsafe_world_cell_readonly(&self) -> UnsafeWorldCell<'_> {
        UnsafeWorldCell::new_readonly(self)
    }

    /// Retrieves this world's [`Entities`] collection.
    #[inline]
    pub fn entities(&self) -> &Entities {
        &self.entities
    }

    /// Retrieves this world's [`Entities`] collection mutably.
    ///
    /// # Safety
    /// Mutable reference must not be used to put the [`Entities`] data
    /// in an invalid state for this [`World`]
    #[inline]
    pub unsafe fn entities_mut(&mut self) -> &mut Entities {
        &mut self.entities
    }

    /// Retrieves this world's [`Archetypes`] collection.
    #[inline]
    pub fn archetypes(&self) -> &Archetypes {
        &self.archetypes
    }

    /// Retrieves this world's [`Components`] collection.
    #[inline]
    pub fn components(&self) -> &Components {
        &self.components
    }

    /// Retrieves this world's [`Storages`] collection.
    #[inline]
    pub fn storages(&self) -> &Storages {
        &self.storages
    }

    /// Retrieves this world's [`Bundles`] collection.
    #[inline]
    pub fn bundles(&self) -> &Bundles {
        &self.bundles
    }

    /// Retrieves this world's [`RemovedComponentEvents`] collection
    #[inline]
    pub fn removed_components(&self) -> &RemovedComponentEvents {
        &self.removed_components
    }

    /// Creates a new [`Commands`] instance that writes to the world's command queue
    /// Use [`World::flush`] to apply all queued commands
    #[inline]
    pub fn commands(&mut self) -> Commands {
        // SAFETY: command_queue is stored on world and always valid while the world exists
        unsafe { Commands::new_raw_from_entities(self.command_queue.clone(), &self.entities) }
    }

    /// Registers a new [`Component`] type and returns the [`ComponentId`] created for it.
    pub fn register_component<T: Component>(&mut self) -> ComponentId {
        self.components.register_component::<T>(&mut self.storages)
    }

    /// Returns a mutable reference to the [`ComponentHooks`] for a [`Component`] type.
    ///
    /// Will panic if `T` exists in any archetypes.
    pub fn register_component_hooks<T: Component>(&mut self) -> &mut ComponentHooks {
<<<<<<< HEAD
        let index = self.init_component::<T>();
        assert!(!self.archetypes.archetypes.iter().any(|a| a.contains(index)), "Components hooks cannot be modified if the component already exists in an archetype, use init_component if {} may already be in use", core::any::type_name::<T>());
=======
        let index = self.register_component::<T>();
        assert!(!self.archetypes.archetypes.iter().any(|a| a.contains(index)), "Components hooks cannot be modified if the component already exists in an archetype, use register_component if {} may already be in use", std::any::type_name::<T>());
>>>>>>> 0fe33c3b
        // SAFETY: We just created this component
        unsafe { self.components.get_hooks_mut(index).debug_checked_unwrap() }
    }

    /// Returns a mutable reference to the [`ComponentHooks`] for a [`Component`] with the given id if it exists.
    ///
    /// Will panic if `id` exists in any archetypes.
    pub fn register_component_hooks_by_id(
        &mut self,
        id: ComponentId,
    ) -> Option<&mut ComponentHooks> {
        assert!(!self.archetypes.archetypes.iter().any(|a| a.contains(id)), "Components hooks cannot be modified if the component already exists in an archetype, use register_component if the component with id {:?} may already be in use", id);
        self.components.get_hooks_mut(id)
    }

    /// Registers a new [`Component`] type and returns the [`ComponentId`] created for it.
    ///
    /// This method differs from [`World::register_component`] in that it uses a [`ComponentDescriptor`]
    /// to register the new component type instead of statically available type information. This
    /// enables the dynamic registration of new component definitions at runtime for advanced use cases.
    ///
    /// While the option to register a component from a descriptor is useful in type-erased
    /// contexts, the standard [`World::register_component`] function should always be used instead
    /// when type information is available at compile time.
    pub fn register_component_with_descriptor(
        &mut self,
        descriptor: ComponentDescriptor,
    ) -> ComponentId {
        self.components
            .register_component_with_descriptor(&mut self.storages, descriptor)
    }

    /// Returns the [`ComponentId`] of the given [`Component`] type `T`.
    ///
    /// The returned `ComponentId` is specific to the `World` instance
    /// it was retrieved from and should not be used with another `World` instance.
    ///
    /// Returns [`None`] if the `Component` type has not yet been initialized within
    /// the `World` using [`World::register_component`].
    ///
    /// ```
    /// use bevy_ecs::prelude::*;
    ///
    /// let mut world = World::new();
    ///
    /// #[derive(Component)]
    /// struct ComponentA;
    ///
    /// let component_a_id = world.register_component::<ComponentA>();
    ///
    /// assert_eq!(component_a_id, world.component_id::<ComponentA>().unwrap())
    /// ```
    ///
    /// # See also
    ///
    /// * [`Components::component_id()`]
    /// * [`Components::get_id()`]
    #[inline]
    pub fn component_id<T: Component>(&self) -> Option<ComponentId> {
        self.components.component_id::<T>()
    }

    /// Retrieves an [`EntityRef`] that exposes read-only operations for the given `entity`.
    /// This will panic if the `entity` does not exist. Use [`World::get_entity`] if you want
    /// to check for entity existence instead of implicitly panic-ing.
    ///
    /// ```
    /// use bevy_ecs::{component::Component, world::World};
    ///
    /// #[derive(Component)]
    /// struct Position {
    ///   x: f32,
    ///   y: f32,
    /// }
    ///
    /// let mut world = World::new();
    /// let entity = world.spawn(Position { x: 0.0, y: 0.0 }).id();
    /// let position = world.entity(entity).get::<Position>().unwrap();
    /// assert_eq!(position.x, 0.0);
    /// ```
    #[inline]
    #[track_caller]
    pub fn entity(&self, entity: Entity) -> EntityRef {
        #[inline(never)]
        #[cold]
        #[track_caller]
        fn panic_no_entity(entity: Entity) -> ! {
            panic!("Entity {entity:?} does not exist");
        }

        match self.get_entity(entity) {
            Some(entity) => entity,
            None => panic_no_entity(entity),
        }
    }

    /// Retrieves an [`EntityWorldMut`] that exposes read and write operations for the given `entity`.
    /// This will panic if the `entity` does not exist. Use [`World::get_entity_mut`] if you want
    /// to check for entity existence instead of implicitly panic-ing.
    ///
    /// ```
    /// use bevy_ecs::{component::Component, world::World};
    ///
    /// #[derive(Component)]
    /// struct Position {
    ///   x: f32,
    ///   y: f32,
    /// }
    ///
    /// let mut world = World::new();
    /// let entity = world.spawn(Position { x: 0.0, y: 0.0 }).id();
    /// let mut entity_mut = world.entity_mut(entity);
    /// let mut position = entity_mut.get_mut::<Position>().unwrap();
    /// position.x = 1.0;
    /// ```
    #[inline]
    #[track_caller]
    pub fn entity_mut(&mut self, entity: Entity) -> EntityWorldMut {
        #[inline(never)]
        #[cold]
        #[track_caller]
        fn panic_no_entity(entity: Entity) -> ! {
            panic!("Entity {entity:?} does not exist");
        }

        match self.get_entity_mut(entity) {
            Some(entity) => entity,
            None => panic_no_entity(entity),
        }
    }

    /// Gets an [`EntityRef`] for multiple entities at once.
    ///
    /// # Panics
    ///
    /// If any entity does not exist in the world.
    ///
    /// # Examples
    ///
    /// ```
    /// # use bevy_ecs::prelude::*;
    /// # let mut world = World::new();
    /// # let id1 = world.spawn_empty().id();
    /// # let id2 = world.spawn_empty().id();
    /// // Getting multiple entities.
    /// let [entity1, entity2] = world.many_entities([id1, id2]);
    /// ```
    ///
    /// ```should_panic
    /// # use bevy_ecs::prelude::*;
    /// # let mut world = World::new();
    /// # let id1 = world.spawn_empty().id();
    /// # let id2 = world.spawn_empty().id();
    /// // Trying to get a despawned entity will fail.
    /// world.despawn(id2);
    /// world.many_entities([id1, id2]);
    /// ```
    pub fn many_entities<const N: usize>(&mut self, entities: [Entity; N]) -> [EntityRef<'_>; N] {
        #[inline(never)]
        #[cold]
        #[track_caller]
        fn panic_no_entity(entity: Entity) -> ! {
            panic!("Entity {entity:?} does not exist");
        }

        match self.get_many_entities(entities) {
            Ok(refs) => refs,
            Err(entity) => panic_no_entity(entity),
        }
    }

    /// Gets mutable access to multiple entities at once.
    ///
    /// # Panics
    ///
    /// If any entities do not exist in the world,
    /// or if the same entity is specified multiple times.
    ///
    /// # Examples
    ///
    /// Disjoint mutable access.
    ///
    /// ```
    /// # use bevy_ecs::prelude::*;
    /// # let mut world = World::new();
    /// # let id1 = world.spawn_empty().id();
    /// # let id2 = world.spawn_empty().id();
    /// // Disjoint mutable access.
    /// let [entity1, entity2] = world.many_entities_mut([id1, id2]);
    /// ```
    ///
    /// Trying to access the same entity multiple times will fail.
    ///
    /// ```should_panic
    /// # use bevy_ecs::prelude::*;
    /// # let mut world = World::new();
    /// # let id = world.spawn_empty().id();
    /// world.many_entities_mut([id, id]);
    /// ```
    pub fn many_entities_mut<const N: usize>(
        &mut self,
        entities: [Entity; N],
    ) -> [EntityMut<'_>; N] {
        #[inline(never)]
        #[cold]
        #[track_caller]
        fn panic_on_err(e: QueryEntityError) -> ! {
            panic!("{e}");
        }

        match self.get_many_entities_mut(entities) {
            Ok(borrows) => borrows,
            Err(e) => panic_on_err(e),
        }
    }

    /// Returns the components of an [`Entity`] through [`ComponentInfo`].
    #[inline]
    pub fn inspect_entity(&self, entity: Entity) -> impl Iterator<Item = &ComponentInfo> {
        let entity_location = self
            .entities()
            .get(entity)
            .unwrap_or_else(|| panic!("Entity {entity:?} does not exist"));

        let archetype = self
            .archetypes()
            .get(entity_location.archetype_id)
            .unwrap_or_else(|| {
                panic!(
                    "Archetype {:?} does not exist",
                    entity_location.archetype_id
                )
            });

        archetype
            .components()
            .filter_map(|id| self.components().get_info(id))
    }

    /// Returns an [`EntityWorldMut`] for the given `entity` (if it exists) or spawns one if it doesn't exist.
    /// This will return [`None`] if the `entity` exists with a different generation.
    ///
    /// # Note
    /// Spawning a specific `entity` value is rarely the right choice. Most apps should favor [`World::spawn`].
    /// This method should generally only be used for sharing entities across apps, and only when they have a
    /// scheme worked out to share an ID space (which doesn't happen by default).
    #[inline]
    pub fn get_or_spawn(&mut self, entity: Entity) -> Option<EntityWorldMut> {
        self.flush();
        match self.entities.alloc_at_without_replacement(entity) {
            AllocAtWithoutReplacement::Exists(location) => {
                // SAFETY: `entity` exists and `location` is that entity's location
                Some(unsafe { EntityWorldMut::new(self, entity, location) })
            }
            AllocAtWithoutReplacement::DidNotExist => {
                // SAFETY: entity was just allocated
                Some(unsafe { self.spawn_at_empty_internal(entity) })
            }
            AllocAtWithoutReplacement::ExistsWithWrongGeneration => None,
        }
    }

    /// Retrieves an [`EntityRef`] that exposes read-only operations for the given `entity`.
    /// Returns [`None`] if the `entity` does not exist.
    /// Instead of unwrapping the value returned from this function, prefer [`World::entity`].
    ///
    /// ```
    /// use bevy_ecs::{component::Component, world::World};
    ///
    /// #[derive(Component)]
    /// struct Position {
    ///   x: f32,
    ///   y: f32,
    /// }
    ///
    /// let mut world = World::new();
    /// let entity = world.spawn(Position { x: 0.0, y: 0.0 }).id();
    /// let entity_ref = world.get_entity(entity).unwrap();
    /// let position = entity_ref.get::<Position>().unwrap();
    /// assert_eq!(position.x, 0.0);
    /// ```
    #[inline]
    pub fn get_entity(&self, entity: Entity) -> Option<EntityRef> {
        let location = self.entities.get(entity)?;
        // SAFETY: if the Entity is invalid, the function returns early.
        // Additionally, Entities::get(entity) returns the correct EntityLocation if the entity exists.
        let entity_cell =
            UnsafeEntityCell::new(self.as_unsafe_world_cell_readonly(), entity, location);
        // SAFETY: The UnsafeEntityCell has read access to the entire world.
        let entity_ref = unsafe { EntityRef::new(entity_cell) };
        Some(entity_ref)
    }

    /// Gets an [`EntityRef`] for multiple entities at once.
    ///
    /// # Errors
    ///
    /// If any entity does not exist in the world.
    ///
    /// # Examples
    ///
    /// ```
    /// # use bevy_ecs::prelude::*;
    /// # let mut world = World::new();
    /// # let id1 = world.spawn_empty().id();
    /// # let id2 = world.spawn_empty().id();
    /// // Getting multiple entities.
    /// let [entity1, entity2] = world.get_many_entities([id1, id2]).unwrap();
    ///
    /// // Trying to get a despawned entity will fail.
    /// world.despawn(id2);
    /// assert!(world.get_many_entities([id1, id2]).is_err());
    /// ```
    pub fn get_many_entities<const N: usize>(
        &self,
        entities: [Entity; N],
    ) -> Result<[EntityRef<'_>; N], Entity> {
        let mut refs = [MaybeUninit::uninit(); N];
        for (r, id) in core::iter::zip(&mut refs, entities) {
            *r = MaybeUninit::new(self.get_entity(id).ok_or(id)?);
        }

        // SAFETY: Each item was initialized in the above loop.
        let refs = refs.map(|r| unsafe { MaybeUninit::assume_init(r) });

        Ok(refs)
    }

    /// Gets an [`EntityRef`] for multiple entities at once, whose number is determined at runtime.
    ///
    /// # Errors
    ///
    /// If any entity does not exist in the world.
    ///
    /// # Examples
    ///
    /// ```
    /// # use bevy_ecs::prelude::*;
    /// # let mut world = World::new();
    /// # let id1 = world.spawn_empty().id();
    /// # let id2 = world.spawn_empty().id();
    /// // Getting multiple entities.
    /// let entities = world.get_many_entities_dynamic(&[id1, id2]).unwrap();
    /// let entity1 = entities.get(0).unwrap();
    /// let entity2 = entities.get(1).unwrap();
    ///
    /// // Trying to get a despawned entity will fail.
    /// world.despawn(id2);
    /// assert!(world.get_many_entities_dynamic(&[id1, id2]).is_err());
    /// ```
    pub fn get_many_entities_dynamic<'w>(
        &'w self,
        entities: &[Entity],
    ) -> Result<Vec<EntityRef<'w>>, Entity> {
        let mut borrows = Vec::with_capacity(entities.len());
        for &id in entities {
            borrows.push(self.get_entity(id).ok_or(id)?);
        }

        Ok(borrows)
    }

    /// Returns an [`Entity`] iterator of current entities.
    ///
    /// This is useful in contexts where you only have read-only access to the [`World`].
    #[inline]
    pub fn iter_entities(&self) -> impl Iterator<Item = EntityRef<'_>> + '_ {
        self.archetypes.iter().flat_map(|archetype| {
            archetype
                .entities()
                .iter()
                .enumerate()
                .map(|(archetype_row, archetype_entity)| {
                    let entity = archetype_entity.id();
                    let location = EntityLocation {
                        archetype_id: archetype.id(),
                        archetype_row: ArchetypeRow::new(archetype_row),
                        table_id: archetype.table_id(),
                        table_row: archetype_entity.table_row(),
                    };

                    // SAFETY: entity exists and location accurately specifies the archetype where the entity is stored.
                    let cell = UnsafeEntityCell::new(
                        self.as_unsafe_world_cell_readonly(),
                        entity,
                        location,
                    );
                    // SAFETY: `&self` gives read access to the entire world.
                    unsafe { EntityRef::new(cell) }
                })
        })
    }

    /// Returns a mutable iterator over all entities in the `World`.
    pub fn iter_entities_mut(&mut self) -> impl Iterator<Item = EntityMut<'_>> + '_ {
        let world_cell = self.as_unsafe_world_cell();
        world_cell.archetypes().iter().flat_map(move |archetype| {
            archetype
                .entities()
                .iter()
                .enumerate()
                .map(move |(archetype_row, archetype_entity)| {
                    let entity = archetype_entity.id();
                    let location = EntityLocation {
                        archetype_id: archetype.id(),
                        archetype_row: ArchetypeRow::new(archetype_row),
                        table_id: archetype.table_id(),
                        table_row: archetype_entity.table_row(),
                    };

                    // SAFETY: entity exists and location accurately specifies the archetype where the entity is stored.
                    let cell = UnsafeEntityCell::new(world_cell, entity, location);
                    // SAFETY: We have exclusive access to the entire world. We only create one borrow for each entity,
                    // so none will conflict with one another.
                    unsafe { EntityMut::new(cell) }
                })
        })
    }

    /// Retrieves an [`EntityWorldMut`] that exposes read and write operations for the given `entity`.
    /// Returns [`None`] if the `entity` does not exist.
    /// Instead of unwrapping the value returned from this function, prefer [`World::entity_mut`].
    ///
    /// ```
    /// use bevy_ecs::{component::Component, world::World};
    ///
    /// #[derive(Component)]
    /// struct Position {
    ///   x: f32,
    ///   y: f32,
    /// }
    ///
    /// let mut world = World::new();
    /// let entity = world.spawn(Position { x: 0.0, y: 0.0 }).id();
    /// let mut entity_mut = world.get_entity_mut(entity).unwrap();
    /// let mut position = entity_mut.get_mut::<Position>().unwrap();
    /// position.x = 1.0;
    /// ```
    #[inline]
    pub fn get_entity_mut(&mut self, entity: Entity) -> Option<EntityWorldMut> {
        let location = self.entities.get(entity)?;
        // SAFETY: `entity` exists and `location` is that entity's location
        Some(unsafe { EntityWorldMut::new(self, entity, location) })
    }

    /// Verify that no duplicate entities are present in the given slice.
    /// Does NOT check if the entities actually exist in the world.
    ///
    /// # Errors
    ///
    /// If any entities are duplicated.
    fn verify_unique_entities(entities: &[Entity]) -> Result<(), QueryEntityError<'static>> {
        for i in 0..entities.len() {
            for j in 0..i {
                if entities[i] == entities[j] {
                    return Err(QueryEntityError::AliasedMutability(entities[i]));
                }
            }
        }
        Ok(())
    }

    /// Gets mutable access to multiple entities.
    ///
    /// # Errors
    ///
    /// If any entities do not exist in the world,
    /// or if the same entity is specified multiple times.
    ///
    /// # Examples
    ///
    /// ```
    /// # use bevy_ecs::prelude::*;
    /// # let mut world = World::new();
    /// # let id1 = world.spawn_empty().id();
    /// # let id2 = world.spawn_empty().id();
    /// // Disjoint mutable access.
    /// let [entity1, entity2] = world.get_many_entities_mut([id1, id2]).unwrap();
    ///
    /// // Trying to access the same entity multiple times will fail.
    /// assert!(world.get_many_entities_mut([id1, id1]).is_err());
    /// ```
    pub fn get_many_entities_mut<const N: usize>(
        &mut self,
        entities: [Entity; N],
    ) -> Result<[EntityMut<'_>; N], QueryEntityError> {
        Self::verify_unique_entities(&entities)?;

        // SAFETY: Each entity is unique.
        unsafe { self.get_entities_mut_unchecked(entities) }
    }

    /// # Safety
    /// `entities` must contain no duplicate [`Entity`] IDs.
    unsafe fn get_entities_mut_unchecked<const N: usize>(
        &mut self,
        entities: [Entity; N],
    ) -> Result<[EntityMut<'_>; N], QueryEntityError> {
        let world_cell = self.as_unsafe_world_cell();

        let mut cells = [MaybeUninit::uninit(); N];
        for (cell, id) in core::iter::zip(&mut cells, entities) {
            *cell = MaybeUninit::new(
                world_cell
                    .get_entity(id)
                    .ok_or(QueryEntityError::NoSuchEntity(id))?,
            );
        }
        // SAFETY: Each item was initialized in the loop above.
        let cells = cells.map(|c| unsafe { MaybeUninit::assume_init(c) });

        // SAFETY:
        // - `world_cell` has exclusive access to the entire world.
        // - The caller ensures that each entity is unique, so none
        //   of the borrows will conflict with one another.
        let borrows = cells.map(|c| unsafe { EntityMut::new(c) });

        Ok(borrows)
    }

    /// Gets mutable access to multiple entities, whose number is determined at runtime.
    ///
    /// # Errors
    ///
    /// If any entities do not exist in the world,
    /// or if the same entity is specified multiple times.
    ///
    /// # Examples
    ///
    /// ```
    /// # use bevy_ecs::prelude::*;
    /// # let mut world = World::new();
    /// # let id1 = world.spawn_empty().id();
    /// # let id2 = world.spawn_empty().id();
    /// // Disjoint mutable access.
    /// let mut entities = world.get_many_entities_dynamic_mut(&[id1, id2]).unwrap();
    /// let entity1 = entities.get_mut(0).unwrap();
    ///
    /// // Trying to access the same entity multiple times will fail.
    /// assert!(world.get_many_entities_dynamic_mut(&[id1, id1]).is_err());
    /// ```
    pub fn get_many_entities_dynamic_mut<'w>(
        &'w mut self,
        entities: &[Entity],
    ) -> Result<Vec<EntityMut<'w>>, QueryEntityError> {
        Self::verify_unique_entities(entities)?;

        // SAFETY: Each entity is unique.
        unsafe { self.get_entities_dynamic_mut_unchecked(entities.iter().copied()) }
    }

    /// Gets mutable access to multiple entities, contained in a [`EntityHashSet`].
    /// The uniqueness of items in a [`EntityHashSet`] allows us to avoid checking for duplicates.
    ///
    /// # Errors
    ///
    /// If any entities do not exist in the world.
    ///
    /// # Examples
    ///
    /// ```
    /// # use bevy_ecs::prelude::*;
    /// # use bevy_ecs::entity::EntityHash;
    /// # use bevy_ecs::entity::EntityHashSet;
    /// # use bevy_utils::hashbrown::HashSet;
    /// # use bevy_utils::hashbrown::hash_map::DefaultHashBuilder;
    /// # let mut world = World::new();
    /// # let id1 = world.spawn_empty().id();
    /// # let id2 = world.spawn_empty().id();
    /// let s = EntityHash::default();
    /// let mut set = EntityHashSet::with_hasher(s);
    /// set.insert(id1);
    /// set.insert(id2);
    ///
    /// // Disjoint mutable access.
    /// let mut entities = world.get_many_entities_from_set_mut(&set).unwrap();
    /// let entity1 = entities.get_mut(0).unwrap();
    /// ```
    pub fn get_many_entities_from_set_mut<'w>(
        &'w mut self,
        entities: &EntityHashSet,
    ) -> Result<Vec<EntityMut<'w>>, QueryEntityError> {
        // SAFETY: Each entity is unique.
        unsafe { self.get_entities_dynamic_mut_unchecked(entities.iter().copied()) }
    }

    /// # Safety
    /// `entities` must produce no duplicate [`Entity`] IDs.
    unsafe fn get_entities_dynamic_mut_unchecked(
        &mut self,
        entities: impl ExactSizeIterator<Item = Entity>,
    ) -> Result<Vec<EntityMut<'_>>, QueryEntityError> {
        let world_cell = self.as_unsafe_world_cell();

        let mut cells = Vec::with_capacity(entities.len());
        for id in entities {
            cells.push(
                world_cell
                    .get_entity(id)
                    .ok_or(QueryEntityError::NoSuchEntity(id))?,
            );
        }

        let borrows = cells
            .into_iter()
            // SAFETY:
            // - `world_cell` has exclusive access to the entire world.
            // - The caller ensures that each entity is unique, so none
            //   of the borrows will conflict with one another.
            .map(|c| unsafe { EntityMut::new(c) })
            .collect();

        Ok(borrows)
    }

    /// Spawns a new [`Entity`] and returns a corresponding [`EntityWorldMut`], which can be used
    /// to add components to the entity or retrieve its id.
    ///
    /// ```
    /// use bevy_ecs::{component::Component, world::World};
    ///
    /// #[derive(Component)]
    /// struct Position {
    ///   x: f32,
    ///   y: f32,
    /// }
    /// #[derive(Component)]
    /// struct Label(&'static str);
    /// #[derive(Component)]
    /// struct Num(u32);
    ///
    /// let mut world = World::new();
    /// let entity = world.spawn_empty()
    ///     .insert(Position { x: 0.0, y: 0.0 }) // add a single component
    ///     .insert((Num(1), Label("hello"))) // add a bundle of components
    ///     .id();
    ///
    /// let position = world.entity(entity).get::<Position>().unwrap();
    /// assert_eq!(position.x, 0.0);
    /// ```
    pub fn spawn_empty(&mut self) -> EntityWorldMut {
        self.flush();
        let entity = self.entities.alloc();
        // SAFETY: entity was just allocated
        unsafe { self.spawn_at_empty_internal(entity) }
    }

    /// Spawns a new [`Entity`] with a given [`Bundle`] of [components](`Component`) and returns
    /// a corresponding [`EntityWorldMut`], which can be used to add components to the entity or
    /// retrieve its id.
    ///
    /// ```
    /// use bevy_ecs::{bundle::Bundle, component::Component, world::World};
    ///
    /// #[derive(Component)]
    /// struct Position {
    ///   x: f32,
    ///   y: f32,
    /// }
    ///
    /// #[derive(Component)]
    /// struct Velocity {
    ///     x: f32,
    ///     y: f32,
    /// };
    ///
    /// #[derive(Component)]
    /// struct Name(&'static str);
    ///
    /// #[derive(Bundle)]
    /// struct PhysicsBundle {
    ///     position: Position,
    ///     velocity: Velocity,
    /// }
    ///
    /// let mut world = World::new();
    ///
    /// // `spawn` can accept a single component:
    /// world.spawn(Position { x: 0.0, y: 0.0 });

    /// // It can also accept a tuple of components:
    /// world.spawn((
    ///     Position { x: 0.0, y: 0.0 },
    ///     Velocity { x: 1.0, y: 1.0 },
    /// ));

    /// // Or it can accept a pre-defined Bundle of components:
    /// world.spawn(PhysicsBundle {
    ///     position: Position { x: 2.0, y: 2.0 },
    ///     velocity: Velocity { x: 0.0, y: 4.0 },
    /// });
    ///
    /// let entity = world
    ///     // Tuples can also mix Bundles and Components
    ///     .spawn((
    ///         PhysicsBundle {
    ///             position: Position { x: 2.0, y: 2.0 },
    ///             velocity: Velocity { x: 0.0, y: 4.0 },
    ///         },
    ///         Name("Elaina Proctor"),
    ///     ))
    ///     // Calling id() will return the unique identifier for the spawned entity
    ///     .id();
    /// let position = world.entity(entity).get::<Position>().unwrap();
    /// assert_eq!(position.x, 2.0);
    /// ```
    #[track_caller]
    pub fn spawn<B: Bundle>(&mut self, bundle: B) -> EntityWorldMut {
        self.flush();
        let change_tick = self.change_tick();
        let entity = self.entities.alloc();
        let entity_location = {
            let mut bundle_spawner = BundleSpawner::new::<B>(self, change_tick);
            // SAFETY: bundle's type matches `bundle_info`, entity is allocated but non-existent
            unsafe {
                bundle_spawner.spawn_non_existent(
                    entity,
                    bundle,
                    #[cfg(feature = "track_change_detection")]
                    Location::caller(),
                )
            }
        };

        // SAFETY: entity and location are valid, as they were just created above
        unsafe { EntityWorldMut::new(self, entity, entity_location) }
    }

    /// # Safety
    /// must be called on an entity that was just allocated
    unsafe fn spawn_at_empty_internal(&mut self, entity: Entity) -> EntityWorldMut {
        let archetype = self.archetypes.empty_mut();
        // PERF: consider avoiding allocating entities in the empty archetype unless needed
        let table_row = self.storages.tables[archetype.table_id()].allocate(entity);
        // SAFETY: no components are allocated by archetype.allocate() because the archetype is
        // empty
        let location = unsafe { archetype.allocate(entity, table_row) };
        // SAFETY: entity index was just allocated
        unsafe {
            self.entities.set(entity.index(), location);
        }
        EntityWorldMut::new(self, entity, location)
    }

    /// Spawns a batch of entities with the same component [`Bundle`] type. Takes a given
    /// [`Bundle`] iterator and returns a corresponding [`Entity`] iterator.
    /// This is more efficient than spawning entities and adding components to them individually,
    /// but it is limited to spawning entities with the same [`Bundle`] type, whereas spawning
    /// individually is more flexible.
    ///
    /// ```
    /// use bevy_ecs::{component::Component, entity::Entity, world::World};
    ///
    /// #[derive(Component)]
    /// struct Str(&'static str);
    /// #[derive(Component)]
    /// struct Num(u32);
    ///
    /// let mut world = World::new();
    /// let entities = world.spawn_batch(vec![
    ///   (Str("a"), Num(0)), // the first entity
    ///   (Str("b"), Num(1)), // the second entity
    /// ]).collect::<Vec<Entity>>();
    ///
    /// assert_eq!(entities.len(), 2);
    /// ```
    #[track_caller]
    pub fn spawn_batch<I>(&mut self, iter: I) -> SpawnBatchIter<'_, I::IntoIter>
    where
        I: IntoIterator,
        I::Item: Bundle,
    {
        SpawnBatchIter::new(
            self,
            iter.into_iter(),
            #[cfg(feature = "track_change_detection")]
            Location::caller(),
        )
    }

    /// Retrieves a reference to the given `entity`'s [`Component`] of the given type.
    /// Returns `None` if the `entity` does not have a [`Component`] of the given type.
    /// ```
    /// use bevy_ecs::{component::Component, world::World};
    ///
    /// #[derive(Component)]
    /// struct Position {
    ///   x: f32,
    ///   y: f32,
    /// }
    ///
    /// let mut world = World::new();
    /// let entity = world.spawn(Position { x: 0.0, y: 0.0 }).id();
    /// let position = world.get::<Position>(entity).unwrap();
    /// assert_eq!(position.x, 0.0);
    /// ```
    #[inline]
    pub fn get<T: Component>(&self, entity: Entity) -> Option<&T> {
        self.get_entity(entity)?.get()
    }

    /// Retrieves a mutable reference to the given `entity`'s [`Component`] of the given type.
    /// Returns `None` if the `entity` does not have a [`Component`] of the given type.
    /// ```
    /// use bevy_ecs::{component::Component, world::World};
    ///
    /// #[derive(Component)]
    /// struct Position {
    ///   x: f32,
    ///   y: f32,
    /// }
    ///
    /// let mut world = World::new();
    /// let entity = world.spawn(Position { x: 0.0, y: 0.0 }).id();
    /// let mut position = world.get_mut::<Position>(entity).unwrap();
    /// position.x = 1.0;
    /// ```
    #[inline]
    pub fn get_mut<T: Component>(&mut self, entity: Entity) -> Option<Mut<T>> {
        // SAFETY:
        // - `as_unsafe_world_cell` is the only thing that is borrowing world
        // - `as_unsafe_world_cell` provides mutable permission to everything
        // - `&mut self` ensures no other borrows on world data
        unsafe { self.as_unsafe_world_cell().get_entity(entity)?.get_mut() }
    }

    /// Despawns the given `entity`, if it exists. This will also remove all of the entity's
    /// [`Component`]s. Returns `true` if the `entity` is successfully despawned and `false` if
    /// the `entity` does not exist.
    ///
    /// # Note
    ///
    /// This won't clean up external references to the entity (such as parent-child relationships
    /// if you're using `bevy_hierarchy`), which may leave the world in an invalid state.
    ///
    /// ```
    /// use bevy_ecs::{component::Component, world::World};
    ///
    /// #[derive(Component)]
    /// struct Position {
    ///   x: f32,
    ///   y: f32,
    /// }
    ///
    /// let mut world = World::new();
    /// let entity = world.spawn(Position { x: 0.0, y: 0.0 }).id();
    /// assert!(world.despawn(entity));
    /// assert!(world.get_entity(entity).is_none());
    /// assert!(world.get::<Position>(entity).is_none());
    /// ```
    #[track_caller]
    #[inline]
    pub fn despawn(&mut self, entity: Entity) -> bool {
        self.despawn_with_caller(entity, Location::caller())
    }

    #[inline]
    pub(crate) fn despawn_with_caller(
        &mut self,
        entity: Entity,
        caller: &'static Location,
    ) -> bool {
        self.flush();
        if let Some(entity) = self.get_entity_mut(entity) {
            entity.despawn();
            true
        } else {
            warn!("error[B0003]: {caller}: Could not despawn entity {:?} because it doesn't exist in this World. See: https://bevyengine.org/learn/errors/b0003", entity);
            false
        }
    }

    /// Clears the internal component tracker state.
    ///
    /// The world maintains some internal state about changed and removed components. This state
    /// is used by [`RemovedComponents`] to provide access to the entities that had a specific type
    /// of component removed since last tick.
    ///
    /// The state is also used for change detection when accessing components and resources outside
    /// of a system, for example via [`World::get_mut()`] or [`World::get_resource_mut()`].
    ///
    /// By clearing this internal state, the world "forgets" about those changes, allowing a new round
    /// of detection to be recorded.
    ///
    /// When using `bevy_ecs` as part of the full Bevy engine, this method is called automatically
    /// by `bevy_app::App::update` and `bevy_app::SubApp::update`, so you don't need to call it manually.
    /// When using `bevy_ecs` as a separate standalone crate however, you do need to call this manually.
    ///
    /// ```
    /// # use bevy_ecs::prelude::*;
    /// # #[derive(Component, Default)]
    /// # struct Transform;
    /// // a whole new world
    /// let mut world = World::new();
    ///
    /// // you changed it
    /// let entity = world.spawn(Transform::default()).id();
    ///
    /// // change is detected
    /// let transform = world.get_mut::<Transform>(entity).unwrap();
    /// assert!(transform.is_changed());
    ///
    /// // update the last change tick
    /// world.clear_trackers();
    ///
    /// // change is no longer detected
    /// let transform = world.get_mut::<Transform>(entity).unwrap();
    /// assert!(!transform.is_changed());
    /// ```
    ///
    /// [`RemovedComponents`]: crate::removal_detection::RemovedComponents
    pub fn clear_trackers(&mut self) {
        self.removed_components.update();
        self.last_change_tick = self.increment_change_tick();
    }

    /// Returns [`QueryState`] for the given [`QueryData`], which is used to efficiently
    /// run queries on the [`World`] by storing and reusing the [`QueryState`].
    /// ```
    /// use bevy_ecs::{component::Component, entity::Entity, world::World};
    ///
    /// #[derive(Component, Debug, PartialEq)]
    /// struct Position {
    ///   x: f32,
    ///   y: f32,
    /// }
    ///
    /// #[derive(Component)]
    /// struct Velocity {
    ///   x: f32,
    ///   y: f32,
    /// }
    ///
    /// let mut world = World::new();
    /// let entities = world.spawn_batch(vec![
    ///     (Position { x: 0.0, y: 0.0}, Velocity { x: 1.0, y: 0.0 }),
    ///     (Position { x: 0.0, y: 0.0}, Velocity { x: 0.0, y: 1.0 }),
    /// ]).collect::<Vec<Entity>>();
    ///
    /// let mut query = world.query::<(&mut Position, &Velocity)>();
    /// for (mut position, velocity) in query.iter_mut(&mut world) {
    ///    position.x += velocity.x;
    ///    position.y += velocity.y;
    /// }
    ///
    /// assert_eq!(world.get::<Position>(entities[0]).unwrap(), &Position { x: 1.0, y: 0.0 });
    /// assert_eq!(world.get::<Position>(entities[1]).unwrap(), &Position { x: 0.0, y: 1.0 });
    /// ```
    ///
    /// To iterate over entities in a deterministic order,
    /// sort the results of the query using the desired component as a key.
    /// Note that this requires fetching the whole result set from the query
    /// and allocation of a [`Vec`] to store it.
    ///
    /// ```
    /// use bevy_ecs::{component::Component, entity::Entity, world::World};
    ///
    /// #[derive(Component, PartialEq, Eq, PartialOrd, Ord, Debug)]
    /// struct Order(i32);
    /// #[derive(Component, PartialEq, Debug)]
    /// struct Label(&'static str);
    ///
    /// let mut world = World::new();
    /// let a = world.spawn((Order(2), Label("second"))).id();
    /// let b = world.spawn((Order(3), Label("third"))).id();
    /// let c = world.spawn((Order(1), Label("first"))).id();
    /// let mut entities = world.query::<(Entity, &Order, &Label)>()
    ///     .iter(&world)
    ///     .collect::<Vec<_>>();
    /// // Sort the query results by their `Order` component before comparing
    /// // to expected results. Query iteration order should not be relied on.
    /// entities.sort_by_key(|e| e.1);
    /// assert_eq!(entities, vec![
    ///     (c, &Order(1), &Label("first")),
    ///     (a, &Order(2), &Label("second")),
    ///     (b, &Order(3), &Label("third")),
    /// ]);
    /// ```
    #[inline]
    pub fn query<D: QueryData>(&mut self) -> QueryState<D, ()> {
        self.query_filtered::<D, ()>()
    }

    /// Returns [`QueryState`] for the given filtered [`QueryData`], which is used to efficiently
    /// run queries on the [`World`] by storing and reusing the [`QueryState`].
    /// ```
    /// use bevy_ecs::{component::Component, entity::Entity, world::World, query::With};
    ///
    /// #[derive(Component)]
    /// struct A;
    /// #[derive(Component)]
    /// struct B;
    ///
    /// let mut world = World::new();
    /// let e1 = world.spawn(A).id();
    /// let e2 = world.spawn((A, B)).id();
    ///
    /// let mut query = world.query_filtered::<Entity, With<B>>();
    /// let matching_entities = query.iter(&world).collect::<Vec<Entity>>();
    ///
    /// assert_eq!(matching_entities, vec![e2]);
    /// ```
    #[inline]
    pub fn query_filtered<D: QueryData, F: QueryFilter>(&mut self) -> QueryState<D, F> {
        QueryState::new(self)
    }

    /// Returns an iterator of entities that had components of type `T` removed
    /// since the last call to [`World::clear_trackers`].
    pub fn removed<T: Component>(&self) -> impl Iterator<Item = Entity> + '_ {
        self.components
            .get_id(TypeId::of::<T>())
            .map(|component_id| self.removed_with_id(component_id))
            .into_iter()
            .flatten()
    }

    /// Returns an iterator of entities that had components with the given `component_id` removed
    /// since the last call to [`World::clear_trackers`].
    pub fn removed_with_id(&self, component_id: ComponentId) -> impl Iterator<Item = Entity> + '_ {
        self.removed_components
            .get(component_id)
            .map(|removed| removed.iter_current_update_events().cloned())
            .into_iter()
            .flatten()
            .map(Into::into)
    }

    /// Initializes a new resource and returns the [`ComponentId`] created for it.
    ///
    /// If the resource already exists, nothing happens.
    ///
    /// The value given by the [`FromWorld::from_world`] method will be used.
    /// Note that any resource with the [`Default`] trait automatically implements [`FromWorld`],
    /// and those default values will be here instead.
    #[inline]
    #[track_caller]
    pub fn init_resource<R: Resource + FromWorld>(&mut self) -> ComponentId {
        #[cfg(feature = "track_change_detection")]
        let caller = Location::caller();
        let component_id = self.components.register_resource::<R>();
        if self
            .storages
            .resources
            .get(component_id)
            .map_or(true, |data| !data.is_present())
        {
            let value = R::from_world(self);
            OwningPtr::make(value, |ptr| {
                // SAFETY: component_id was just initialized and corresponds to resource of type R.
                unsafe {
                    self.insert_resource_by_id(
                        component_id,
                        ptr,
                        #[cfg(feature = "track_change_detection")]
                        caller,
                    );
                }
            });
        }
        component_id
    }

    /// Inserts a new resource with the given `value`.
    ///
    /// Resources are "unique" data of a given type.
    /// If you insert a resource of a type that already exists,
    /// you will overwrite any existing data.
    #[inline]
    #[track_caller]
    pub fn insert_resource<R: Resource>(&mut self, value: R) {
        self.insert_resource_with_caller(
            value,
            #[cfg(feature = "track_change_detection")]
            Location::caller(),
        );
    }

    /// Split into a new function so we can pass the calling location into the function when using
    /// as a command.
    #[inline]
    pub(crate) fn insert_resource_with_caller<R: Resource>(
        &mut self,
        value: R,
        #[cfg(feature = "track_change_detection")] caller: &'static Location,
    ) {
        let component_id = self.components.register_resource::<R>();
        OwningPtr::make(value, |ptr| {
            // SAFETY: component_id was just initialized and corresponds to resource of type R.
            unsafe {
                self.insert_resource_by_id(
                    component_id,
                    ptr,
                    #[cfg(feature = "track_change_detection")]
                    caller,
                );
            }
        });
    }

    /// Initializes a new non-send resource and returns the [`ComponentId`] created for it.
    ///
    /// If the resource already exists, nothing happens.
    ///
    /// The value given by the [`FromWorld::from_world`] method will be used.
    /// Note that any resource with the `Default` trait automatically implements `FromWorld`,
    /// and those default values will be here instead.
    ///
    /// # Panics
    ///
    /// Panics if called from a thread other than the main thread.
    #[inline]
    #[track_caller]
    pub fn init_non_send_resource<R: 'static + FromWorld>(&mut self) -> ComponentId {
        #[cfg(feature = "track_change_detection")]
        let caller = Location::caller();
        let component_id = self.components.register_non_send::<R>();
        if self
            .storages
            .non_send_resources
            .get(component_id)
            .map_or(true, |data| !data.is_present())
        {
            let value = R::from_world(self);
            OwningPtr::make(value, |ptr| {
                // SAFETY: component_id was just initialized and corresponds to resource of type R.
                unsafe {
                    self.insert_non_send_by_id(
                        component_id,
                        ptr,
                        #[cfg(feature = "track_change_detection")]
                        caller,
                    );
                }
            });
        }
        component_id
    }

    /// Inserts a new non-send resource with the given `value`.
    ///
    /// `NonSend` resources cannot be sent across threads,
    /// and do not need the `Send + Sync` bounds.
    /// Systems with `NonSend` resources are always scheduled on the main thread.
    ///
    /// # Panics
    /// If a value is already present, this function will panic if called
    /// from a different thread than where the original value was inserted from.
    #[inline]
    #[track_caller]
    pub fn insert_non_send_resource<R: 'static>(&mut self, value: R) {
        #[cfg(feature = "track_change_detection")]
        let caller = Location::caller();
        let component_id = self.components.register_non_send::<R>();
        OwningPtr::make(value, |ptr| {
            // SAFETY: component_id was just initialized and corresponds to resource of type R.
            unsafe {
                self.insert_non_send_by_id(
                    component_id,
                    ptr,
                    #[cfg(feature = "track_change_detection")]
                    caller,
                );
            }
        });
    }

    /// Removes the resource of a given type and returns it, if it exists. Otherwise returns `None`.
    #[inline]
    pub fn remove_resource<R: Resource>(&mut self) -> Option<R> {
        let component_id = self.components.get_resource_id(TypeId::of::<R>())?;
        let (ptr, _, _) = self.storages.resources.get_mut(component_id)?.remove()?;
        // SAFETY: `component_id` was gotten via looking up the `R` type
        unsafe { Some(ptr.read::<R>()) }
    }

    /// Removes a `!Send` resource from the world and returns it, if present.
    ///
    /// `NonSend` resources cannot be sent across threads,
    /// and do not need the `Send + Sync` bounds.
    /// Systems with `NonSend` resources are always scheduled on the main thread.
    ///
    /// Returns `None` if a value was not previously present.
    ///
    /// # Panics
    /// If a value is present, this function will panic if called from a different
    /// thread than where the value was inserted from.
    #[inline]
    pub fn remove_non_send_resource<R: 'static>(&mut self) -> Option<R> {
        let component_id = self.components.get_resource_id(TypeId::of::<R>())?;
        let (ptr, _, _) = self
            .storages
            .non_send_resources
            .get_mut(component_id)?
            .remove()?;
        // SAFETY: `component_id` was gotten via looking up the `R` type
        unsafe { Some(ptr.read::<R>()) }
    }

    /// Returns `true` if a resource of type `R` exists. Otherwise returns `false`.
    #[inline]
    pub fn contains_resource<R: Resource>(&self) -> bool {
        self.components
            .get_resource_id(TypeId::of::<R>())
            .and_then(|component_id| self.storages.resources.get(component_id))
            .is_some_and(ResourceData::is_present)
    }

    /// Returns `true` if a resource with provided `component_id` exists. Otherwise returns `false`.
    #[inline]
    pub fn contains_resource_by_id(&self, component_id: ComponentId) -> bool {
        self.storages
            .resources
            .get(component_id)
            .is_some_and(ResourceData::is_present)
    }

    /// Returns `true` if a resource of type `R` exists. Otherwise returns `false`.
    #[inline]
    pub fn contains_non_send<R: 'static>(&self) -> bool {
        self.components
            .get_resource_id(TypeId::of::<R>())
            .and_then(|component_id| self.storages.non_send_resources.get(component_id))
            .is_some_and(ResourceData::is_present)
    }

    /// Returns `true` if a resource with provided `component_id` exists. Otherwise returns `false`.
    #[inline]
    pub fn contains_non_send_by_id(&self, component_id: ComponentId) -> bool {
        self.storages
            .non_send_resources
            .get(component_id)
            .is_some_and(ResourceData::is_present)
    }

    /// Returns `true` if a resource of type `R` exists and was added since the world's
    /// [`last_change_tick`](World::last_change_tick()). Otherwise, this returns `false`.
    ///
    /// This means that:
    /// - When called from an exclusive system, this will check for additions since the system last ran.
    /// - When called elsewhere, this will check for additions since the last time that [`World::clear_trackers`]
    ///   was called.
    pub fn is_resource_added<R: Resource>(&self) -> bool {
        self.components
            .get_resource_id(TypeId::of::<R>())
            .is_some_and(|component_id| self.is_resource_added_by_id(component_id))
    }

    /// Returns `true` if a resource with id `component_id` exists and was added since the world's
    /// [`last_change_tick`](World::last_change_tick()). Otherwise, this returns `false`.
    ///
    /// This means that:
    /// - When called from an exclusive system, this will check for additions since the system last ran.
    /// - When called elsewhere, this will check for additions since the last time that [`World::clear_trackers`]
    ///   was called.
    pub fn is_resource_added_by_id(&self, component_id: ComponentId) -> bool {
        self.storages
            .resources
            .get(component_id)
            .and_then(|resource| {
                resource
                    .get_ticks()
                    .map(|ticks| ticks.is_added(self.last_change_tick(), self.read_change_tick()))
            })
            .unwrap_or(false)
    }

    /// Returns `true` if a resource of type `R` exists and was modified since the world's
    /// [`last_change_tick`](World::last_change_tick()). Otherwise, this returns `false`.
    ///
    /// This means that:
    /// - When called from an exclusive system, this will check for changes since the system last ran.
    /// - When called elsewhere, this will check for changes since the last time that [`World::clear_trackers`]
    ///   was called.
    pub fn is_resource_changed<R: Resource>(&self) -> bool {
        self.components
            .get_resource_id(TypeId::of::<R>())
            .map(|component_id| self.is_resource_changed_by_id(component_id))
            .unwrap_or(false)
    }

    /// Returns `true` if a resource with id `component_id` exists and was modified since the world's
    /// [`last_change_tick`](World::last_change_tick()). Otherwise, this returns `false`.
    ///
    /// This means that:
    /// - When called from an exclusive system, this will check for changes since the system last ran.
    /// - When called elsewhere, this will check for changes since the last time that [`World::clear_trackers`]
    ///   was called.
    pub fn is_resource_changed_by_id(&self, component_id: ComponentId) -> bool {
        self.storages
            .resources
            .get(component_id)
            .and_then(|resource| {
                resource
                    .get_ticks()
                    .map(|ticks| ticks.is_changed(self.last_change_tick(), self.read_change_tick()))
            })
            .unwrap_or(false)
    }

    /// Retrieves the change ticks for the given resource.
    pub fn get_resource_change_ticks<R: Resource>(&self) -> Option<ComponentTicks> {
        self.components
            .get_resource_id(TypeId::of::<R>())
            .and_then(|component_id| self.get_resource_change_ticks_by_id(component_id))
    }

    /// Retrieves the change ticks for the given [`ComponentId`].
    ///
    /// **You should prefer to use the typed API [`World::get_resource_change_ticks`] where possible.**
    pub fn get_resource_change_ticks_by_id(
        &self,
        component_id: ComponentId,
    ) -> Option<ComponentTicks> {
        self.storages
            .resources
            .get(component_id)
            .and_then(ResourceData::get_ticks)
    }

    /// Gets a reference to the resource of the given type
    ///
    /// # Panics
    ///
    /// Panics if the resource does not exist.
    /// Use [`get_resource`](World::get_resource) instead if you want to handle this case.
    ///
    /// If you want to instead insert a value if the resource does not exist,
    /// use [`get_resource_or_insert_with`](World::get_resource_or_insert_with).
    #[inline]
    #[track_caller]
    pub fn resource<R: Resource>(&self) -> &R {
        match self.get_resource() {
            Some(x) => x,
            None => panic!(
                "Requested resource {} does not exist in the `World`.
                Did you forget to add it using `app.insert_resource` / `app.init_resource`?
                Resources are also implicitly added via `app.add_event`,
                and can be added by plugins.",
                core::any::type_name::<R>()
            ),
        }
    }

    /// Gets a reference to the resource of the given type
    ///
    /// # Panics
    ///
    /// Panics if the resource does not exist.
    /// Use [`get_resource_ref`](World::get_resource_ref) instead if you want to handle this case.
    ///
    /// If you want to instead insert a value if the resource does not exist,
    /// use [`get_resource_or_insert_with`](World::get_resource_or_insert_with).
    #[inline]
    #[track_caller]
    pub fn resource_ref<R: Resource>(&self) -> Ref<R> {
        match self.get_resource_ref() {
            Some(x) => x,
            None => panic!(
                "Requested resource {} does not exist in the `World`.
                Did you forget to add it using `app.insert_resource` / `app.init_resource`?
                Resources are also implicitly added via `app.add_event`,
                and can be added by plugins.",
                core::any::type_name::<R>()
            ),
        }
    }

    /// Gets a mutable reference to the resource of the given type
    ///
    /// # Panics
    ///
    /// Panics if the resource does not exist.
    /// Use [`get_resource_mut`](World::get_resource_mut) instead if you want to handle this case.
    ///
    /// If you want to instead insert a value if the resource does not exist,
    /// use [`get_resource_or_insert_with`](World::get_resource_or_insert_with).
    #[inline]
    #[track_caller]
    pub fn resource_mut<R: Resource>(&mut self) -> Mut<'_, R> {
        match self.get_resource_mut() {
            Some(x) => x,
            None => panic!(
                "Requested resource {} does not exist in the `World`.
                Did you forget to add it using `app.insert_resource` / `app.init_resource`?
                Resources are also implicitly added via `app.add_event`,
                and can be added by plugins.",
                core::any::type_name::<R>()
            ),
        }
    }

    /// Gets a reference to the resource of the given type if it exists
    #[inline]
    pub fn get_resource<R: Resource>(&self) -> Option<&R> {
        // SAFETY:
        // - `as_unsafe_world_cell_readonly` gives permission to access everything immutably
        // - `&self` ensures nothing in world is borrowed mutably
        unsafe { self.as_unsafe_world_cell_readonly().get_resource() }
    }

    /// Gets a reference including change detection to the resource of the given type if it exists.
    #[inline]
    pub fn get_resource_ref<R: Resource>(&self) -> Option<Ref<R>> {
        // SAFETY:
        // - `as_unsafe_world_cell_readonly` gives permission to access everything immutably
        // - `&self` ensures nothing in world is borrowed mutably
        unsafe { self.as_unsafe_world_cell_readonly().get_resource_ref() }
    }

    /// Gets a mutable reference to the resource of the given type if it exists
    #[inline]
    pub fn get_resource_mut<R: Resource>(&mut self) -> Option<Mut<'_, R>> {
        // SAFETY:
        // - `as_unsafe_world_cell` gives permission to access everything mutably
        // - `&mut self` ensures nothing in world is borrowed
        unsafe { self.as_unsafe_world_cell().get_resource_mut() }
    }

    /// Gets a mutable reference to the resource of type `T` if it exists,
    /// otherwise inserts the resource using the result of calling `func`.
    #[inline]
    #[track_caller]
    pub fn get_resource_or_insert_with<R: Resource>(
        &mut self,
        func: impl FnOnce() -> R,
    ) -> Mut<'_, R> {
        #[cfg(feature = "track_change_detection")]
        let caller = Location::caller();
        let change_tick = self.change_tick();
        let last_change_tick = self.last_change_tick();

        let component_id = self.components.register_resource::<R>();
        let data = self.initialize_resource_internal(component_id);
        if !data.is_present() {
            OwningPtr::make(func(), |ptr| {
                // SAFETY: component_id was just initialized and corresponds to resource of type R.
                unsafe {
                    data.insert(
                        ptr,
                        change_tick,
                        #[cfg(feature = "track_change_detection")]
                        caller,
                    );
                }
            });
        }

        // SAFETY: The resource must be present, as we would have inserted it if it was empty.
        let data = unsafe {
            data.get_mut(last_change_tick, change_tick)
                .debug_checked_unwrap()
        };
        // SAFETY: The underlying type of the resource is `R`.
        unsafe { data.with_type::<R>() }
    }

    /// Gets an immutable reference to the non-send resource of the given type, if it exists.
    ///
    /// # Panics
    ///
    /// Panics if the resource does not exist.
    /// Use [`get_non_send_resource`](World::get_non_send_resource) instead if you want to handle this case.
    ///
    /// This function will panic if it isn't called from the same thread that the resource was inserted from.
    #[inline]
    #[track_caller]
    pub fn non_send_resource<R: 'static>(&self) -> &R {
        match self.get_non_send_resource() {
            Some(x) => x,
            None => panic!(
                "Requested non-send resource {} does not exist in the `World`.
                Did you forget to add it using `app.insert_non_send_resource` / `app.init_non_send_resource`?
                Non-send resources can also be added by plugins.",
                core::any::type_name::<R>()
            ),
        }
    }

    /// Gets a mutable reference to the non-send resource of the given type, if it exists.
    ///
    /// # Panics
    ///
    /// Panics if the resource does not exist.
    /// Use [`get_non_send_resource_mut`](World::get_non_send_resource_mut) instead if you want to handle this case.
    ///
    /// This function will panic if it isn't called from the same thread that the resource was inserted from.
    #[inline]
    #[track_caller]
    pub fn non_send_resource_mut<R: 'static>(&mut self) -> Mut<'_, R> {
        match self.get_non_send_resource_mut() {
            Some(x) => x,
            None => panic!(
                "Requested non-send resource {} does not exist in the `World`.
                Did you forget to add it using `app.insert_non_send_resource` / `app.init_non_send_resource`?
                Non-send resources can also be added by plugins.",
                core::any::type_name::<R>()
            ),
        }
    }

    /// Gets a reference to the non-send resource of the given type, if it exists.
    /// Otherwise returns `None`.
    ///
    /// # Panics
    /// This function will panic if it isn't called from the same thread that the resource was inserted from.
    #[inline]
    pub fn get_non_send_resource<R: 'static>(&self) -> Option<&R> {
        // SAFETY:
        // - `as_unsafe_world_cell_readonly` gives permission to access the entire world immutably
        // - `&self` ensures that there are no mutable borrows of world data
        unsafe { self.as_unsafe_world_cell_readonly().get_non_send_resource() }
    }

    /// Gets a mutable reference to the non-send resource of the given type, if it exists.
    /// Otherwise returns `None`.
    ///
    /// # Panics
    /// This function will panic if it isn't called from the same thread that the resource was inserted from.
    #[inline]
    pub fn get_non_send_resource_mut<R: 'static>(&mut self) -> Option<Mut<'_, R>> {
        // SAFETY:
        // - `as_unsafe_world_cell` gives permission to access the entire world mutably
        // - `&mut self` ensures that there are no borrows of world data
        unsafe { self.as_unsafe_world_cell().get_non_send_resource_mut() }
    }

    /// For a given batch of ([`Entity`], [`Bundle`]) pairs, either spawns each [`Entity`] with the given
    /// bundle (if the entity does not exist), or inserts the [`Bundle`] (if the entity already exists).
    /// This is faster than doing equivalent operations one-by-one.
    /// Returns `Ok` if all entities were successfully inserted into or spawned. Otherwise it returns an `Err`
    /// with a list of entities that could not be spawned or inserted into. A "spawn or insert" operation can
    /// only fail if an [`Entity`] is passed in with an "invalid generation" that conflicts with an existing [`Entity`].
    ///
    /// # Note
    /// Spawning a specific `entity` value is rarely the right choice. Most apps should use [`World::spawn_batch`].
    /// This method should generally only be used for sharing entities across apps, and only when they have a scheme
    /// worked out to share an ID space (which doesn't happen by default).
    ///
    /// ```
    /// use bevy_ecs::{entity::Entity, world::World, component::Component};
    /// #[derive(Component)]
    /// struct A(&'static str);
    /// #[derive(Component, PartialEq, Debug)]
    /// struct B(f32);
    ///
    /// let mut world = World::new();
    /// let e0 = world.spawn_empty().id();
    /// let e1 = world.spawn_empty().id();
    /// world.insert_or_spawn_batch(vec![
    ///   (e0, (A("a"), B(0.0))), // the first entity
    ///   (e1, (A("b"), B(1.0))), // the second entity
    /// ]);
    ///
    /// assert_eq!(world.get::<B>(e0), Some(&B(0.0)));
    /// ```
    #[track_caller]
    pub fn insert_or_spawn_batch<I, B>(&mut self, iter: I) -> Result<(), Vec<Entity>>
    where
        I: IntoIterator,
        I::IntoIter: Iterator<Item = (Entity, B)>,
        B: Bundle,
    {
        self.insert_or_spawn_batch_with_caller(
            iter,
            #[cfg(feature = "track_change_detection")]
            Location::caller(),
        )
    }

    /// Split into a new function so we can pass the calling location into the function when using
    /// as a command.
    #[inline]
    pub(crate) fn insert_or_spawn_batch_with_caller<I, B>(
        &mut self,
        iter: I,
        #[cfg(feature = "track_change_detection")] caller: &'static Location,
    ) -> Result<(), Vec<Entity>>
    where
        I: IntoIterator,
        I::IntoIter: Iterator<Item = (Entity, B)>,
        B: Bundle,
    {
        self.flush();

        let change_tick = self.change_tick();

        let bundle_id = self
            .bundles
            .register_info::<B>(&mut self.components, &mut self.storages);
        enum SpawnOrInsert<'w> {
            Spawn(BundleSpawner<'w>),
            Insert(BundleInserter<'w>, ArchetypeId),
        }

        impl<'w> SpawnOrInsert<'w> {
            fn entities(&mut self) -> &mut Entities {
                match self {
                    SpawnOrInsert::Spawn(spawner) => spawner.entities(),
                    SpawnOrInsert::Insert(inserter, _) => inserter.entities(),
                }
            }
        }
        // SAFETY: we initialized this bundle_id in `init_info`
        let mut spawn_or_insert = SpawnOrInsert::Spawn(unsafe {
            BundleSpawner::new_with_id(self, bundle_id, change_tick)
        });

        let mut invalid_entities = Vec::new();
        for (entity, bundle) in iter {
            match spawn_or_insert
                .entities()
                .alloc_at_without_replacement(entity)
            {
                AllocAtWithoutReplacement::Exists(location) => {
                    match spawn_or_insert {
                        SpawnOrInsert::Insert(ref mut inserter, archetype)
                            if location.archetype_id == archetype =>
                        {
                            // SAFETY: `entity` is valid, `location` matches entity, bundle matches inserter
                            unsafe {
                                inserter.insert(
                                    entity,
                                    location,
                                    bundle,
                                    InsertMode::Replace,
                                    #[cfg(feature = "track_change_detection")]
                                    caller,
                                )
                            };
                        }
                        _ => {
                            // SAFETY: we initialized this bundle_id in `init_info`
                            let mut inserter = unsafe {
                                BundleInserter::new_with_id(
                                    self,
                                    location.archetype_id,
                                    bundle_id,
                                    change_tick,
                                )
                            };
                            // SAFETY: `entity` is valid, `location` matches entity, bundle matches inserter
                            unsafe {
                                inserter.insert(
                                    entity,
                                    location,
                                    bundle,
                                    InsertMode::Replace,
                                    #[cfg(feature = "track_change_detection")]
                                    caller,
                                )
                            };
                            spawn_or_insert =
                                SpawnOrInsert::Insert(inserter, location.archetype_id);
                        }
                    };
                }
                AllocAtWithoutReplacement::DidNotExist => {
                    if let SpawnOrInsert::Spawn(ref mut spawner) = spawn_or_insert {
                        // SAFETY: `entity` is allocated (but non existent), bundle matches inserter
                        unsafe {
                            spawner.spawn_non_existent(
                                entity,
                                bundle,
                                #[cfg(feature = "track_change_detection")]
                                caller,
                            )
                        };
                    } else {
                        // SAFETY: we initialized this bundle_id in `init_info`
                        let mut spawner =
                            unsafe { BundleSpawner::new_with_id(self, bundle_id, change_tick) };
                        // SAFETY: `entity` is valid, `location` matches entity, bundle matches inserter
                        unsafe {
                            spawner.spawn_non_existent(
                                entity,
                                bundle,
                                #[cfg(feature = "track_change_detection")]
                                caller,
                            )
                        };
                        spawn_or_insert = SpawnOrInsert::Spawn(spawner);
                    }
                }
                AllocAtWithoutReplacement::ExistsWithWrongGeneration => {
                    invalid_entities.push(entity);
                }
            }
        }

        if invalid_entities.is_empty() {
            Ok(())
        } else {
            Err(invalid_entities)
        }
    }

    /// Temporarily removes the requested resource from this [`World`], runs custom user code,
    /// then re-adds the resource before returning.
    ///
    /// This enables safe simultaneous mutable access to both a resource and the rest of the [`World`].
    /// For more complex access patterns, consider using [`SystemState`](crate::system::SystemState).
    ///
    /// # Example
    /// ```
    /// use bevy_ecs::prelude::*;
    /// #[derive(Resource)]
    /// struct A(u32);
    /// #[derive(Component)]
    /// struct B(u32);
    /// let mut world = World::new();
    /// world.insert_resource(A(1));
    /// let entity = world.spawn(B(1)).id();
    ///
    /// world.resource_scope(|world, mut a: Mut<A>| {
    ///     let b = world.get_mut::<B>(entity).unwrap();
    ///     a.0 += b.0;
    /// });
    /// assert_eq!(world.get_resource::<A>().unwrap().0, 2);
    /// ```
    #[track_caller]
    pub fn resource_scope<R: Resource, U>(&mut self, f: impl FnOnce(&mut World, Mut<R>) -> U) -> U {
        let last_change_tick = self.last_change_tick();
        let change_tick = self.change_tick();

        let component_id = self
            .components
            .get_resource_id(TypeId::of::<R>())
            .unwrap_or_else(|| panic!("resource does not exist: {}", core::any::type_name::<R>()));
        let (ptr, mut ticks, mut _caller) = self
            .storages
            .resources
            .get_mut(component_id)
            .and_then(ResourceData::remove)
            .unwrap_or_else(|| panic!("resource does not exist: {}", core::any::type_name::<R>()));
        // Read the value onto the stack to avoid potential mut aliasing.
        // SAFETY: `ptr` was obtained from the TypeId of `R`.
        let mut value = unsafe { ptr.read::<R>() };
        let value_mut = Mut {
            value: &mut value,
            ticks: TicksMut {
                added: &mut ticks.added,
                changed: &mut ticks.changed,
                last_run: last_change_tick,
                this_run: change_tick,
            },
            #[cfg(feature = "track_change_detection")]
            changed_by: &mut _caller,
        };
        let result = f(self, value_mut);
        assert!(!self.contains_resource::<R>(),
            "Resource `{}` was inserted during a call to World::resource_scope.\n\
            This is not allowed as the original resource is reinserted to the world after the closure is invoked.",
            core::any::type_name::<R>());

        OwningPtr::make(value, |ptr| {
            // SAFETY: pointer is of type R
            unsafe {
                self.storages
                    .resources
                    .get_mut(component_id)
                    .map(|info| {
                        info.insert_with_ticks(
                            ptr,
                            ticks,
                            #[cfg(feature = "track_change_detection")]
                            _caller,
                        );
                    })
                    .unwrap_or_else(|| {
                        panic!(
                            "No resource of type {} exists in the World.",
                            core::any::type_name::<R>()
                        )
                    });
            }
        });

        result
    }

    /// Sends an [`Event`].
    /// This method returns the [ID](`EventId`) of the sent `event`,
    /// or [`None`] if the `event` could not be sent.
    #[inline]
    pub fn send_event<E: Event>(&mut self, event: E) -> Option<EventId<E>> {
        self.send_event_batch(core::iter::once(event))?.next()
    }

    /// Sends the default value of the [`Event`] of type `E`.
    /// This method returns the [ID](`EventId`) of the sent `event`,
    /// or [`None`] if the `event` could not be sent.
    #[inline]
    pub fn send_event_default<E: Event + Default>(&mut self) -> Option<EventId<E>> {
        self.send_event(E::default())
    }

    /// Sends a batch of [`Event`]s from an iterator.
    /// This method returns the [IDs](`EventId`) of the sent `events`,
    /// or [`None`] if the `event` could not be sent.
    #[inline]
    pub fn send_event_batch<E: Event>(
        &mut self,
        events: impl IntoIterator<Item = E>,
    ) -> Option<SendBatchIds<E>> {
        let Some(mut events_resource) = self.get_resource_mut::<Events<E>>() else {
            bevy_utils::tracing::error!(
                "Unable to send event `{}`\n\tEvent must be added to the app with `add_event()`\n\thttps://docs.rs/bevy/*/bevy/app/struct.App.html#method.add_event ",
                core::any::type_name::<E>()
            );
            return None;
        };
        Some(events_resource.send_batch(events))
    }

    /// Inserts a new resource with the given `value`. Will replace the value if it already existed.
    ///
    /// **You should prefer to use the typed API [`World::insert_resource`] where possible and only
    /// use this in cases where the actual types are not known at compile time.**
    ///
    /// # Safety
    /// The value referenced by `value` must be valid for the given [`ComponentId`] of this world.
    #[inline]
    #[track_caller]
    pub unsafe fn insert_resource_by_id(
        &mut self,
        component_id: ComponentId,
        value: OwningPtr<'_>,
        #[cfg(feature = "track_change_detection")] caller: &'static Location,
    ) {
        let change_tick = self.change_tick();

        let resource = self.initialize_resource_internal(component_id);
        // SAFETY: `value` is valid for `component_id`, ensured by caller
        unsafe {
            resource.insert(
                value,
                change_tick,
                #[cfg(feature = "track_change_detection")]
                caller,
            );
        }
    }

    /// Inserts a new `!Send` resource with the given `value`. Will replace the value if it already
    /// existed.
    ///
    /// **You should prefer to use the typed API [`World::insert_non_send_resource`] where possible and only
    /// use this in cases where the actual types are not known at compile time.**
    ///
    /// # Panics
    /// If a value is already present, this function will panic if not called from the same
    /// thread that the original value was inserted from.
    ///
    /// # Safety
    /// The value referenced by `value` must be valid for the given [`ComponentId`] of this world.
    #[inline]
    #[track_caller]
    pub unsafe fn insert_non_send_by_id(
        &mut self,
        component_id: ComponentId,
        value: OwningPtr<'_>,
        #[cfg(feature = "track_change_detection")] caller: &'static Location,
    ) {
        let change_tick = self.change_tick();

        let resource = self.initialize_non_send_internal(component_id);
        // SAFETY: `value` is valid for `component_id`, ensured by caller
        unsafe {
            resource.insert(
                value,
                change_tick,
                #[cfg(feature = "track_change_detection")]
                caller,
            );
        }
    }

    /// # Panics
    /// Panics if `component_id` is not registered as a `Send` component type in this `World`
    #[inline]
    pub(crate) fn initialize_resource_internal(
        &mut self,
        component_id: ComponentId,
    ) -> &mut ResourceData<true> {
        let archetypes = &mut self.archetypes;
        self.storages
            .resources
            .initialize_with(component_id, &self.components, || {
                archetypes.new_archetype_component_id()
            })
    }

    /// # Panics
    /// Panics if `component_id` is not registered in this world
    #[inline]
    pub(crate) fn initialize_non_send_internal(
        &mut self,
        component_id: ComponentId,
    ) -> &mut ResourceData<false> {
        let archetypes = &mut self.archetypes;
        self.storages
            .non_send_resources
            .initialize_with(component_id, &self.components, || {
                archetypes.new_archetype_component_id()
            })
    }

    /// Empties queued entities and adds them to the empty [`Archetype`](crate::archetype::Archetype).
    /// This should be called before doing operations that might operate on queued entities,
    /// such as inserting a [`Component`].
    pub(crate) fn flush_entities(&mut self) {
        let empty_archetype = self.archetypes.empty_mut();
        let table = &mut self.storages.tables[empty_archetype.table_id()];
        // PERF: consider pre-allocating space for flushed entities
        // SAFETY: entity is set to a valid location
        unsafe {
            self.entities.flush(|entity, location| {
                // SAFETY: no components are allocated by archetype.allocate() because the archetype
                // is empty
                *location = empty_archetype.allocate(entity, table.allocate(entity));
            });
        }
    }

    /// Flushes queued entities and calls [`World::flush_commands`].
    #[inline]
    pub fn flush(&mut self) {
        self.flush_entities();
        self.flush_commands();
    }

    /// Applies any commands in the world's internal [`CommandQueue`].
    /// This does not apply commands from any systems, only those stored in the world.
    pub fn flush_commands(&mut self) {
        // SAFETY: `self.command_queue` is only de-allocated in `World`'s `Drop`
        if !unsafe { self.command_queue.is_empty() } {
            // SAFETY: `self.command_queue` is only de-allocated in `World`'s `Drop`
            unsafe {
                self.command_queue
                    .clone()
                    .apply_or_drop_queued(Some(self.into()));
            };
        }
    }

    /// Increments the world's current change tick and returns the old value.
    ///
    /// If you need to call this method, but do not have `&mut` access to the world,
    /// consider using [`as_unsafe_world_cell_readonly`](Self::as_unsafe_world_cell_readonly)
    /// to obtain an [`UnsafeWorldCell`] and calling [`increment_change_tick`](UnsafeWorldCell::increment_change_tick) on that.
    /// Note that this *can* be done in safe code, despite the name of the type.
    #[inline]
    pub fn increment_change_tick(&mut self) -> Tick {
        let change_tick = self.change_tick.get_mut();
        let prev_tick = *change_tick;
        *change_tick = change_tick.wrapping_add(1);
        Tick::new(prev_tick)
    }

    /// Reads the current change tick of this world.
    ///
    /// If you have exclusive (`&mut`) access to the world, consider using [`change_tick()`](Self::change_tick),
    /// which is more efficient since it does not require atomic synchronization.
    #[inline]
    pub fn read_change_tick(&self) -> Tick {
        let tick = self.change_tick.load(Ordering::Acquire);
        Tick::new(tick)
    }

    /// Reads the current change tick of this world.
    ///
    /// This does the same thing as [`read_change_tick()`](Self::read_change_tick), only this method
    /// is more efficient since it does not require atomic synchronization.
    #[inline]
    pub fn change_tick(&mut self) -> Tick {
        let tick = *self.change_tick.get_mut();
        Tick::new(tick)
    }

    /// When called from within an exclusive system (a [`System`] that takes `&mut World` as its first
    /// parameter), this method returns the [`Tick`] indicating the last time the exclusive system was run.
    ///
    /// Otherwise, this returns the `Tick` indicating the last time that [`World::clear_trackers`] was called.
    ///
    /// [`System`]: crate::system::System
    #[inline]
    pub fn last_change_tick(&self) -> Tick {
        self.last_change_tick
    }

    /// Returns the id of the last ECS event that was fired.
    /// Used internally to ensure observers don't trigger multiple times for the same event.
    #[inline]
    pub(crate) fn last_trigger_id(&self) -> u32 {
        self.last_trigger_id
    }

    /// Sets [`World::last_change_tick()`] to the specified value during a scope.
    /// When the scope terminates, it will return to its old value.
    ///
    /// This is useful if you need a region of code to be able to react to earlier changes made in the same system.
    ///
    /// # Examples
    ///
    /// ```
    /// # use bevy_ecs::prelude::*;
    /// // This function runs an update loop repeatedly, allowing each iteration of the loop
    /// // to react to changes made in the previous loop iteration.
    /// fn update_loop(
    ///     world: &mut World,
    ///     mut update_fn: impl FnMut(&mut World) -> std::ops::ControlFlow<()>,
    /// ) {
    ///     let mut last_change_tick = world.last_change_tick();
    ///
    ///     // Repeatedly run the update function until it requests a break.
    ///     loop {
    ///         let control_flow = world.last_change_tick_scope(last_change_tick, |world| {
    ///             // Increment the change tick so we can detect changes from the previous update.
    ///             last_change_tick = world.change_tick();
    ///             world.increment_change_tick();
    ///
    ///             // Update once.
    ///             update_fn(world)
    ///         });
    ///
    ///         // End the loop when the closure returns `ControlFlow::Break`.
    ///         if control_flow.is_break() {
    ///             break;
    ///         }
    ///     }
    /// }
    /// #
    /// # #[derive(Resource)] struct Count(u32);
    /// # let mut world = World::new();
    /// # world.insert_resource(Count(0));
    /// # let saved_last_tick = world.last_change_tick();
    /// # let mut num_updates = 0;
    /// # update_loop(&mut world, |world| {
    /// #     let mut c = world.resource_mut::<Count>();
    /// #     match c.0 {
    /// #         0 => {
    /// #             assert_eq!(num_updates, 0);
    /// #             assert!(c.is_added());
    /// #             c.0 = 1;
    /// #         }
    /// #         1 => {
    /// #             assert_eq!(num_updates, 1);
    /// #             assert!(!c.is_added());
    /// #             assert!(c.is_changed());
    /// #             c.0 = 2;
    /// #         }
    /// #         2 if c.is_changed() => {
    /// #             assert_eq!(num_updates, 2);
    /// #             assert!(!c.is_added());
    /// #         }
    /// #         2 => {
    /// #             assert_eq!(num_updates, 3);
    /// #             assert!(!c.is_changed());
    /// #             world.remove_resource::<Count>();
    /// #             world.insert_resource(Count(3));
    /// #         }
    /// #         3 if c.is_changed() => {
    /// #             assert_eq!(num_updates, 4);
    /// #             assert!(c.is_added());
    /// #         }
    /// #         3 => {
    /// #             assert_eq!(num_updates, 5);
    /// #             assert!(!c.is_added());
    /// #             c.0 = 4;
    /// #             return std::ops::ControlFlow::Break(());
    /// #         }
    /// #         _ => unreachable!(),
    /// #     }
    /// #     num_updates += 1;
    /// #     std::ops::ControlFlow::Continue(())
    /// # });
    /// # assert_eq!(num_updates, 5);
    /// # assert_eq!(world.resource::<Count>().0, 4);
    /// # assert_eq!(world.last_change_tick(), saved_last_tick);
    /// ```
    pub fn last_change_tick_scope<T>(
        &mut self,
        last_change_tick: Tick,
        f: impl FnOnce(&mut World) -> T,
    ) -> T {
        struct LastTickGuard<'a> {
            world: &'a mut World,
            last_tick: Tick,
        }

        // By setting the change tick in the drop impl, we ensure that
        // the change tick gets reset even if a panic occurs during the scope.
        impl Drop for LastTickGuard<'_> {
            fn drop(&mut self) {
                self.world.last_change_tick = self.last_tick;
            }
        }

        let guard = LastTickGuard {
            last_tick: self.last_change_tick,
            world: self,
        };

        guard.world.last_change_tick = last_change_tick;

        f(guard.world)
    }

    /// Iterates all component change ticks and clamps any older than [`MAX_CHANGE_AGE`](crate::change_detection::MAX_CHANGE_AGE).
    /// This prevents overflow and thus prevents false positives.
    ///
    /// **Note:** Does nothing if the [`World`] counter has not been incremented at least [`CHECK_TICK_THRESHOLD`]
    /// times since the previous pass.
    // TODO: benchmark and optimize
    pub fn check_change_ticks(&mut self) {
        let change_tick = self.change_tick();
        if change_tick.relative_to(self.last_check_tick).get() < CHECK_TICK_THRESHOLD {
            return;
        }

        let Storages {
            ref mut tables,
            ref mut sparse_sets,
            ref mut resources,
            ref mut non_send_resources,
        } = self.storages;

        #[cfg(feature = "trace")]
        let _span = bevy_utils::tracing::info_span!("check component ticks").entered();
        tables.check_change_ticks(change_tick);
        sparse_sets.check_change_ticks(change_tick);
        resources.check_change_ticks(change_tick);
        non_send_resources.check_change_ticks(change_tick);

        if let Some(mut schedules) = self.get_resource_mut::<Schedules>() {
            schedules.check_change_ticks(change_tick);
        }

        self.last_check_tick = change_tick;
    }

    /// Runs both [`clear_entities`](Self::clear_entities) and [`clear_resources`](Self::clear_resources),
    /// invalidating all [`Entity`] and resource fetches such as [`Res`](crate::system::Res), [`ResMut`](crate::system::ResMut)
    pub fn clear_all(&mut self) {
        self.clear_entities();
        self.clear_resources();
    }

    /// Despawns all entities in this [`World`].
    pub fn clear_entities(&mut self) {
        self.storages.tables.clear();
        self.storages.sparse_sets.clear_entities();
        self.archetypes.clear_entities();
        self.entities.clear();
    }

    /// Clears all resources in this [`World`].
    ///
    /// **Note:** Any resource fetch to this [`World`] will fail unless they are re-initialized,
    /// including engine-internal resources that are only initialized on app/world construction.
    ///
    /// This can easily cause systems expecting certain resources to immediately start panicking.
    /// Use with caution.
    pub fn clear_resources(&mut self) {
        self.storages.resources.clear();
        self.storages.non_send_resources.clear();
    }

    /// Registers all of the components in the given [`Bundle`] and returns both the component
    /// ids and the bundle id.
    ///
    /// This is largely equivalent to calling [`register_component`](Self::register_component) on each
    /// component in the bundle.
    #[inline]
    pub fn register_bundle<B: Bundle>(&mut self) -> &BundleInfo {
        let id = self
            .bundles
            .register_info::<B>(&mut self.components, &mut self.storages);
        // SAFETY: We just initialised the bundle so its id should definitely be valid.
        unsafe { self.bundles.get(id).debug_checked_unwrap() }
    }
}

impl World {
    /// Gets a pointer to the resource with the id [`ComponentId`] if it exists.
    /// The returned pointer must not be used to modify the resource, and must not be
    /// dereferenced after the immutable borrow of the [`World`] ends.
    ///
    /// **You should prefer to use the typed API [`World::get_resource`] where possible and only
    /// use this in cases where the actual types are not known at compile time.**
    #[inline]
    pub fn get_resource_by_id(&self, component_id: ComponentId) -> Option<Ptr<'_>> {
        // SAFETY:
        // - `as_unsafe_world_cell_readonly` gives permission to access the whole world immutably
        // - `&self` ensures there are no mutable borrows on world data
        unsafe {
            self.as_unsafe_world_cell_readonly()
                .get_resource_by_id(component_id)
        }
    }

    /// Gets a pointer to the resource with the id [`ComponentId`] if it exists.
    /// The returned pointer may be used to modify the resource, as long as the mutable borrow
    /// of the [`World`] is still valid.
    ///
    /// **You should prefer to use the typed API [`World::get_resource_mut`] where possible and only
    /// use this in cases where the actual types are not known at compile time.**
    #[inline]
    pub fn get_resource_mut_by_id(&mut self, component_id: ComponentId) -> Option<MutUntyped<'_>> {
        // SAFETY:
        // - `&mut self` ensures that all accessed data is unaliased
        // - `as_unsafe_world_cell` provides mutable permission to the whole world
        unsafe {
            self.as_unsafe_world_cell()
                .get_resource_mut_by_id(component_id)
        }
    }

    /// Iterates over all resources in the world.
    ///
    /// The returned iterator provides lifetimed, but type-unsafe pointers. Actually reading the contents
    /// of each resource will require the use of unsafe code.
    ///
    /// # Examples
    ///
    /// ## Printing the size of all resources
    ///
    /// ```
    /// # use bevy_ecs::prelude::*;
    /// # #[derive(Resource)]
    /// # struct A(u32);
    /// # #[derive(Resource)]
    /// # struct B(u32);
    /// #
    /// # let mut world = World::new();
    /// # world.insert_resource(A(1));
    /// # world.insert_resource(B(2));
    /// let mut total = 0;
    /// for (info, _) in world.iter_resources() {
    ///    println!("Resource: {}", info.name());
    ///    println!("Size: {} bytes", info.layout().size());
    ///    total += info.layout().size();
    /// }
    /// println!("Total size: {} bytes", total);
    /// # assert_eq!(total, size_of::<A>() + size_of::<B>());
    /// ```
    ///
    /// ## Dynamically running closures for resources matching specific `TypeId`s
    ///
    /// ```
    /// # use bevy_ecs::prelude::*;
    /// # use std::collections::HashMap;
    /// # use std::any::TypeId;
    /// # use bevy_ptr::Ptr;
    /// # #[derive(Resource)]
    /// # struct A(u32);
    /// # #[derive(Resource)]
    /// # struct B(u32);
    /// #
    /// # let mut world = World::new();
    /// # world.insert_resource(A(1));
    /// # world.insert_resource(B(2));
    /// #
    /// // In this example, `A` and `B` are resources. We deliberately do not use the
    /// // `bevy_reflect` crate here to showcase the low-level [`Ptr`] usage. You should
    /// // probably use something like `ReflectFromPtr` in a real-world scenario.
    ///
    /// // Create the hash map that will store the closures for each resource type
    /// let mut closures: HashMap<TypeId, Box<dyn Fn(&Ptr<'_>)>> = HashMap::new();
    ///
    /// // Add closure for `A`
    /// closures.insert(TypeId::of::<A>(), Box::new(|ptr| {
    ///     // SAFETY: We assert ptr is the same type of A with TypeId of A
    ///     let a = unsafe { &ptr.deref::<A>() };
    /// #   assert_eq!(a.0, 1);
    ///     // ... do something with `a` here
    /// }));
    ///
    /// // Add closure for `B`
    /// closures.insert(TypeId::of::<B>(), Box::new(|ptr| {
    ///     // SAFETY: We assert ptr is the same type of B with TypeId of B
    ///     let b = unsafe { &ptr.deref::<B>() };
    /// #   assert_eq!(b.0, 2);
    ///     // ... do something with `b` here
    /// }));
    ///
    /// // Iterate all resources, in order to run the closures for each matching resource type
    /// for (info, ptr) in world.iter_resources() {
    ///     let Some(type_id) = info.type_id() else {
    ///        // It's possible for resources to not have a `TypeId` (e.g. non-Rust resources
    ///        // dynamically inserted via a scripting language) in which case we can't match them.
    ///        continue;
    ///     };
    ///
    ///     let Some(closure) = closures.get(&type_id) else {
    ///        // No closure for this resource type, skip it.
    ///        continue;
    ///     };
    ///
    ///     // Run the closure for the resource
    ///     closure(&ptr);
    /// }
    /// ```
    #[inline]
    pub fn iter_resources(&self) -> impl Iterator<Item = (&ComponentInfo, Ptr<'_>)> {
        self.storages
            .resources
            .iter()
            .filter_map(|(component_id, data)| {
                // SAFETY: If a resource has been initialized, a corresponding ComponentInfo must exist with its ID.
                let component_info = unsafe {
                    self.components
                        .get_info(component_id)
                        .debug_checked_unwrap()
                };
                Some((component_info, data.get_data()?))
            })
    }

    /// Mutably iterates over all resources in the world.
    ///
    /// The returned iterator provides lifetimed, but type-unsafe pointers. Actually reading from or writing
    /// to the contents of each resource will require the use of unsafe code.
    ///
    /// # Example
    ///
    /// ```
    /// # use bevy_ecs::prelude::*;
    /// # use bevy_ecs::change_detection::MutUntyped;
    /// # use std::collections::HashMap;
    /// # use std::any::TypeId;
    /// # #[derive(Resource)]
    /// # struct A(u32);
    /// # #[derive(Resource)]
    /// # struct B(u32);
    /// #
    /// # let mut world = World::new();
    /// # world.insert_resource(A(1));
    /// # world.insert_resource(B(2));
    /// #
    /// // In this example, `A` and `B` are resources. We deliberately do not use the
    /// // `bevy_reflect` crate here to showcase the low-level `MutUntyped` usage. You should
    /// // probably use something like `ReflectFromPtr` in a real-world scenario.
    ///
    /// // Create the hash map that will store the mutator closures for each resource type
    /// let mut mutators: HashMap<TypeId, Box<dyn Fn(&mut MutUntyped<'_>)>> = HashMap::new();
    ///
    /// // Add mutator closure for `A`
    /// mutators.insert(TypeId::of::<A>(), Box::new(|mut_untyped| {
    ///     // Note: `MutUntyped::as_mut()` automatically marks the resource as changed
    ///     // for ECS change detection, and gives us a `PtrMut` we can use to mutate the resource.
    ///     // SAFETY: We assert ptr is the same type of A with TypeId of A
    ///     let a = unsafe { &mut mut_untyped.as_mut().deref_mut::<A>() };
    /// #   a.0 += 1;
    ///     // ... mutate `a` here
    /// }));
    ///
    /// // Add mutator closure for `B`
    /// mutators.insert(TypeId::of::<B>(), Box::new(|mut_untyped| {
    ///     // SAFETY: We assert ptr is the same type of B with TypeId of B
    ///     let b = unsafe { &mut mut_untyped.as_mut().deref_mut::<B>() };
    /// #   b.0 += 1;
    ///     // ... mutate `b` here
    /// }));
    ///
    /// // Iterate all resources, in order to run the mutator closures for each matching resource type
    /// for (info, mut mut_untyped) in world.iter_resources_mut() {
    ///     let Some(type_id) = info.type_id() else {
    ///        // It's possible for resources to not have a `TypeId` (e.g. non-Rust resources
    ///        // dynamically inserted via a scripting language) in which case we can't match them.
    ///        continue;
    ///     };
    ///
    ///     let Some(mutator) = mutators.get(&type_id) else {
    ///        // No mutator closure for this resource type, skip it.
    ///        continue;
    ///     };
    ///
    ///     // Run the mutator closure for the resource
    ///     mutator(&mut mut_untyped);
    /// }
    /// # assert_eq!(world.resource::<A>().0, 2);
    /// # assert_eq!(world.resource::<B>().0, 3);
    /// ```
    #[inline]
    pub fn iter_resources_mut(&mut self) -> impl Iterator<Item = (&ComponentInfo, MutUntyped<'_>)> {
        self.storages
            .resources
            .iter()
            .filter_map(|(component_id, data)| {
                // SAFETY: If a resource has been initialized, a corresponding ComponentInfo must exist with its ID.
                let component_info = unsafe {
                    self.components
                        .get_info(component_id)
                        .debug_checked_unwrap()
                };
                let (ptr, ticks, _caller) = data.get_with_ticks()?;

                // SAFETY:
                // - We have exclusive access to the world, so no other code can be aliasing the `TickCells`
                // - We only hold one `TicksMut` at a time, and we let go of it before getting the next one
                let ticks = unsafe {
                    TicksMut::from_tick_cells(
                        ticks,
                        self.last_change_tick(),
                        self.read_change_tick(),
                    )
                };

                let mut_untyped = MutUntyped {
                    // SAFETY:
                    // - We have exclusive access to the world, so no other code can be aliasing the `Ptr`
                    // - We iterate one resource at a time, and we let go of each `PtrMut` before getting the next one
                    value: unsafe { ptr.assert_unique() },
                    ticks,
                    #[cfg(feature = "track_change_detection")]
                    // SAFETY:
                    // - We have exclusive access to the world, so no other code can be aliasing the `Ptr`
                    // - We iterate one resource at a time, and we let go of each `PtrMut` before getting the next one
                    changed_by: unsafe { _caller.deref_mut() },
                };

                Some((component_info, mut_untyped))
            })
    }

    /// Gets a `!Send` resource to the resource with the id [`ComponentId`] if it exists.
    /// The returned pointer must not be used to modify the resource, and must not be
    /// dereferenced after the immutable borrow of the [`World`] ends.
    ///
    /// **You should prefer to use the typed API [`World::get_resource`] where possible and only
    /// use this in cases where the actual types are not known at compile time.**
    ///
    /// # Panics
    /// This function will panic if it isn't called from the same thread that the resource was inserted from.
    #[inline]
    pub fn get_non_send_by_id(&self, component_id: ComponentId) -> Option<Ptr<'_>> {
        // SAFETY:
        // - `as_unsafe_world_cell_readonly` gives permission to access the whole world immutably
        // - `&self` ensures there are no mutable borrows on world data
        unsafe {
            self.as_unsafe_world_cell_readonly()
                .get_non_send_resource_by_id(component_id)
        }
    }

    /// Gets a `!Send` resource to the resource with the id [`ComponentId`] if it exists.
    /// The returned pointer may be used to modify the resource, as long as the mutable borrow
    /// of the [`World`] is still valid.
    ///
    /// **You should prefer to use the typed API [`World::get_resource_mut`] where possible and only
    /// use this in cases where the actual types are not known at compile time.**
    ///
    /// # Panics
    /// This function will panic if it isn't called from the same thread that the resource was inserted from.
    #[inline]
    pub fn get_non_send_mut_by_id(&mut self, component_id: ComponentId) -> Option<MutUntyped<'_>> {
        // SAFETY:
        // - `&mut self` ensures that all accessed data is unaliased
        // - `as_unsafe_world_cell` provides mutable permission to the whole world
        unsafe {
            self.as_unsafe_world_cell()
                .get_non_send_resource_mut_by_id(component_id)
        }
    }

    /// Removes the resource of a given type, if it exists. Otherwise returns `None`.
    ///
    /// **You should prefer to use the typed API [`World::remove_resource`] where possible and only
    /// use this in cases where the actual types are not known at compile time.**
    pub fn remove_resource_by_id(&mut self, component_id: ComponentId) -> Option<()> {
        self.storages
            .resources
            .get_mut(component_id)?
            .remove_and_drop();
        Some(())
    }

    /// Removes the resource of a given type, if it exists. Otherwise returns `None`.
    ///
    /// **You should prefer to use the typed API [`World::remove_resource`] where possible and only
    /// use this in cases where the actual types are not known at compile time.**
    ///
    /// # Panics
    /// This function will panic if it isn't called from the same thread that the resource was inserted from.
    pub fn remove_non_send_by_id(&mut self, component_id: ComponentId) -> Option<()> {
        self.storages
            .non_send_resources
            .get_mut(component_id)?
            .remove_and_drop();
        Some(())
    }

    /// Retrieves an immutable untyped reference to the given `entity`'s [`Component`] of the given [`ComponentId`].
    /// Returns `None` if the `entity` does not have a [`Component`] of the given type.
    ///
    /// **You should prefer to use the typed API [`World::get_mut`] where possible and only
    /// use this in cases where the actual types are not known at compile time.**
    ///
    /// # Panics
    /// This function will panic if it isn't called from the same thread that the resource was inserted from.
    #[inline]
    pub fn get_by_id(&self, entity: Entity, component_id: ComponentId) -> Option<Ptr<'_>> {
        // SAFETY:
        // - `&self` ensures that all accessed data is not mutably aliased
        // - `as_unsafe_world_cell_readonly` provides shared/readonly permission to the whole world
        unsafe {
            self.as_unsafe_world_cell_readonly()
                .get_entity(entity)?
                .get_by_id(component_id)
        }
    }

    /// Retrieves a mutable untyped reference to the given `entity`'s [`Component`] of the given [`ComponentId`].
    /// Returns `None` if the `entity` does not have a [`Component`] of the given type.
    ///
    /// **You should prefer to use the typed API [`World::get_mut`] where possible and only
    /// use this in cases where the actual types are not known at compile time.**
    #[inline]
    pub fn get_mut_by_id(
        &mut self,
        entity: Entity,
        component_id: ComponentId,
    ) -> Option<MutUntyped<'_>> {
        // SAFETY:
        // - `&mut self` ensures that all accessed data is unaliased
        // - `as_unsafe_world_cell` provides mutable permission to the whole world
        unsafe {
            self.as_unsafe_world_cell()
                .get_entity(entity)?
                .get_mut_by_id(component_id)
        }
    }
}

// Schedule-related methods
impl World {
    /// Adds the specified [`Schedule`] to the world. The schedule can later be run
    /// by calling [`.run_schedule(label)`](Self::run_schedule) or by directly
    /// accessing the [`Schedules`] resource.
    ///
    /// The `Schedules` resource will be initialized if it does not already exist.
    pub fn add_schedule(&mut self, schedule: Schedule) {
        let mut schedules = self.get_resource_or_insert_with(Schedules::default);
        schedules.insert(schedule);
    }

    /// Temporarily removes the schedule associated with `label` from the world,
    /// runs user code, and finally re-adds the schedule.
    /// This returns a [`TryRunScheduleError`] if there is no schedule
    /// associated with `label`.
    ///
    /// The [`Schedule`] is fetched from the [`Schedules`] resource of the world by its label,
    /// and system state is cached.
    ///
    /// For simple cases where you just need to call the schedule once,
    /// consider using [`World::try_run_schedule`] instead.
    /// For other use cases, see the example on [`World::schedule_scope`].
    pub fn try_schedule_scope<R>(
        &mut self,
        label: impl ScheduleLabel,
        f: impl FnOnce(&mut World, &mut Schedule) -> R,
    ) -> Result<R, TryRunScheduleError> {
        let label = label.intern();
        let Some(mut schedule) = self
            .get_resource_mut::<Schedules>()
            .and_then(|mut s| s.remove(label))
        else {
            return Err(TryRunScheduleError(label));
        };

        let value = f(self, &mut schedule);

        let old = self.resource_mut::<Schedules>().insert(schedule);
        if old.is_some() {
            warn!("Schedule `{label:?}` was inserted during a call to `World::schedule_scope`: its value has been overwritten");
        }

        Ok(value)
    }

    /// Temporarily removes the schedule associated with `label` from the world,
    /// runs user code, and finally re-adds the schedule.
    ///
    /// The [`Schedule`] is fetched from the [`Schedules`] resource of the world by its label,
    /// and system state is cached.
    ///
    /// # Examples
    ///
    /// ```
    /// # use bevy_ecs::{prelude::*, schedule::ScheduleLabel};
    /// # #[derive(ScheduleLabel, Debug, Clone, Copy, PartialEq, Eq, Hash)]
    /// # pub struct MySchedule;
    /// # #[derive(Resource)]
    /// # struct Counter(usize);
    /// #
    /// # let mut world = World::new();
    /// # world.insert_resource(Counter(0));
    /// # let mut schedule = Schedule::new(MySchedule);
    /// # schedule.add_systems(tick_counter);
    /// # world.init_resource::<Schedules>();
    /// # world.add_schedule(schedule);
    /// # fn tick_counter(mut counter: ResMut<Counter>) { counter.0 += 1; }
    /// // Run the schedule five times.
    /// world.schedule_scope(MySchedule, |world, schedule| {
    ///     for _ in 0..5 {
    ///         schedule.run(world);
    ///     }
    /// });
    /// # assert_eq!(world.resource::<Counter>().0, 5);
    /// ```
    ///
    /// For simple cases where you just need to call the schedule once,
    /// consider using [`World::run_schedule`] instead.
    ///
    /// # Panics
    ///
    /// If the requested schedule does not exist.
    pub fn schedule_scope<R>(
        &mut self,
        label: impl ScheduleLabel,
        f: impl FnOnce(&mut World, &mut Schedule) -> R,
    ) -> R {
        self.try_schedule_scope(label, f)
            .unwrap_or_else(|e| panic!("{e}"))
    }

    /// Attempts to run the [`Schedule`] associated with the `label` a single time,
    /// and returns a [`TryRunScheduleError`] if the schedule does not exist.
    ///
    /// The [`Schedule`] is fetched from the [`Schedules`] resource of the world by its label,
    /// and system state is cached.
    ///
    /// For simple testing use cases, call [`Schedule::run(&mut world)`](Schedule::run) instead.
    pub fn try_run_schedule(
        &mut self,
        label: impl ScheduleLabel,
    ) -> Result<(), TryRunScheduleError> {
        self.try_schedule_scope(label, |world, sched| sched.run(world))
    }

    /// Runs the [`Schedule`] associated with the `label` a single time.
    ///
    /// The [`Schedule`] is fetched from the [`Schedules`] resource of the world by its label,
    /// and system state is cached.
    ///
    /// For simple testing use cases, call [`Schedule::run(&mut world)`](Schedule::run) instead.
    ///
    /// # Panics
    ///
    /// If the requested schedule does not exist.
    pub fn run_schedule(&mut self, label: impl ScheduleLabel) {
        self.schedule_scope(label, |world, sched| sched.run(world));
    }

    /// Ignore system order ambiguities caused by conflicts on [`Component`]s of type `T`.
    pub fn allow_ambiguous_component<T: Component>(&mut self) {
        let mut schedules = self.remove_resource::<Schedules>().unwrap_or_default();
        schedules.allow_ambiguous_component::<T>(self);
        self.insert_resource(schedules);
    }

    /// Ignore system order ambiguities caused by conflicts on [`Resource`]s of type `T`.
    pub fn allow_ambiguous_resource<T: Resource>(&mut self) {
        let mut schedules = self.remove_resource::<Schedules>().unwrap_or_default();
        schedules.allow_ambiguous_resource::<T>(self);
        self.insert_resource(schedules);
    }
}

impl fmt::Debug for World {
    fn fmt(&self, f: &mut fmt::Formatter) -> fmt::Result {
        // SAFETY: `UnsafeWorldCell` requires that this must only access metadata.
        // Accessing any data stored in the world would be unsound.
        f.debug_struct("World")
            .field("id", &self.id)
            .field("entity_count", &self.entities.len())
            .field("archetype_count", &self.archetypes.len())
            .field("component_count", &self.components.len())
            .field("resource_count", &self.storages.resources.len())
            .finish()
    }
}

// SAFETY: all methods on the world ensure that non-send resources are only accessible on the main thread
unsafe impl Send for World {}
// SAFETY: all methods on the world ensure that non-send resources are only accessible on the main thread
unsafe impl Sync for World {}

/// Creates an instance of the type this trait is implemented for
/// using data from the supplied [`World`].
///
/// This can be helpful for complex initialization or context-aware defaults.
///
/// [`FromWorld`] is automatically implemented for any type implementing [`Default`].
pub trait FromWorld {
    /// Creates `Self` using data from the given [`World`].
    fn from_world(world: &mut World) -> Self;
}

impl<T: Default> FromWorld for T {
    /// Creates `Self` using [`default()`](`Default::default`).
    fn from_world(_world: &mut World) -> Self {
        T::default()
    }
}

#[cfg(test)]
mod tests {
    use super::{FromWorld, World};
    use crate::{
        change_detection::DetectChangesMut,
        component::{ComponentDescriptor, ComponentInfo, StorageType},
        ptr::OwningPtr,
        system::Resource,
    };
    use alloc::sync::Arc;
    use bevy_ecs_macros::Component;
    use bevy_utils::{HashMap, HashSet};
    use core::{
        any::TypeId,
        panic,
        sync::atomic::{AtomicBool, AtomicU32, Ordering},
    };
    use std::sync::Mutex;

    // For bevy_ecs_macros
    use crate as bevy_ecs;

    type ID = u8;

    #[derive(Clone, Copy, Debug, PartialEq, Eq)]
    enum DropLogItem {
        Create(ID),
        Drop(ID),
    }

    #[derive(Resource, Component)]
    struct MayPanicInDrop {
        drop_log: Arc<Mutex<Vec<DropLogItem>>>,
        expected_panic_flag: Arc<AtomicBool>,
        should_panic: bool,
        id: u8,
    }

    impl MayPanicInDrop {
        fn new(
            drop_log: &Arc<Mutex<Vec<DropLogItem>>>,
            expected_panic_flag: &Arc<AtomicBool>,
            should_panic: bool,
            id: u8,
        ) -> Self {
            println!("creating component with id {id}");
            drop_log.lock().unwrap().push(DropLogItem::Create(id));

            Self {
                drop_log: Arc::clone(drop_log),
                expected_panic_flag: Arc::clone(expected_panic_flag),
                should_panic,
                id,
            }
        }
    }

    impl Drop for MayPanicInDrop {
        fn drop(&mut self) {
            println!("dropping component with id {}", self.id);

            {
                let mut drop_log = self.drop_log.lock().unwrap();
                drop_log.push(DropLogItem::Drop(self.id));
                // Don't keep the mutex while panicking, or we'll poison it.
                drop(drop_log);
            }

            if self.should_panic {
                self.expected_panic_flag.store(true, Ordering::SeqCst);
                panic!("testing what happens on panic inside drop");
            }
        }
    }

    struct DropTestHelper {
        drop_log: Arc<Mutex<Vec<DropLogItem>>>,
        /// Set to `true` right before we intentionally panic, so that if we get
        /// a panic, we know if it was intended or not.
        expected_panic_flag: Arc<AtomicBool>,
    }

    impl DropTestHelper {
        pub fn new() -> Self {
            Self {
                drop_log: Arc::new(Mutex::new(Vec::<DropLogItem>::new())),
                expected_panic_flag: Arc::new(AtomicBool::new(false)),
            }
        }

        pub fn make_component(&self, should_panic: bool, id: ID) -> MayPanicInDrop {
            MayPanicInDrop::new(&self.drop_log, &self.expected_panic_flag, should_panic, id)
        }

        pub fn finish(self, panic_res: std::thread::Result<()>) -> Vec<DropLogItem> {
            let drop_log = self.drop_log.lock().unwrap();
            let expected_panic_flag = self.expected_panic_flag.load(Ordering::SeqCst);

            if !expected_panic_flag {
                match panic_res {
                    Ok(()) => panic!("Expected a panic but it didn't happen"),
                    Err(e) => std::panic::resume_unwind(e),
                }
            }

            drop_log.to_owned()
        }
    }

    #[test]
    fn panic_while_overwriting_component() {
        let helper = DropTestHelper::new();

        let res = std::panic::catch_unwind(|| {
            let mut world = World::new();
            world
                .spawn_empty()
                .insert(helper.make_component(true, 0))
                .insert(helper.make_component(false, 1));

            println!("Done inserting! Dropping world...");
        });

        let drop_log = helper.finish(res);

        assert_eq!(
            &*drop_log,
            [
                DropLogItem::Create(0),
                DropLogItem::Create(1),
                DropLogItem::Drop(0),
                DropLogItem::Drop(1),
            ]
        );
    }

    #[derive(Resource)]
    struct TestResource(u32);

    #[derive(Resource)]
    struct TestResource2(String);

    #[derive(Resource)]
    struct TestResource3;

    #[test]
    fn get_resource_by_id() {
        let mut world = World::new();
        world.insert_resource(TestResource(42));
        let component_id = world
            .components()
            .get_resource_id(TypeId::of::<TestResource>())
            .unwrap();

        let resource = world.get_resource_by_id(component_id).unwrap();
        // SAFETY: `TestResource` is the correct resource type
        let resource = unsafe { resource.deref::<TestResource>() };

        assert_eq!(resource.0, 42);
    }

    #[test]
    fn get_resource_mut_by_id() {
        let mut world = World::new();
        world.insert_resource(TestResource(42));
        let component_id = world
            .components()
            .get_resource_id(TypeId::of::<TestResource>())
            .unwrap();

        {
            let mut resource = world.get_resource_mut_by_id(component_id).unwrap();
            resource.set_changed();
            // SAFETY: `TestResource` is the correct resource type
            let resource = unsafe { resource.into_inner().deref_mut::<TestResource>() };
            resource.0 = 43;
        }

        let resource = world.get_resource_by_id(component_id).unwrap();
        // SAFETY: `TestResource` is the correct resource type
        let resource = unsafe { resource.deref::<TestResource>() };

        assert_eq!(resource.0, 43);
    }

    #[test]
    fn iter_resources() {
        let mut world = World::new();
        world.insert_resource(TestResource(42));
        world.insert_resource(TestResource2("Hello, world!".to_string()));
        world.insert_resource(TestResource3);
        world.remove_resource::<TestResource3>();

        let mut iter = world.iter_resources();

        let (info, ptr) = iter.next().unwrap();
        assert_eq!(info.name(), core::any::type_name::<TestResource>());
        // SAFETY: We know that the resource is of type `TestResource`
        assert_eq!(unsafe { ptr.deref::<TestResource>().0 }, 42);

        let (info, ptr) = iter.next().unwrap();
        assert_eq!(info.name(), core::any::type_name::<TestResource2>());
        assert_eq!(
            // SAFETY: We know that the resource is of type `TestResource2`
            unsafe { &ptr.deref::<TestResource2>().0 },
            &"Hello, world!".to_string()
        );

        assert!(iter.next().is_none());
    }

    #[test]
    fn iter_resources_mut() {
        let mut world = World::new();
        world.insert_resource(TestResource(42));
        world.insert_resource(TestResource2("Hello, world!".to_string()));
        world.insert_resource(TestResource3);
        world.remove_resource::<TestResource3>();

        let mut iter = world.iter_resources_mut();

        let (info, mut mut_untyped) = iter.next().unwrap();
        assert_eq!(info.name(), core::any::type_name::<TestResource>());
        // SAFETY: We know that the resource is of type `TestResource`
        unsafe {
            mut_untyped.as_mut().deref_mut::<TestResource>().0 = 43;
        };

        let (info, mut mut_untyped) = iter.next().unwrap();
        assert_eq!(info.name(), core::any::type_name::<TestResource2>());
        // SAFETY: We know that the resource is of type `TestResource2`
        unsafe {
            mut_untyped.as_mut().deref_mut::<TestResource2>().0 = "Hello, world?".to_string();
        };

        assert!(iter.next().is_none());
        drop(iter);

        assert_eq!(world.resource::<TestResource>().0, 43);
        assert_eq!(
            world.resource::<TestResource2>().0,
            "Hello, world?".to_string()
        );
    }

    #[test]
    fn custom_resource_with_layout() {
        static DROP_COUNT: AtomicU32 = AtomicU32::new(0);

        let mut world = World::new();

        // SAFETY: the drop function is valid for the layout and the data will be safe to access from any thread
        let descriptor = unsafe {
            ComponentDescriptor::new_with_layout(
                "Custom Test Component".to_string(),
                StorageType::Table,
                core::alloc::Layout::new::<[u8; 8]>(),
                Some(|ptr| {
                    let data = ptr.read::<[u8; 8]>();
                    assert_eq!(data, [0, 1, 2, 3, 4, 5, 6, 7]);
                    DROP_COUNT.fetch_add(1, Ordering::SeqCst);
                }),
            )
        };

        let component_id = world.register_component_with_descriptor(descriptor);

        let value: [u8; 8] = [0, 1, 2, 3, 4, 5, 6, 7];
        OwningPtr::make(value, |ptr| {
            // SAFETY: value is valid for the component layout
            unsafe {
                world.insert_resource_by_id(
                    component_id,
                    ptr,
                    #[cfg(feature = "track_change_detection")]
                    panic::Location::caller(),
                );
            }
        });

        // SAFETY: [u8; 8] is the correct type for the resource
        let data = unsafe {
            world
                .get_resource_by_id(component_id)
                .unwrap()
                .deref::<[u8; 8]>()
        };
        assert_eq!(*data, [0, 1, 2, 3, 4, 5, 6, 7]);

        assert!(world.remove_resource_by_id(component_id).is_some());

        assert_eq!(DROP_COUNT.load(Ordering::SeqCst), 1);
    }

    #[derive(Resource)]
    struct TestFromWorld(u32);
    impl FromWorld for TestFromWorld {
        fn from_world(world: &mut World) -> Self {
            let b = world.resource::<TestResource>();
            Self(b.0)
        }
    }

    #[test]
    fn init_resource_does_not_overwrite() {
        let mut world = World::new();
        world.insert_resource(TestResource(0));
        world.init_resource::<TestFromWorld>();
        world.insert_resource(TestResource(1));
        world.init_resource::<TestFromWorld>();

        let resource = world.resource::<TestFromWorld>();

        assert_eq!(resource.0, 0);
    }

    #[test]
    fn init_non_send_resource_does_not_overwrite() {
        let mut world = World::new();
        world.insert_resource(TestResource(0));
        world.init_non_send_resource::<TestFromWorld>();
        world.insert_resource(TestResource(1));
        world.init_non_send_resource::<TestFromWorld>();

        let resource = world.non_send_resource::<TestFromWorld>();

        assert_eq!(resource.0, 0);
    }

    #[derive(Component)]
    struct Foo;

    #[derive(Component)]
    struct Bar;

    #[derive(Component)]
    struct Baz;

    #[test]
    fn inspect_entity_components() {
        let mut world = World::new();
        let ent0 = world.spawn((Foo, Bar, Baz)).id();
        let ent1 = world.spawn((Foo, Bar)).id();
        let ent2 = world.spawn((Bar, Baz)).id();
        let ent3 = world.spawn((Foo, Baz)).id();
        let ent4 = world.spawn(Foo).id();
        let ent5 = world.spawn(Bar).id();
        let ent6 = world.spawn(Baz).id();

        fn to_type_ids(component_infos: Vec<&ComponentInfo>) -> HashSet<Option<TypeId>> {
            component_infos
                .into_iter()
                .map(ComponentInfo::type_id)
                .collect()
        }

        let foo_id = TypeId::of::<Foo>();
        let bar_id = TypeId::of::<Bar>();
        let baz_id = TypeId::of::<Baz>();
        assert_eq!(
            to_type_ids(world.inspect_entity(ent0).collect()),
            [Some(foo_id), Some(bar_id), Some(baz_id)].into()
        );
        assert_eq!(
            to_type_ids(world.inspect_entity(ent1).collect()),
            [Some(foo_id), Some(bar_id)].into()
        );
        assert_eq!(
            to_type_ids(world.inspect_entity(ent2).collect()),
            [Some(bar_id), Some(baz_id)].into()
        );
        assert_eq!(
            to_type_ids(world.inspect_entity(ent3).collect()),
            [Some(foo_id), Some(baz_id)].into()
        );
        assert_eq!(
            to_type_ids(world.inspect_entity(ent4).collect()),
            [Some(foo_id)].into()
        );
        assert_eq!(
            to_type_ids(world.inspect_entity(ent5).collect()),
            [Some(bar_id)].into()
        );
        assert_eq!(
            to_type_ids(world.inspect_entity(ent6).collect()),
            [Some(baz_id)].into()
        );
    }

    #[test]
    fn iterate_entities() {
        let mut world = World::new();
        let mut entity_counters = HashMap::new();

        let iterate_and_count_entities = |world: &World, entity_counters: &mut HashMap<_, _>| {
            entity_counters.clear();
            for entity in world.iter_entities() {
                let counter = entity_counters.entry(entity.id()).or_insert(0);
                *counter += 1;
            }
        };

        // Adding one entity and validating iteration
        let ent0 = world.spawn((Foo, Bar, Baz)).id();

        iterate_and_count_entities(&world, &mut entity_counters);
        assert_eq!(entity_counters[&ent0], 1);
        assert_eq!(entity_counters.len(), 1);

        // Spawning three more entities and then validating iteration
        let ent1 = world.spawn((Foo, Bar)).id();
        let ent2 = world.spawn((Bar, Baz)).id();
        let ent3 = world.spawn((Foo, Baz)).id();

        iterate_and_count_entities(&world, &mut entity_counters);

        assert_eq!(entity_counters[&ent0], 1);
        assert_eq!(entity_counters[&ent1], 1);
        assert_eq!(entity_counters[&ent2], 1);
        assert_eq!(entity_counters[&ent3], 1);
        assert_eq!(entity_counters.len(), 4);

        // Despawning first entity and then validating the iteration
        assert!(world.despawn(ent0));

        iterate_and_count_entities(&world, &mut entity_counters);

        assert_eq!(entity_counters[&ent1], 1);
        assert_eq!(entity_counters[&ent2], 1);
        assert_eq!(entity_counters[&ent3], 1);
        assert_eq!(entity_counters.len(), 3);

        // Spawning three more entities, despawning three and then validating the iteration
        let ent4 = world.spawn(Foo).id();
        let ent5 = world.spawn(Bar).id();
        let ent6 = world.spawn(Baz).id();

        assert!(world.despawn(ent2));
        assert!(world.despawn(ent3));
        assert!(world.despawn(ent4));

        iterate_and_count_entities(&world, &mut entity_counters);

        assert_eq!(entity_counters[&ent1], 1);
        assert_eq!(entity_counters[&ent5], 1);
        assert_eq!(entity_counters[&ent6], 1);
        assert_eq!(entity_counters.len(), 3);

        // Despawning remaining entities and then validating the iteration
        assert!(world.despawn(ent1));
        assert!(world.despawn(ent5));
        assert!(world.despawn(ent6));

        iterate_and_count_entities(&world, &mut entity_counters);

        assert_eq!(entity_counters.len(), 0);
    }

    #[test]
    fn iterate_entities_mut() {
        #[derive(Component, PartialEq, Debug)]
        struct A(i32);

        #[derive(Component, PartialEq, Debug)]
        struct B(i32);

        let mut world = World::new();

        let a1 = world.spawn(A(1)).id();
        let a2 = world.spawn(A(2)).id();
        let b1 = world.spawn(B(1)).id();
        let b2 = world.spawn(B(2)).id();

        for mut entity in world.iter_entities_mut() {
            if let Some(mut a) = entity.get_mut::<A>() {
                a.0 -= 1;
            }
        }
        assert_eq!(world.entity(a1).get(), Some(&A(0)));
        assert_eq!(world.entity(a2).get(), Some(&A(1)));
        assert_eq!(world.entity(b1).get(), Some(&B(1)));
        assert_eq!(world.entity(b2).get(), Some(&B(2)));

        for mut entity in world.iter_entities_mut() {
            if let Some(mut b) = entity.get_mut::<B>() {
                b.0 *= 2;
            }
        }
        assert_eq!(world.entity(a1).get(), Some(&A(0)));
        assert_eq!(world.entity(a2).get(), Some(&A(1)));
        assert_eq!(world.entity(b1).get(), Some(&B(2)));
        assert_eq!(world.entity(b2).get(), Some(&B(4)));

        let mut entities = world.iter_entities_mut().collect::<Vec<_>>();
        entities.sort_by_key(|e| e.get::<A>().map(|a| a.0).or(e.get::<B>().map(|b| b.0)));
        let (a, b) = entities.split_at_mut(2);
        core::mem::swap(
            &mut a[1].get_mut::<A>().unwrap().0,
            &mut b[0].get_mut::<B>().unwrap().0,
        );
        assert_eq!(world.entity(a1).get(), Some(&A(0)));
        assert_eq!(world.entity(a2).get(), Some(&A(2)));
        assert_eq!(world.entity(b1).get(), Some(&B(1)));
        assert_eq!(world.entity(b2).get(), Some(&B(4)));
    }

    #[test]
    fn spawn_empty_bundle() {
        let mut world = World::new();
        world.spawn(());
    }

    #[test]
    fn test_verify_unique_entities() {
        let mut world = World::new();
        let entity1 = world.spawn(()).id();
        let entity2 = world.spawn(()).id();
        let entity3 = world.spawn(()).id();
        let entity4 = world.spawn(()).id();
        let entity5 = world.spawn(()).id();

        assert!(
            World::verify_unique_entities(&[entity1, entity2, entity3, entity4, entity5]).is_ok()
        );
        assert!(World::verify_unique_entities(&[entity1, entity1, entity2, entity5]).is_err());
        assert!(World::verify_unique_entities(&[
            entity1, entity2, entity3, entity4, entity5, entity1
        ])
        .is_err());
    }
}<|MERGE_RESOLUTION|>--- conflicted
+++ resolved
@@ -270,13 +270,8 @@
     ///
     /// Will panic if `T` exists in any archetypes.
     pub fn register_component_hooks<T: Component>(&mut self) -> &mut ComponentHooks {
-<<<<<<< HEAD
-        let index = self.init_component::<T>();
-        assert!(!self.archetypes.archetypes.iter().any(|a| a.contains(index)), "Components hooks cannot be modified if the component already exists in an archetype, use init_component if {} may already be in use", core::any::type_name::<T>());
-=======
         let index = self.register_component::<T>();
-        assert!(!self.archetypes.archetypes.iter().any(|a| a.contains(index)), "Components hooks cannot be modified if the component already exists in an archetype, use register_component if {} may already be in use", std::any::type_name::<T>());
->>>>>>> 0fe33c3b
+        assert!(!self.archetypes.archetypes.iter().any(|a| a.contains(index)), "Components hooks cannot be modified if the component already exists in an archetype, use register_component if {} may already be in use", core::any::type_name::<T>());
         // SAFETY: We just created this component
         unsafe { self.components.get_hooks_mut(index).debug_checked_unwrap() }
     }
