--- conflicted
+++ resolved
@@ -5324,88 +5324,6 @@
     }
 
     #[test]
-<<<<<<< HEAD
-    fn with_component_activates_hooks() {
-        use core::sync::atomic::{AtomicBool, AtomicU8, Ordering};
-
-        #[derive(Component, PartialEq, Eq, Debug)]
-        #[component(immutable)]
-        struct Foo(bool);
-
-        static EXPECTED_VALUE: AtomicBool = AtomicBool::new(false);
-
-        static ADD_COUNT: AtomicU8 = AtomicU8::new(0);
-        static REMOVE_COUNT: AtomicU8 = AtomicU8::new(0);
-        static REPLACE_COUNT: AtomicU8 = AtomicU8::new(0);
-        static INSERT_COUNT: AtomicU8 = AtomicU8::new(0);
-
-        let mut world = World::default();
-
-        world.register_component::<Foo>();
-        world
-            .register_component_hooks::<Foo>()
-            .on_add(|world, entity, _| {
-                ADD_COUNT.fetch_add(1, Ordering::Relaxed);
-
-                assert_eq!(
-                    world.get(entity),
-                    Some(&Foo(EXPECTED_VALUE.load(Ordering::Relaxed)))
-                );
-            })
-            .on_remove(|world, entity, _| {
-                REMOVE_COUNT.fetch_add(1, Ordering::Relaxed);
-
-                assert_eq!(
-                    world.get(entity),
-                    Some(&Foo(EXPECTED_VALUE.load(Ordering::Relaxed)))
-                );
-            })
-            .on_replace(|world, entity, _| {
-                REPLACE_COUNT.fetch_add(1, Ordering::Relaxed);
-
-                assert_eq!(
-                    world.get(entity),
-                    Some(&Foo(EXPECTED_VALUE.load(Ordering::Relaxed)))
-                );
-            })
-            .on_insert(|world, entity, _| {
-                INSERT_COUNT.fetch_add(1, Ordering::Relaxed);
-
-                assert_eq!(
-                    world.get(entity),
-                    Some(&Foo(EXPECTED_VALUE.load(Ordering::Relaxed)))
-                );
-            });
-
-        let entity = world.spawn(Foo(false)).id();
-
-        assert_eq!(ADD_COUNT.load(Ordering::Relaxed), 1);
-        assert_eq!(REMOVE_COUNT.load(Ordering::Relaxed), 0);
-        assert_eq!(REPLACE_COUNT.load(Ordering::Relaxed), 0);
-        assert_eq!(INSERT_COUNT.load(Ordering::Relaxed), 1);
-
-        let mut entity = world.entity_mut(entity);
-
-        let archetype_pointer_before = &raw const *entity.archetype();
-
-        assert_eq!(entity.get::<Foo>(), Some(&Foo(false)));
-
-        entity.modify_component(|foo: &mut Foo| {
-            foo.0 = true;
-            EXPECTED_VALUE.store(foo.0, Ordering::Relaxed);
-        });
-
-        let archetype_pointer_after = &raw const *entity.archetype();
-
-        assert_eq!(entity.get::<Foo>(), Some(&Foo(true)));
-
-        assert_eq!(ADD_COUNT.load(Ordering::Relaxed), 1);
-        assert_eq!(REMOVE_COUNT.load(Ordering::Relaxed), 0);
-        assert_eq!(REPLACE_COUNT.load(Ordering::Relaxed), 1);
-        assert_eq!(INSERT_COUNT.load(Ordering::Relaxed), 2);
-
-        assert_eq!(archetype_pointer_before, archetype_pointer_after);
-=======
     fn entity_world_mut_clone_and_move_components() {
         #[derive(Component, Clone, PartialEq, Debug)]
         struct A;
@@ -5525,6 +5443,88 @@
                 .entity_get_spawned_or_despawned_by(entity)
                 .unwrap()
         );
->>>>>>> 64efd08e
+    }
+
+    #[test]
+    fn with_component_activates_hooks() {
+        use core::sync::atomic::{AtomicBool, AtomicU8, Ordering};
+
+        #[derive(Component, PartialEq, Eq, Debug)]
+        #[component(immutable)]
+        struct Foo(bool);
+
+        static EXPECTED_VALUE: AtomicBool = AtomicBool::new(false);
+
+        static ADD_COUNT: AtomicU8 = AtomicU8::new(0);
+        static REMOVE_COUNT: AtomicU8 = AtomicU8::new(0);
+        static REPLACE_COUNT: AtomicU8 = AtomicU8::new(0);
+        static INSERT_COUNT: AtomicU8 = AtomicU8::new(0);
+
+        let mut world = World::default();
+
+        world.register_component::<Foo>();
+        world
+            .register_component_hooks::<Foo>()
+            .on_add(|world, entity, _| {
+                ADD_COUNT.fetch_add(1, Ordering::Relaxed);
+
+                assert_eq!(
+                    world.get(entity),
+                    Some(&Foo(EXPECTED_VALUE.load(Ordering::Relaxed)))
+                );
+            })
+            .on_remove(|world, entity, _| {
+                REMOVE_COUNT.fetch_add(1, Ordering::Relaxed);
+
+                assert_eq!(
+                    world.get(entity),
+                    Some(&Foo(EXPECTED_VALUE.load(Ordering::Relaxed)))
+                );
+            })
+            .on_replace(|world, entity, _| {
+                REPLACE_COUNT.fetch_add(1, Ordering::Relaxed);
+
+                assert_eq!(
+                    world.get(entity),
+                    Some(&Foo(EXPECTED_VALUE.load(Ordering::Relaxed)))
+                );
+            })
+            .on_insert(|world, entity, _| {
+                INSERT_COUNT.fetch_add(1, Ordering::Relaxed);
+
+                assert_eq!(
+                    world.get(entity),
+                    Some(&Foo(EXPECTED_VALUE.load(Ordering::Relaxed)))
+                );
+            });
+
+        let entity = world.spawn(Foo(false)).id();
+
+        assert_eq!(ADD_COUNT.load(Ordering::Relaxed), 1);
+        assert_eq!(REMOVE_COUNT.load(Ordering::Relaxed), 0);
+        assert_eq!(REPLACE_COUNT.load(Ordering::Relaxed), 0);
+        assert_eq!(INSERT_COUNT.load(Ordering::Relaxed), 1);
+
+        let mut entity = world.entity_mut(entity);
+
+        let archetype_pointer_before = &raw const *entity.archetype();
+
+        assert_eq!(entity.get::<Foo>(), Some(&Foo(false)));
+
+        entity.modify_component(|foo: &mut Foo| {
+            foo.0 = true;
+            EXPECTED_VALUE.store(foo.0, Ordering::Relaxed);
+        });
+
+        let archetype_pointer_after = &raw const *entity.archetype();
+
+        assert_eq!(entity.get::<Foo>(), Some(&Foo(true)));
+
+        assert_eq!(ADD_COUNT.load(Ordering::Relaxed), 1);
+        assert_eq!(REMOVE_COUNT.load(Ordering::Relaxed), 0);
+        assert_eq!(REPLACE_COUNT.load(Ordering::Relaxed), 1);
+        assert_eq!(INSERT_COUNT.load(Ordering::Relaxed), 2);
+
+        assert_eq!(archetype_pointer_before, archetype_pointer_after);
     }
 }