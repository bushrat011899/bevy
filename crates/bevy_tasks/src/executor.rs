--- conflicted
+++ resolved
@@ -18,30 +18,15 @@
     if #[cfg(feature = "async_executor")] {
         type ExecutorInner<'a> = async_executor::Executor<'a>;
         type LocalExecutorInner<'a> = async_executor::LocalExecutor<'a>;
-    } else if #[cfg(feature = "edge_executor")] {
-        type ExecutorInner<'a> = edge_executor::Executor<'a, 64>;
-        type LocalExecutorInner<'a> = edge_executor::LocalExecutor<'a, 64>;
+    } else {
+        type ExecutorInner<'a> = crate::edge_executor::Executor<'a, 64>;
+        type LocalExecutorInner<'a> = crate::edge_executor::LocalExecutor<'a, 64>;
     }
 }
 
 #[cfg(all(feature = "multi_threaded", not(target_arch = "wasm32")))]
 pub use async_task::FallibleTask;
 
-<<<<<<< HEAD
-=======
-#[cfg(feature = "async_executor")]
-type ExecutorInner<'a> = async_executor::Executor<'a>;
-
-#[cfg(feature = "async_executor")]
-type LocalExecutorInner<'a> = async_executor::LocalExecutor<'a>;
-
-#[cfg(not(feature = "async_executor"))]
-type ExecutorInner<'a> = crate::edge_executor::Executor<'a, 64>;
-
-#[cfg(not(feature = "async_executor"))]
-type LocalExecutorInner<'a> = crate::edge_executor::LocalExecutor<'a, 64>;
-
->>>>>>> cc69fdd0
 /// Wrapper around a multi-threading-aware async executor.
 /// Spawning will generally require tasks to be `Send` and `Sync` to allow multiple
 /// threads to send/receive/advance tasks.
