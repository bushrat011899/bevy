--- conflicted
+++ resolved
@@ -6,21 +6,11 @@
 
 #[cfg(feature = "std")]
 use std::thread_local;
-
-<<<<<<< HEAD
-#[cfg(feature = "std")]
-=======
-#[cfg(feature = "portable-atomic")]
-use portable_atomic_util::Arc;
-
-#[cfg(not(feature = "portable-atomic"))]
-use alloc::sync::Arc;
 
 #[cfg(all(
     feature = "std",
     any(feature = "async_executor", feature = "edge_executor")
 ))]
->>>>>>> e808fbe9
 use crate::executor::LocalExecutor;
 
 #[cfg(all(
