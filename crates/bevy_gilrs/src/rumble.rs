--- conflicted
+++ resolved
@@ -5,16 +5,8 @@
 use bevy_ecs::system::NonSendMut;
 use bevy_input::gamepad::{GamepadRumbleIntensity, GamepadRumbleRequest};
 use bevy_time::{Real, Time};
-<<<<<<< HEAD
-use bevy_utils::{synccell::SyncCell, Duration, HashMap};
-=======
-use bevy_utils::{
-    synccell::SyncCell,
-    tracing::{debug, warn},
-    HashMap,
-};
+use bevy_utils::{synccell::SyncCell, HashMap};
 use core::time::Duration;
->>>>>>> 0e36abc1
 use gilrs::{
     ff::{self, BaseEffect, BaseEffectType, Repeat, Replay},
     GamepadId,
