//! The [`AnimationCurve`] trait and adaptors that allow curves to implement it.
//!
//! # Overview
//!
//! The flow of curves into the animation system generally begins with something that
//! implements the [`Curve`] trait. Let's imagine, for example, that we have some
//! `Curve<Vec3>` that we want to use to animate something. That could be defined in
//! a number of different ways, but let's imagine that we've defined it [using a function]:
//!
//!     # use bevy_math::curve::{Curve, Interval, FunctionCurve};
//!     # use bevy_math::vec3;
//!     let wobble_curve = FunctionCurve::new(
//!         Interval::UNIT,
//!         |t| { vec3(t.cos(), 0.0, 0.0) },
//!     );
//!
//! Okay, so we have a curve, but the animation system also needs to know, in some way,
//! how the values from this curve should actually be used. That is, it needs to know what
//! to animate! That's what [`AnimationCurve`] is for. In particular, what we need to do
//! is take our curve and turn it into an `AnimationCurve` which will be usable by the
//! animation system.
//!
//! For instance, let's imagine that we want to use the `Vec3` output
//! from our curve to animate the [translation component of a `Transform`]. For this, there is
//! the adaptor [`AnimatableCurve`], which wraps any [`Curve`] and [`AnimatableProperty`] and turns it into an
//! [`AnimationCurve`] that will use the given curve to animate the entity's property:
//!
//!     # use bevy_math::curve::{Curve, Interval, FunctionCurve};
//!     # use bevy_math::vec3;
//!     # use bevy_transform::components::Transform;
//!     # use bevy_animation::{animated_field, animation_curves::*};
//!     # let wobble_curve = FunctionCurve::new(
//!     #     Interval::UNIT,
//!     #     |t| vec3(t.cos(), 0.0, 0.0)
//!     # );
//!     let wobble_animation = AnimatableCurve::new(animated_field!(Transform::translation), wobble_curve);
//!
//! And finally, this [`AnimationCurve`] needs to be added to an [`AnimationClip`] in order to
//! actually animate something. This is what that looks like:
//!
//!     # use bevy_math::curve::{Curve, Interval, FunctionCurve};
//!     # use bevy_animation::{AnimationClip, AnimationTargetId, animated_field, animation_curves::*};
//!     # use bevy_transform::components::Transform;
//!     # use bevy_core::Name;
//!     # use bevy_math::vec3;
//!     # let wobble_curve = FunctionCurve::new(
//!     #     Interval::UNIT,
//!     #     |t| { vec3(t.cos(), 0.0, 0.0) },
//!     # );
//!     # let wobble_animation = AnimatableCurve::new(animated_field!(Transform::translation), wobble_curve);
//!     # let animation_target_id = AnimationTargetId::from(&Name::new("Test"));
//!     let mut animation_clip = AnimationClip::default();
//!     animation_clip.add_curve_to_target(
//!         animation_target_id,
//!         wobble_animation,
//!     );
//!
//! # Making animation curves
//!
//! The overview showed one example, but in general there are a few different ways of going from
//! a [`Curve`], which produces time-related data of some kind, to an [`AnimationCurve`], which
//! knows how to apply that data to an entity.
//!
//! ## Animated Fields
//!
//! The [`animated_field`] macro (which returns an [`AnimatedField`]), in combination with [`AnimatableCurve`]
//! is the easiest way to make an animation curve (see the example above).
//!
//! This will select a field on a component and pass it to a [`Curve`] with a type that matches the field.
//!
//! ## Animatable Properties
//!
//! Animation of arbitrary aspects of entities can be accomplished using [`AnimatableProperty`] in
//! conjunction with [`AnimatableCurve`]. See the documentation [there] for details.
//!
//! ## Custom [`AnimationCurve`] and [`AnimationCurveEvaluator`]
//!
//! This is the lowest-level option with the most control, but it is also the most complicated.
//!
//! [using a function]: bevy_math::curve::FunctionCurve
//! [translation component of a `Transform`]: bevy_transform::prelude::Transform::translation
//! [`AnimationClip`]: crate::AnimationClip
//! [there]: AnimatableProperty
//! [`animated_field`]: crate::animated_field

use core::{
    any::TypeId,
    fmt::{self, Debug, Formatter},
    marker::PhantomData,
};

<<<<<<< HEAD
use bevy_ecs::{
    component::{Component, Mutable},
    world::Mut,
};
use bevy_math::{
    curve::{
        cores::{UnevenCore, UnevenCoreError},
        iterable::IterableCurve,
        Curve, Interval,
    },
    Quat, Vec3,
=======
use bevy_ecs::component::Component;
use bevy_math::curve::{
    cores::{UnevenCore, UnevenCoreError},
    iterable::IterableCurve,
    Curve, Interval,
>>>>>>> c02696b6
};
use bevy_reflect::{FromReflect, Reflect, Reflectable, TypeInfo, Typed};
use bevy_render::mesh::morph::MorphWeights;

use crate::{
    graph::AnimationNodeIndex,
    prelude::{Animatable, BlendInput},
    AnimationEntityMut, AnimationEvaluationError,
};
use bevy_utils::Hashed;
use downcast_rs::{impl_downcast, Downcast};

/// A value on a component that Bevy can animate.
///
/// You can implement this trait on a unit struct in order to support animating
/// custom components other than transforms and morph weights. Use that type in
/// conjunction with [`AnimatableCurve`] (and perhaps [`AnimatableKeyframeCurve`]
/// to define the animation itself).
/// For example, in order to animate field of view, you might use:
///
///     # use bevy_animation::{prelude::AnimatableProperty, AnimationEntityMut, AnimationEvaluationError, animation_curves::EvaluatorId};
///     # use bevy_reflect::Reflect;
///     # use std::any::TypeId;
///     # use bevy_render::camera::PerspectiveProjection;
///     #[derive(Reflect)]
///     struct FieldOfViewProperty;
///
///     impl AnimatableProperty for FieldOfViewProperty {
///         type Property = f32;
///         fn get_mut<'a>(&self, entity: &'a mut AnimationEntityMut) -> Result<&'a mut Self::Property, AnimationEvaluationError> {
///            let component = entity
///                .get_mut::<PerspectiveProjection>()
///                .ok_or(
///                     AnimationEvaluationError::ComponentNotPresent(
///                         TypeId::of::<PerspectiveProjection>()
///                    )
///                 )?
///                 .into_inner();
///             Ok(&mut component.fov)
///         }
///
///         fn evaluator_id(&self) -> EvaluatorId {
///             EvaluatorId::Type(TypeId::of::<Self>())
///         }
///     }
///
/// You can then create an [`AnimationClip`] to animate this property like so:
///
///     # use bevy_animation::{AnimationClip, AnimationTargetId, VariableCurve, AnimationEntityMut, AnimationEvaluationError, animation_curves::EvaluatorId};
///     # use bevy_animation::prelude::{AnimatableProperty, AnimatableKeyframeCurve, AnimatableCurve};
///     # use bevy_core::Name;
///     # use bevy_reflect::Reflect;
///     # use bevy_render::camera::PerspectiveProjection;
///     # use std::any::TypeId;
///     # let animation_target_id = AnimationTargetId::from(&Name::new("Test"));
///     # #[derive(Reflect, Clone)]
///     # struct FieldOfViewProperty;
///     # impl AnimatableProperty for FieldOfViewProperty {
///     #    type Property = f32;
///     #    fn get_mut<'a>(&self, entity: &'a mut AnimationEntityMut) -> Result<&'a mut Self::Property, AnimationEvaluationError> {
///     #       let component = entity
///     #           .get_mut::<PerspectiveProjection>()
///     #           .ok_or(
///     #                AnimationEvaluationError::ComponentNotPresent(
///     #                    TypeId::of::<PerspectiveProjection>()
///     #               )
///     #            )?
///     #            .into_inner();
///     #        Ok(&mut component.fov)
///     #    }
///     #    fn evaluator_id(&self) -> EvaluatorId {
///     #        EvaluatorId::Type(TypeId::of::<Self>())
///     #    }
///     # }
///     let mut animation_clip = AnimationClip::default();
///     animation_clip.add_curve_to_target(
///         animation_target_id,
///         AnimatableCurve::new(
///             FieldOfViewProperty,
///             AnimatableKeyframeCurve::new([
///                 (0.0, core::f32::consts::PI / 4.0),
///                 (1.0, core::f32::consts::PI / 3.0),
///             ]).expect("Failed to create font size curve")
///         )
///     );
///
/// Here, the use of [`AnimatableKeyframeCurve`] creates a curve out of the given keyframe time-value
/// pairs, using the [`Animatable`] implementation of `f32` to interpolate between them. The
/// invocation of [`AnimatableCurve::new`] with `FieldOfViewProperty` indicates that the `f32`
/// output from that curve is to be used to animate the font size of a `PerspectiveProjection` component (as
/// configured above).
///
/// [`AnimationClip`]: crate::AnimationClip
<<<<<<< HEAD
pub trait AnimatableProperty: Reflect + TypePath {
    /// The type of the component that the property lives on.
    type Component: Component<Mutability = Mutable>;
=======
pub trait AnimatableProperty: Send + Sync + 'static {
    /// The animated property type.
    type Property: Animatable;

    /// Retrieves the property from the given `entity`.
    fn get_mut<'a>(
        &self,
        entity: &'a mut AnimationEntityMut,
    ) -> Result<&'a mut Self::Property, AnimationEvaluationError>;

    /// The [`EvaluatorId`] used to look up the [`AnimationCurveEvaluator`] for this [`AnimatableProperty`].
    /// For a given animated property, this ID should always be the same to allow things like animation blending to occur.
    fn evaluator_id(&self) -> EvaluatorId;
}

/// A [`Component`] field that can be animated, defined by a function that reads the component and returns
/// the accessed field / property.
///
/// The best way to create an instance of this type is via the [`animated_field`] macro.
///
/// `C` is the component being animated, `A` is the type of the [`Animatable`] field on the component, and `F` is an accessor
/// function that accepts a reference to `C` and retrieves the field `A`.
///
/// [`animated_field`]: crate::animated_field
#[derive(Clone)]
pub struct AnimatedField<C, A, F: Fn(&mut C) -> &mut A> {
    func: F,
    /// A pre-hashed (component-type-id, reflected-field-index) pair, uniquely identifying a component field
    evaluator_id: Hashed<(TypeId, usize)>,
    marker: PhantomData<(C, A)>,
}

impl<C, A, F> AnimatableProperty for AnimatedField<C, A, F>
where
    C: Component,
    A: Animatable + Clone + Sync + Debug,
    F: Fn(&mut C) -> &mut A + Send + Sync + 'static,
{
    type Property = A;
    fn get_mut<'a>(
        &self,
        entity: &'a mut AnimationEntityMut,
    ) -> Result<&'a mut A, AnimationEvaluationError> {
        let c = entity
            .get_mut::<C>()
            .ok_or_else(|| AnimationEvaluationError::ComponentNotPresent(TypeId::of::<C>()))?;
        Ok((self.func)(c.into_inner()))
    }
>>>>>>> c02696b6

    fn evaluator_id(&self) -> EvaluatorId {
        EvaluatorId::ComponentField(&self.evaluator_id)
    }
}

impl<C: Typed, P, F: Fn(&mut C) -> &mut P + 'static> AnimatedField<C, P, F> {
    /// Creates a new instance of [`AnimatedField`]. This operates under the assumption that
    /// `C` is a reflect-able struct with named fields, and that `field_name` is a valid field on that struct.
    ///
    /// # Panics
    /// If the type of `C` is not a struct with named fields or if the `field_name` does not exist.
    pub fn new_unchecked(field_name: &str, func: F) -> Self {
        let TypeInfo::Struct(struct_info) = C::type_info() else {
            panic!("Only structs are supported in `AnimatedField::new_unchecked`")
        };

        let field_index = struct_info
            .index_of(field_name)
            .expect("Field name should exist");

        Self {
            func,
            evaluator_id: Hashed::new((TypeId::of::<C>(), field_index)),
            marker: PhantomData,
        }
    }
}

/// This trait collects the additional requirements on top of [`Curve<T>`] needed for a
/// curve to be used as an [`AnimationCurve`].
pub trait AnimationCompatibleCurve<T>: Curve<T> + Debug + Clone + Reflectable {}

impl<T, C> AnimationCompatibleCurve<T> for C where C: Curve<T> + Debug + Clone + Reflectable {}

/// This type allows the conversion of a [curve] valued in the [property type] of an
/// [`AnimatableProperty`] into an [`AnimationCurve`] which animates that property.
///
/// [curve]: Curve
/// [property type]: AnimatableProperty::Property
#[derive(Reflect, FromReflect)]
#[reflect(from_reflect = false)]
pub struct AnimatableCurve<P, C> {
    /// The property selector, which defines what component to access and how to access
    /// a property on that component.
    pub property: P,

    /// The inner [curve] whose values are used to animate the property.
    ///
    /// [curve]: Curve
    pub curve: C,
}

/// An [`AnimatableCurveEvaluator`] for [`AnimatableProperty`] instances.
///
/// You shouldn't ordinarily need to instantiate one of these manually. Bevy
/// will automatically do so when you use an [`AnimatableCurve`] instance.
#[derive(Reflect)]
pub struct AnimatableCurveEvaluator<A: Animatable> {
    evaluator: BasicAnimationCurveEvaluator<A>,
    property: Box<dyn AnimatableProperty<Property = A>>,
}

impl<P, C> AnimatableCurve<P, C>
where
    P: AnimatableProperty,
    C: AnimationCompatibleCurve<P::Property>,
{
    /// Create an [`AnimatableCurve`] (and thus an [`AnimationCurve`]) from a curve
    /// valued in an [animatable property].
    ///
    /// [animatable property]: AnimatableProperty::Property
    pub fn new(property: P, curve: C) -> Self {
        Self { property, curve }
    }
}

impl<P, C> Clone for AnimatableCurve<P, C>
where
    C: Clone,
    P: Clone,
{
    fn clone(&self) -> Self {
        Self {
            curve: self.curve.clone(),
            property: self.property.clone(),
        }
    }
}

impl<P, C> Debug for AnimatableCurve<P, C>
where
    C: Debug,
{
    fn fmt(&self, f: &mut Formatter<'_>) -> fmt::Result {
        f.debug_struct("AnimatableCurve")
            .field("curve", &self.curve)
            .finish()
    }
}

impl<P: Send + Sync + 'static, C> AnimationCurve for AnimatableCurve<P, C>
where
    P: AnimatableProperty + Clone,
    C: AnimationCompatibleCurve<P::Property> + Clone,
{
    fn clone_value(&self) -> Box<dyn AnimationCurve> {
        Box::new(self.clone())
    }

    fn domain(&self) -> Interval {
        self.curve.domain()
    }

    fn evaluator_id(&self) -> EvaluatorId {
        self.property.evaluator_id()
    }

    fn create_evaluator(&self) -> Box<dyn AnimationCurveEvaluator> {
        Box::new(AnimatableCurveEvaluator::<P::Property> {
            evaluator: BasicAnimationCurveEvaluator::default(),
            property: Box::new(self.property.clone()),
        })
    }

    fn apply(
        &self,
        curve_evaluator: &mut dyn AnimationCurveEvaluator,
        t: f32,
        weight: f32,
        graph_node: AnimationNodeIndex,
    ) -> Result<(), AnimationEvaluationError> {
        let curve_evaluator = curve_evaluator
            .downcast_mut::<AnimatableCurveEvaluator<P::Property>>()
            .unwrap();
        let value = self.curve.sample_clamped(t);
        curve_evaluator
            .evaluator
            .stack
            .push(BasicAnimationCurveEvaluatorStackElement {
                value,
                weight,
                graph_node,
            });
        Ok(())
    }
}

impl<A: Animatable> AnimationCurveEvaluator for AnimatableCurveEvaluator<A> {
    fn blend(&mut self, graph_node: AnimationNodeIndex) -> Result<(), AnimationEvaluationError> {
        self.evaluator.combine(graph_node, /*additive=*/ false)
    }

    fn add(&mut self, graph_node: AnimationNodeIndex) -> Result<(), AnimationEvaluationError> {
        self.evaluator.combine(graph_node, /*additive=*/ true)
    }

    fn push_blend_register(
        &mut self,
        weight: f32,
        graph_node: AnimationNodeIndex,
    ) -> Result<(), AnimationEvaluationError> {
        self.evaluator.push_blend_register(weight, graph_node)
    }

    fn commit<'a>(
        &mut self,
        mut entity: AnimationEntityMut<'a>,
    ) -> Result<(), AnimationEvaluationError> {
        let property = self.property.get_mut(&mut entity)?;
        *property = self
            .evaluator
            .stack
            .pop()
            .ok_or_else(inconsistent::<AnimatableCurveEvaluator<A>>)?
            .value;
        Ok(())
    }
}

/// This type allows an [`IterableCurve`] valued in `f32` to be used as an [`AnimationCurve`]
/// that animates [morph weights].
///
/// [morph weights]: MorphWeights
#[derive(Debug, Clone, Reflect, FromReflect)]
#[reflect(from_reflect = false)]
pub struct WeightsCurve<C>(pub C);

#[derive(Reflect)]
struct WeightsCurveEvaluator {
    /// The values of the stack, in which each element is a list of morph target
    /// weights.
    ///
    /// The stack elements are concatenated and tightly packed together.
    ///
    /// The number of elements in this stack will always be a multiple of
    /// [`Self::morph_target_count`].
    stack_morph_target_weights: Vec<f32>,

    /// The blend weights and graph node indices for each element of the stack.
    ///
    /// This should have as many elements as there are stack nodes. In other
    /// words, `Self::stack_morph_target_weights.len() *
    /// Self::morph_target_counts as usize ==
    /// Self::stack_blend_weights_and_graph_nodes`.
    stack_blend_weights_and_graph_nodes: Vec<(f32, AnimationNodeIndex)>,

    /// The morph target weights in the blend register, if any.
    ///
    /// This field should be ignored if [`Self::blend_register_blend_weight`] is
    /// `None`. If non-empty, it will always have [`Self::morph_target_count`]
    /// elements in it.
    blend_register_morph_target_weights: Vec<f32>,

    /// The weight in the blend register.
    ///
    /// This will be `None` if the blend register is empty. In that case,
    /// [`Self::blend_register_morph_target_weights`] will be empty.
    blend_register_blend_weight: Option<f32>,

    /// The number of morph targets that are to be animated.
    morph_target_count: Option<u32>,
}

impl<C> AnimationCurve for WeightsCurve<C>
where
    C: IterableCurve<f32> + Debug + Clone + Reflectable,
{
    fn clone_value(&self) -> Box<dyn AnimationCurve> {
        Box::new(self.clone())
    }

    fn domain(&self) -> Interval {
        self.0.domain()
    }

    fn evaluator_id(&self) -> EvaluatorId {
        EvaluatorId::Type(TypeId::of::<WeightsCurveEvaluator>())
    }

    fn create_evaluator(&self) -> Box<dyn AnimationCurveEvaluator> {
        Box::new(WeightsCurveEvaluator {
            stack_morph_target_weights: vec![],
            stack_blend_weights_and_graph_nodes: vec![],
            blend_register_morph_target_weights: vec![],
            blend_register_blend_weight: None,
            morph_target_count: None,
        })
    }

    fn apply(
        &self,
        curve_evaluator: &mut dyn AnimationCurveEvaluator,
        t: f32,
        weight: f32,
        graph_node: AnimationNodeIndex,
    ) -> Result<(), AnimationEvaluationError> {
        let curve_evaluator = curve_evaluator
            .downcast_mut::<WeightsCurveEvaluator>()
            .unwrap();

        let prev_morph_target_weights_len = curve_evaluator.stack_morph_target_weights.len();
        curve_evaluator
            .stack_morph_target_weights
            .extend(self.0.sample_iter_clamped(t));
        curve_evaluator.morph_target_count = Some(
            (curve_evaluator.stack_morph_target_weights.len() - prev_morph_target_weights_len)
                as u32,
        );

        curve_evaluator
            .stack_blend_weights_and_graph_nodes
            .push((weight, graph_node));
        Ok(())
    }
}

impl WeightsCurveEvaluator {
    fn combine(
        &mut self,
        graph_node: AnimationNodeIndex,
        additive: bool,
    ) -> Result<(), AnimationEvaluationError> {
        let Some(&(_, top_graph_node)) = self.stack_blend_weights_and_graph_nodes.last() else {
            return Ok(());
        };
        if top_graph_node != graph_node {
            return Ok(());
        }

        let (weight_to_blend, _) = self.stack_blend_weights_and_graph_nodes.pop().unwrap();
        let stack_iter = self.stack_morph_target_weights.drain(
            (self.stack_morph_target_weights.len() - self.morph_target_count.unwrap() as usize)..,
        );

        match self.blend_register_blend_weight {
            None => {
                self.blend_register_blend_weight = Some(weight_to_blend);
                self.blend_register_morph_target_weights.clear();

                // In the additive case, the values pushed onto the blend register need
                // to be scaled by the weight.
                if additive {
                    self.blend_register_morph_target_weights
                        .extend(stack_iter.map(|m| m * weight_to_blend));
                } else {
                    self.blend_register_morph_target_weights.extend(stack_iter);
                }
            }

            Some(ref mut current_weight) => {
                *current_weight += weight_to_blend;
                for (dest, src) in self
                    .blend_register_morph_target_weights
                    .iter_mut()
                    .zip(stack_iter)
                {
                    if additive {
                        *dest += src * weight_to_blend;
                    } else {
                        *dest = f32::interpolate(dest, &src, weight_to_blend / *current_weight);
                    }
                }
            }
        }

        Ok(())
    }
}

impl AnimationCurveEvaluator for WeightsCurveEvaluator {
    fn blend(&mut self, graph_node: AnimationNodeIndex) -> Result<(), AnimationEvaluationError> {
        self.combine(graph_node, /*additive=*/ false)
    }

    fn add(&mut self, graph_node: AnimationNodeIndex) -> Result<(), AnimationEvaluationError> {
        self.combine(graph_node, /*additive=*/ true)
    }

    fn push_blend_register(
        &mut self,
        weight: f32,
        graph_node: AnimationNodeIndex,
    ) -> Result<(), AnimationEvaluationError> {
        if self.blend_register_blend_weight.take().is_some() {
            self.stack_morph_target_weights
                .append(&mut self.blend_register_morph_target_weights);
            self.stack_blend_weights_and_graph_nodes
                .push((weight, graph_node));
        }
        Ok(())
    }

    fn commit<'a>(
        &mut self,
        mut entity: AnimationEntityMut<'a>,
    ) -> Result<(), AnimationEvaluationError> {
        if self.stack_morph_target_weights.is_empty() {
            return Ok(());
        }

        // Compute the index of the first morph target in the last element of
        // the stack.
        let index_of_first_morph_target =
            self.stack_morph_target_weights.len() - self.morph_target_count.unwrap() as usize;

        for (dest, src) in entity
            .get_mut::<MorphWeights>()
            .ok_or_else(|| {
                AnimationEvaluationError::ComponentNotPresent(TypeId::of::<MorphWeights>())
            })?
            .weights_mut()
            .iter_mut()
            .zip(self.stack_morph_target_weights[index_of_first_morph_target..].iter())
        {
            *dest = *src;
        }
        self.stack_morph_target_weights.clear();
        self.stack_blend_weights_and_graph_nodes.clear();
        Ok(())
    }
}

#[derive(Reflect)]
struct BasicAnimationCurveEvaluator<A>
where
    A: Animatable,
{
    stack: Vec<BasicAnimationCurveEvaluatorStackElement<A>>,
    blend_register: Option<(A, f32)>,
}

#[derive(Reflect)]
struct BasicAnimationCurveEvaluatorStackElement<A>
where
    A: Animatable,
{
    value: A,
    weight: f32,
    graph_node: AnimationNodeIndex,
}

impl<A> Default for BasicAnimationCurveEvaluator<A>
where
    A: Animatable,
{
    fn default() -> Self {
        BasicAnimationCurveEvaluator {
            stack: vec![],
            blend_register: None,
        }
    }
}

impl<A> BasicAnimationCurveEvaluator<A>
where
    A: Animatable,
{
    fn combine(
        &mut self,
        graph_node: AnimationNodeIndex,
        additive: bool,
    ) -> Result<(), AnimationEvaluationError> {
        let Some(top) = self.stack.last() else {
            return Ok(());
        };
        if top.graph_node != graph_node {
            return Ok(());
        }

        let BasicAnimationCurveEvaluatorStackElement {
            value: value_to_blend,
            weight: weight_to_blend,
            graph_node: _,
        } = self.stack.pop().unwrap();

        match self.blend_register.take() {
            None => {
                self.initialize_blend_register(value_to_blend, weight_to_blend, additive);
            }
            Some((mut current_value, mut current_weight)) => {
                current_weight += weight_to_blend;

                if additive {
                    current_value = A::blend(
                        [
                            BlendInput {
                                weight: 1.0,
                                value: current_value,
                                additive: true,
                            },
                            BlendInput {
                                weight: weight_to_blend,
                                value: value_to_blend,
                                additive: true,
                            },
                        ]
                        .into_iter(),
                    );
                } else {
                    current_value = A::interpolate(
                        &current_value,
                        &value_to_blend,
                        weight_to_blend / current_weight,
                    );
                }

                self.blend_register = Some((current_value, current_weight));
            }
        }

        Ok(())
    }

    fn initialize_blend_register(&mut self, value: A, weight: f32, additive: bool) {
        if additive {
            let scaled_value = A::blend(
                [BlendInput {
                    weight,
                    value,
                    additive: true,
                }]
                .into_iter(),
            );
            self.blend_register = Some((scaled_value, weight));
        } else {
            self.blend_register = Some((value, weight));
        }
    }

    fn push_blend_register(
        &mut self,
        weight: f32,
        graph_node: AnimationNodeIndex,
    ) -> Result<(), AnimationEvaluationError> {
        if let Some((value, _)) = self.blend_register.take() {
            self.stack.push(BasicAnimationCurveEvaluatorStackElement {
                value,
                weight,
                graph_node,
            });
        }
        Ok(())
    }
}

/// A low-level trait that provides control over how curves are actually applied
/// to entities by the animation system.
///
/// Typically, this will not need to be implemented manually, since it is
/// automatically implemented by [`AnimatableCurve`] and other curves used by
/// the animation system (e.g. those that animate parts of transforms or morph
/// weights). However, this can be implemented manually when `AnimatableCurve`
/// is not sufficiently expressive.
///
/// In many respects, this behaves like a type-erased form of [`Curve`], where
/// the output type of the curve is remembered only in the components that are
/// mutated in the implementation of [`apply`].
///
/// [`apply`]: AnimationCurve::apply
pub trait AnimationCurve: Debug + Send + Sync + 'static {
    /// Returns a boxed clone of this value.
    fn clone_value(&self) -> Box<dyn AnimationCurve>;

    /// The range of times for which this animation is defined.
    fn domain(&self) -> Interval;

    /// Returns the type ID of the [`AnimationCurveEvaluator`].
    ///
    /// This must match the type returned by [`Self::create_evaluator`]. It must
    /// be a single type that doesn't depend on the type of the curve.
    fn evaluator_id(&self) -> EvaluatorId;

    /// Returns a newly-instantiated [`AnimationCurveEvaluator`] for use with
    /// this curve.
    ///
    /// All curve types must return the same type of
    /// [`AnimationCurveEvaluator`]. The returned value must match the type
    /// returned by [`Self::evaluator_id`].
    fn create_evaluator(&self) -> Box<dyn AnimationCurveEvaluator>;

    /// Samples the curve at the given time `t`, and pushes the sampled value
    /// onto the evaluation stack of the `curve_evaluator`.
    ///
    /// The `curve_evaluator` parameter points to the value returned by
    /// [`Self::create_evaluator`], upcast to an `&mut dyn
    /// AnimationCurveEvaluator`. Typically, implementations of [`Self::apply`]
    /// will want to downcast the `curve_evaluator` parameter to the concrete
    /// type [`Self::evaluator_id`] in order to push values of the appropriate
    /// type onto its evaluation stack.
    ///
    /// Be sure not to confuse the `t` and `weight` values. The former
    /// determines the position at which the *curve* is sampled, while `weight`
    /// ultimately determines how much the *stack values* will be blended
    /// together (see the definition of [`AnimationCurveEvaluator::blend`]).
    fn apply(
        &self,
        curve_evaluator: &mut dyn AnimationCurveEvaluator,
        t: f32,
        weight: f32,
        graph_node: AnimationNodeIndex,
    ) -> Result<(), AnimationEvaluationError>;
}

/// The [`EvaluatorId`] is used to look up the [`AnimationCurveEvaluator`] for an [`AnimatableProperty`].
/// For a given animated property, this ID should always be the same to allow things like animation blending to occur.
#[derive(Clone)]
pub enum EvaluatorId<'a> {
    /// Corresponds to a specific field on a specific component type.
    /// The `TypeId` should correspond to the component type, and the `usize`
    /// should correspond to the Reflect-ed field index of the field.
    //
    // IMPLEMENTATION NOTE: The Hashed<(TypeId, usize) is intentionally cheap to clone, as it will be cloned per frame by the evaluator
    // Switching the field index `usize` for something like a field name `String` would probably be too expensive to justify
    ComponentField(&'a Hashed<(TypeId, usize)>),
    /// Corresponds to a custom property of a given type. This should be the [`TypeId`]
    /// of the custom [`AnimatableProperty`].
    Type(TypeId),
}

/// A low-level trait for use in [`crate::VariableCurve`] that provides fine
/// control over how animations are evaluated.
///
/// You can implement this trait when the generic [`AnimatableCurveEvaluator`]
/// isn't sufficiently-expressive for your needs. For example, [`MorphWeights`]
/// implements this trait instead of using [`AnimatableCurveEvaluator`] because
/// it needs to animate arbitrarily many weights at once, which can't be done
/// with [`Animatable`] as that works on fixed-size values only.
///
/// If you implement this trait, you should also implement [`AnimationCurve`] on
/// your curve type, as that trait allows creating instances of this one.
///
/// Implementations of [`AnimatableCurveEvaluator`] should maintain a *stack* of
/// (value, weight, node index) triples, as well as a *blend register*, which is
/// either a (value, weight) pair or empty. *Value* here refers to an instance
/// of the value being animated: for example, [`Vec3`] in the case of
/// translation keyframes.  The stack stores intermediate values generated while
/// evaluating the [`crate::graph::AnimationGraph`], while the blend register
/// stores the result of a blend operation.
///
/// [`Vec3`]: bevy_math::Vec3
pub trait AnimationCurveEvaluator: Downcast + Send + Sync + 'static {
    /// Blends the top element of the stack with the blend register.
    ///
    /// The semantics of this method are as follows:
    ///
    /// 1. Pop the top element of the stack. Call its value vₘ and its weight
    ///    wₘ. If the stack was empty, return success.
    ///
    /// 2. If the blend register is empty, set the blend register value to vₘ
    ///    and the blend register weight to wₘ; then, return success.
    ///
    /// 3. If the blend register is nonempty, call its current value vₙ and its
    ///    current weight wₙ. Then, set the value of the blend register to
    ///    `interpolate(vₙ, vₘ, wₘ / (wₘ + wₙ))`, and set the weight of the blend
    ///    register to wₘ + wₙ.
    ///
    /// 4. Return success.
    fn blend(&mut self, graph_node: AnimationNodeIndex) -> Result<(), AnimationEvaluationError>;

    /// Additively blends the top element of the stack with the blend register.
    ///
    /// The semantics of this method are as follows:
    ///
    /// 1. Pop the top element of the stack. Call its value vₘ and its weight
    ///    wₘ. If the stack was empty, return success.
    ///
    /// 2. If the blend register is empty, set the blend register value to vₘ
    ///    and the blend register weight to wₘ; then, return success.
    ///
    /// 3. If the blend register is nonempty, call its current value vₙ.
    ///    Then, set the value of the blend register to vₙ + vₘwₘ.
    ///
    /// 4. Return success.
    fn add(&mut self, graph_node: AnimationNodeIndex) -> Result<(), AnimationEvaluationError>;

    /// Pushes the current value of the blend register onto the stack.
    ///
    /// If the blend register is empty, this method does nothing successfully.
    /// Otherwise, this method pushes the current value of the blend register
    /// onto the stack, alongside the weight and graph node supplied to this
    /// function. The weight present in the blend register is discarded; only
    /// the weight parameter to this function is pushed onto the stack. The
    /// blend register is emptied after this process.
    fn push_blend_register(
        &mut self,
        weight: f32,
        graph_node: AnimationNodeIndex,
    ) -> Result<(), AnimationEvaluationError>;

    /// Pops the top value off the stack and writes it into the appropriate
    /// component.
    ///
    /// If the stack is empty, this method does nothing successfully. Otherwise,
    /// it pops the top value off the stack, fetches the associated component
    /// from either the `transform` or `entity` values as appropriate, and
    /// updates the appropriate property with the value popped from the stack.
    /// The weight and node index associated with the popped stack element are
    /// discarded. After doing this, the stack is emptied.
    ///
    /// The property on the component must be overwritten with the value from
    /// the stack, not blended with it.
    fn commit<'a>(
        &mut self,
        entity: AnimationEntityMut<'a>,
    ) -> Result<(), AnimationEvaluationError>;
}

impl_downcast!(AnimationCurveEvaluator);

/// A [curve] defined by keyframes with values in an [animatable] type.
///
/// The keyframes are interpolated using the type's [`Animatable::interpolate`] implementation.
///
/// [curve]: Curve
/// [animatable]: Animatable
#[derive(Debug, Clone, Reflect)]
pub struct AnimatableKeyframeCurve<T> {
    core: UnevenCore<T>,
}

impl<T> Curve<T> for AnimatableKeyframeCurve<T>
where
    T: Animatable + Clone,
{
    #[inline]
    fn domain(&self) -> Interval {
        self.core.domain()
    }

    #[inline]
    fn sample_clamped(&self, t: f32) -> T {
        // `UnevenCore::sample_with` is implicitly clamped.
        self.core.sample_with(t, <T as Animatable>::interpolate)
    }

    #[inline]
    fn sample_unchecked(&self, t: f32) -> T {
        self.sample_clamped(t)
    }
}

impl<T> AnimatableKeyframeCurve<T>
where
    T: Animatable,
{
    /// Create a new [`AnimatableKeyframeCurve`] from the given `keyframes`. The values of this
    /// curve are interpolated from the keyframes using the output type's implementation of
    /// [`Animatable::interpolate`].
    ///
    /// There must be at least two samples in order for this method to succeed.
    pub fn new(keyframes: impl IntoIterator<Item = (f32, T)>) -> Result<Self, UnevenCoreError> {
        Ok(Self {
            core: UnevenCore::new(keyframes)?,
        })
    }
}

fn inconsistent<P>() -> AnimationEvaluationError
where
    P: 'static + ?Sized,
{
    AnimationEvaluationError::InconsistentEvaluatorImplementation(TypeId::of::<P>())
}

/// Returns an [`AnimatedField`] with a given `$component` and `$field`.
///
/// This can be used in the following way:
///
/// ```
/// # use bevy_animation::{animation_curves::AnimatedField, animated_field};
/// # use bevy_ecs::component::Component;
/// # use bevy_math::Vec3;
/// # use bevy_reflect::Reflect;
/// #[derive(Component, Reflect)]
/// struct Transform {
///     translation: Vec3,
/// }
///
/// let field = animated_field!(Transform::translation);
/// ```
#[macro_export]
macro_rules! animated_field {
    ($component:ident::$field:ident) => {
        AnimatedField::new_unchecked(stringify!($field), |component: &mut $component| {
            &mut component.$field
        })
    };
}<|MERGE_RESOLUTION|>--- conflicted
+++ resolved
@@ -89,25 +89,11 @@
     marker::PhantomData,
 };
 
-<<<<<<< HEAD
-use bevy_ecs::{
-    component::{Component, Mutable},
-    world::Mut,
-};
-use bevy_math::{
-    curve::{
-        cores::{UnevenCore, UnevenCoreError},
-        iterable::IterableCurve,
-        Curve, Interval,
-    },
-    Quat, Vec3,
-=======
-use bevy_ecs::component::Component;
+use bevy_ecs::component::{Component, Mutable};
 use bevy_math::curve::{
     cores::{UnevenCore, UnevenCoreError},
     iterable::IterableCurve,
     Curve, Interval,
->>>>>>> c02696b6
 };
 use bevy_reflect::{FromReflect, Reflect, Reflectable, TypeInfo, Typed};
 use bevy_render::mesh::morph::MorphWeights;
@@ -201,11 +187,6 @@
 /// configured above).
 ///
 /// [`AnimationClip`]: crate::AnimationClip
-<<<<<<< HEAD
-pub trait AnimatableProperty: Reflect + TypePath {
-    /// The type of the component that the property lives on.
-    type Component: Component<Mutability = Mutable>;
-=======
 pub trait AnimatableProperty: Send + Sync + 'static {
     /// The animated property type.
     type Property: Animatable;
@@ -240,7 +221,7 @@
 
 impl<C, A, F> AnimatableProperty for AnimatedField<C, A, F>
 where
-    C: Component,
+    C: Component<Mutability = Mutable>,
     A: Animatable + Clone + Sync + Debug,
     F: Fn(&mut C) -> &mut A + Send + Sync + 'static,
 {
@@ -254,7 +235,6 @@
             .ok_or_else(|| AnimationEvaluationError::ComponentNotPresent(TypeId::of::<C>()))?;
         Ok((self.func)(c.into_inner()))
     }
->>>>>>> c02696b6
 
     fn evaluator_id(&self) -> EvaluatorId {
         EvaluatorId::ComponentField(&self.evaluator_id)
