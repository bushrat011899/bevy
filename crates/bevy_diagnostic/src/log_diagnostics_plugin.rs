--- conflicted
+++ resolved
@@ -2,13 +2,8 @@
 use bevy_app::prelude::*;
 use bevy_ecs::prelude::*;
 use bevy_time::{Real, Time, Timer, TimerMode};
-<<<<<<< HEAD
-use bevy_utils::Duration;
+use core::time::Duration;
 use tracing::{debug, info};
-=======
-use bevy_utils::tracing::{debug, info};
-use core::time::Duration;
->>>>>>> 0e36abc1
 
 /// An App Plugin that logs diagnostics to the console.
 ///
