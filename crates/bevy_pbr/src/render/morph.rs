<<<<<<< HEAD
use core::{iter, mem, mem::size_of};
=======
use std::{iter, mem};
>>>>>>> 13ca08f3

use bevy_ecs::{entity::EntityHashMap, prelude::*};
use bevy_render::{
    batching::NoAutomaticBatching,
    mesh::morph::{MeshMorphWeights, MAX_MORPH_WEIGHTS},
    render_resource::{BufferUsages, RawBufferVec},
    renderer::{RenderDevice, RenderQueue},
    view::ViewVisibility,
    Extract,
};
use bytemuck::NoUninit;

#[derive(Component)]
pub struct MorphIndex {
    pub(super) index: u32,
}

/// Maps each mesh affected by morph targets to the applicable offset within the
/// [`MorphUniforms`] buffer.
///
/// We store both the current frame's mapping and the previous frame's mapping
/// for the purposes of motion vector calculation.
#[derive(Default, Resource)]
pub struct MorphIndices {
    /// Maps each entity with a morphed mesh to the appropriate offset within
    /// [`MorphUniforms::current_buffer`].
    pub current: EntityHashMap<MorphIndex>,

    /// Maps each entity with a morphed mesh to the appropriate offset within
    /// [`MorphUniforms::prev_buffer`].
    pub prev: EntityHashMap<MorphIndex>,
}

/// The GPU buffers containing morph weights for all meshes with morph targets.
///
/// This is double-buffered: we store the weights of the previous frame in
/// addition to those of the current frame. This is for motion vector
/// calculation. Every frame, we swap buffers and reuse the morph target weight
/// buffer from two frames ago for the current frame.
#[derive(Resource)]
pub struct MorphUniforms {
    /// The morph weights for the current frame.
    pub current_buffer: RawBufferVec<f32>,
    /// The morph weights for the previous frame.
    pub prev_buffer: RawBufferVec<f32>,
}

impl Default for MorphUniforms {
    fn default() -> Self {
        Self {
            current_buffer: RawBufferVec::new(BufferUsages::UNIFORM),
            prev_buffer: RawBufferVec::new(BufferUsages::UNIFORM),
        }
    }
}

pub fn prepare_morphs(
    render_device: Res<RenderDevice>,
    render_queue: Res<RenderQueue>,
    mut uniform: ResMut<MorphUniforms>,
) {
    if uniform.current_buffer.is_empty() {
        return;
    }
    let len = uniform.current_buffer.len();
    uniform.current_buffer.reserve(len, &render_device);
    uniform
        .current_buffer
        .write_buffer(&render_device, &render_queue);

    // We don't need to write `uniform.prev_buffer` because we already wrote it
    // last frame, and the data should still be on the GPU.
}

const fn can_align(step: usize, target: usize) -> bool {
    step % target == 0 || target % step == 0
}

const WGPU_MIN_ALIGN: usize = 256;

/// Align a [`RawBufferVec`] to `N` bytes by padding the end with `T::default()` values.
fn add_to_alignment<T: NoUninit + Default>(buffer: &mut RawBufferVec<T>) {
    let n = WGPU_MIN_ALIGN;
    let t_size = size_of::<T>();
    if !can_align(n, t_size) {
        // This panic is stripped at compile time, due to n, t_size and can_align being const
        panic!(
            "RawBufferVec should contain only types with a size multiple or divisible by {n}, \
            {} has a size of {t_size}, which is neither multiple or divisible by {n}",
            core::any::type_name::<T>()
        );
    }

    let buffer_size = buffer.len();
    let byte_size = t_size * buffer_size;
    let bytes_over_n = byte_size % n;
    if bytes_over_n == 0 {
        return;
    }
    let bytes_to_add = n - bytes_over_n;
    let ts_to_add = bytes_to_add / t_size;
    buffer.extend(iter::repeat_with(T::default).take(ts_to_add));
}

// Notes on implementation: see comment on top of the extract_skins system in skin module.
// This works similarly, but for `f32` instead of `Mat4`
pub fn extract_morphs(
    morph_indices: ResMut<MorphIndices>,
    uniform: ResMut<MorphUniforms>,
    query: Extract<Query<(Entity, &ViewVisibility, &MeshMorphWeights)>>,
) {
    // Borrow check workaround.
    let (morph_indices, uniform) = (morph_indices.into_inner(), uniform.into_inner());

    // Swap buffers. We need to keep the previous frame's buffer around for the
    // purposes of motion vector computation.
    mem::swap(&mut morph_indices.current, &mut morph_indices.prev);
    mem::swap(&mut uniform.current_buffer, &mut uniform.prev_buffer);
    morph_indices.current.clear();
    uniform.current_buffer.clear();

    for (entity, view_visibility, morph_weights) in &query {
        if !view_visibility.get() {
            continue;
        }
        let start = uniform.current_buffer.len();
        let weights = morph_weights.weights();
        let legal_weights = weights.iter().take(MAX_MORPH_WEIGHTS).copied();
        uniform.current_buffer.extend(legal_weights);
        add_to_alignment::<f32>(&mut uniform.current_buffer);

        let index = (start * size_of::<f32>()) as u32;
        morph_indices.current.insert(entity, MorphIndex { index });
    }
}

// NOTE: Because morph targets require per-morph target texture bindings, they cannot
// currently be batched.
pub fn no_automatic_morph_batching(
    mut commands: Commands,
    query: Query<Entity, (With<MeshMorphWeights>, Without<NoAutomaticBatching>)>,
) {
    for entity in &query {
        commands.entity(entity).try_insert(NoAutomaticBatching);
    }
}<|MERGE_RESOLUTION|>--- conflicted
+++ resolved
@@ -1,8 +1,4 @@
-<<<<<<< HEAD
-use core::{iter, mem, mem::size_of};
-=======
-use std::{iter, mem};
->>>>>>> 13ca08f3
+use core::{iter, mem};
 
 use bevy_ecs::{entity::EntityHashMap, prelude::*};
 use bevy_render::{
